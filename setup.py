from setuptools import setup
import os

with open("README.md", 'r') as readmefile:
	readme = readmefile.read()

with open("VERSION") as versionfile:
	version = versionfile.readline().strip()

# Universal packages
packages = [
	"anytree~=2.8.0",
	"bcrypt~=3.2.0",
	"beautifulsoup4~=4.11.0",
	"clarifai-grpc~=9.0",
	"cryptography~=37.0.0",
	"cssselect~=1.1.0",
	"datedelta~=1.4.0",
	"dateparser~=1.1.0",
	"flag",
	"Flask~=2.2",
	"Flask_Limiter==1.0.1",
	"Flask_Login~=0.6",
	"gensim>=4.1.0, <4.2",
	"google_api_python_client==2.0.2",
	"html2text==2020.*",
	"ImageHash~=4.2.0",
	"lxml~=4.9.0",
	"markdown==3.0.1",
	"markdown2==2.4.2",
	"nltk==3.5",
	"networkx~=2.8.0",
	"numpy>=1.19.2",
	"opencv-python>=4.6.0.66",
	"packaging",
	"pandas==1.5.3",
	"Pillow~=9.1",
	"praw~=7.0",
	"prawcore~=2.0",
	"psutil~=5.0",
	"psycopg2~=2.9.0",
	"pyahocorasick~=1.4.0",
	"PyMySQL~=1.0",
	"PyTumblr==0.1.0",
	"requests~=2.27",
	"requests_futures",
<<<<<<< HEAD
	"scikit_learn==0.24.1",
	"selenium==4.3.0",
=======
	"scikit-learn",
>>>>>>> 37eda2f0
	"scenedetect==0.6.0.3",
	"spacy==3.4.3",
	"svgwrite~=1.4.0",
	"Telethon~=1.25.2",
	"ural~=0.33",
	"unidecode~=1.3",
	"Werkzeug~=2.2",
	"wordcloud~=1.8",
	"videohash==3.0.1",
	"videohash @ https://github.com/dale-wahl/videohash/archive/refs/heads/main.zip",
	"en_core_web_sm @ https://github.com/explosion/spacy-models/releases/download/en_core_web_sm-3.4.1/en_core_web_sm-3.4.1.tar.gz#egg=en_core_web_sm"
]

# Some packages don't run on Windows
unix_packages = [
	"python-daemon==2.3.2"
]

if os.name != "nt":
	packages = packages + unix_packages

setup(
	name='fourcat',
	version=version,
	description=('4CAT: Capture and Analysis Tool is a comprehensive tool for '
				 'analysing discourse on online social platforms'),
	long_description=readme,
	author="Open Intelligence Lab",
	author_email="4cat@oilab.eu",
	url="https://oilab.eu",
	packages=['backend', 'webtool', 'datasources'],
	python_requires='>=3.7',
	install_requires=packages,
)<|MERGE_RESOLUTION|>--- conflicted
+++ resolved
@@ -44,12 +44,8 @@
 	"PyTumblr==0.1.0",
 	"requests~=2.27",
 	"requests_futures",
-<<<<<<< HEAD
-	"scikit_learn==0.24.1",
+	"scikit_learn",
 	"selenium==4.3.0",
-=======
-	"scikit-learn",
->>>>>>> 37eda2f0
 	"scenedetect==0.6.0.3",
 	"spacy==3.4.3",
 	"svgwrite~=1.4.0",
