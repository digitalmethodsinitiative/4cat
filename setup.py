--- conflicted
+++ resolved
@@ -36,11 +36,6 @@
 	"networkx~=2.8.0",
 	"numpy>=1.19.2",
 	"openai==1.59.3",
-<<<<<<< HEAD
-	"opencv-python>=4.6.0.66",
-	"openai",
-=======
->>>>>>> 53cb4586
 	"packaging",
 	"pandas==1.5.3",
 	"Pillow>=10.3",
