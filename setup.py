from setuptools import setup
import os

with open("README.md", 'r') as readmefile:
	readme = readmefile.read()

with open("VERSION") as versionfile:
	version = versionfile.readline().strip()

# Universal packages
packages = [
	"anytree~=2.8.0",
	"bcrypt~=3.2.0",
	"beautifulsoup4~=4.11.0",
	"clarifai-grpc~=9.0",
	"cryptography>=39.0.1",
	"cssselect~=1.1.0",
	"datedelta~=1.4.0",
	"dateparser~=1.1.0",
	"emoji",
	"flag",
	"Flask~=2.2",
	"Flask_Limiter==1.0.1",
	"Flask_Login~=0.6",
	"gensim>=4.1.0",
	"google_api_python_client==2.0.2",
	"html2text==2020.*",
	"ImageHash~=4.2.0",
	"jieba~=0.42",
	"json_stream",
	"lxml~=4.9.0",
	"markdown==3.0.1",
	"markdown2==2.4.2",
	"nltk==3.6.7",
	"networkx~=2.8.0",
	"numpy>=1.19.2",
	"opencv-python>=4.6.0.66",
	"packaging",
	"pandas==1.5.3",
	"Pillow~=9.1",
	"praw~=7.0",
	"prawcore~=2.0",
	"psutil~=5.0",
	"psycopg2~=2.9.0",
	"pyahocorasick~=1.4.0",
	"PyMySQL~=1.0",
	"PyTumblr==0.1.0",
	"requests~=2.27",
	"requests_futures",
<<<<<<< HEAD
	"scikit_learn",
	"selenium==4.3.0",
=======
>>>>>>> 9b662e9f
	"scenedetect==0.6.0.3",
	"scikit-learn",
	"scipy==1.10.1",
	"shapely",
	"spacy==3.4.3",
	"svgwrite~=1.4.0",
	"typing_extensions<4.6.0",
	"tailer",
	"Telethon~=1.25.2",
	"typing_extensions<4.6.0",
	"ural~=1.3",
	"unidecode~=1.3",
	"Werkzeug~=2.2",
	"wordcloud~=1.8",
	"videohash @ https://github.com/dale-wahl/videohash/archive/refs/heads/main.zip",
	"vk_api",
	"yt-dlp",
	"en_core_web_sm @ https://github.com/explosion/spacy-models/releases/download/en_core_web_sm-3.4.1/en_core_web_sm-3.4.1.tar.gz#egg=en_core_web_sm"
]

# Some packages don't run on Windows
unix_packages = [
	"python-daemon==2.3.2"
]

if os.name != "nt":
	packages = packages + unix_packages

setup(
	name='fourcat',
	version=version,
	description=('4CAT: Capture and Analysis Tool is a comprehensive tool for '
				 'analysing discourse on online social platforms'),
	long_description=readme,
	author="Open Intelligence Lab",
	author_email="4cat@oilab.eu",
	url="https://oilab.eu",
	packages=['backend', 'webtool', 'datasources'],
	python_requires='>=3.7',
	install_requires=packages,
)<|MERGE_RESOLUTION|>--- conflicted
+++ resolved
@@ -47,13 +47,9 @@
 	"PyTumblr==0.1.0",
 	"requests~=2.27",
 	"requests_futures",
-<<<<<<< HEAD
-	"scikit_learn",
-	"selenium==4.3.0",
-=======
->>>>>>> 9b662e9f
 	"scenedetect==0.6.0.3",
 	"scikit-learn",
+    "selenium==4.3.0",
 	"scipy==1.10.1",
 	"shapely",
 	"spacy==3.4.3",
