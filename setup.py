--- conflicted
+++ resolved
@@ -36,10 +36,6 @@
 	"langchain_openai",
 	"langchain_mistralai",
 	"lxml",
-<<<<<<< HEAD
-	"markdown==3.0.1",
-=======
->>>>>>> db1e070a
 	"markdown2==2.4.2",
 	"nltk~=3.9.1",
 	"networkx~=2.8.0",
