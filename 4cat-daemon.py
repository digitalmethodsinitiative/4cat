--- conflicted
+++ resolved
@@ -10,11 +10,15 @@
 
 # check if we can run a daemon
 if os.name not in ("posix", "mac"):
+	# if not, run the backend directly and quit
 	print("Using 'backend.py' to run the 4CAT backend is only supported on UNIX-like systems.")
 	print("Running backend in terminal instead.")
-	bootstrap.run(print_logs=True)
-<<<<<<< HEAD
+	bootstrap.run(as_daemon=False)
 	sys.exit(0)
+
+# if so, import necessary modules
+import daemon
+from daemon import pidfile
 
 # determine PID file
 lockfile = get_absolute_folder(config.PATH_LOCKFILE) + "/4cat.pid"  # pid file location
@@ -45,7 +49,7 @@
 				pidfile=pidfile.TimeoutPIDLockFile(lockfile),
 				detach_process=True
 		) as context:
-			bootstrap.run()
+			bootstrap.run(as_daemon=False)
 		sys.exit(0)
 	else:
 		# wait a few seconds and see if PIDfile was created and refers to a running process
@@ -153,7 +157,4 @@
 		if pid in psutil.pids():
 			print("4CAT Backend Daemon is currently up and running.")
 		else:
-			print("4CAT Backend Daemon is not running, but a PID file exists. Has it crashed?")
-=======
-	sys.exit(0)
->>>>>>> 992e56a1
+			print("4CAT Backend Daemon is not running, but a PID file exists. Has it crashed?")