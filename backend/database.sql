--- conflicted
+++ resolved
@@ -145,7 +145,6 @@
   END;
   $$ LANGUAGE plpgsql VOLATILE STRICT;
 
-<<<<<<< HEAD
 -- default admin privileges
 INSERT INTO settings (name, value, tag) VALUES
   ('privileges.admin.can_view_status', 'true', 'admin'),
@@ -156,38 +155,4 @@
   ('privileges.admin.can_manage_tags', 'true', 'admin'),
   ('privileges.admin.can_restart', 'true', 'admin'),
   ('privileges.can_view_all_datasets', 'true', 'admin'),
-  ('privileges.can_view_private_datasets', 'true', 'admin');
-=======
-
--- fourcat settings insert default settings
--- TODO SHOULD BE ABLE TO REMOVE; all these should have corresponding values in common/lib/config_definitions given defaults
-INSERT INTO settings
-  (name, value)
-  Values
-    ('4cat.datasources', '["bitchute", "custom", "douban", "customimport", "reddit", "telegram", "twitterv2", "tiktok", "instagram", "9gag", "imgur", "linkedin", "parler", "douyin", "twitter-import"]'),
-    ('4cat.name', '"4CAT"'),
-    ('4cat.name_long', '"4CAT: Capture and Analysis Toolkit"'),
-    ('4cat.github_url', '"https://github.com/digitalmethodsinitiative/4cat"'),
-    ('4cat.phone_home_url', '"https://ping.4cat.nl"'),
-    ('path.versionfile', '".git-checked-out"'),
-    ('expire.timeout', '0'),
-    ('expire.allow_optout', 'true'),
-    ('expire.datasources', '{"tumblr": {"timeout": 259200, "allow_optout": false}}'),
-    ('logging.slack.level', '"WARNING"'),
-    ('logging.slack.webhook', 'null'),
-    ('mail.admin_email', 'null'),
-    ('mail.ssl', 'false'),
-    ('mail.username', 'null'),
-    ('mail.password', 'null'),
-    ('mail.noreply', '"noreply@localhost"'),
-    ('fourchan.image_interval', '3600'),
-    ('explorer.max_posts', '100000'),
-    ('flask.flask_app', '"webtool/fourcat"'),
-    ('flask.secret_key', concat('"', substr(md5(random()::text), 0, 25), '"')),
-    ('flask.https', 'false'),
-    ('flask.server_name', '"localhost"'),
-    ('flask.autologin.name', '"Automatic login"'),
-    ('flask.autologin.hostnames', '["localhost"]'),
-    ('flask.autologin.api', '["localhost"]')
-    ON CONFLICT DO NOTHING;
->>>>>>> d0897a9a
+  ('privileges.can_view_private_datasets', 'true', 'admin');