"""
Restart 4CAT and optionally upgrade it to the latest release
"""
import subprocess
import requests
import hashlib
import oslex
import json
import time
import uuid
import sys

from pathlib import Path

from backend.lib.worker import BasicWorker
from common.lib.exceptions import WorkerInterruptedException


class FourcatRestarterAndUpgrader(BasicWorker):
    """
    Restart 4CAT and optionally upgrade it to the latest release

    Why implement this as a worker? Trying to have 4CAT restart itself leads
    to an interesting conundrum: it will not be able to report the outcome of
    the restart, because whatever bit of code is keeping track of that will be
    interrupted by restarting 4CAT.

    Using a worker has the benefit of it restarting after 4CAT restarts, so it
    can then figure out that 4CAT was just restarted and report the outcome. It
    then uses a log file to keep track of the results. The log file can then be
    used by other parts of 4CAT to see if the restart was successful.

    It does lead to another conundrum - what if due to some error, 4CAT never
    restarts? Then this worker will not be run again to report its own failure.
    There seem to be no clean ways around this, so anything watching the
    outcome of the worker probably needs to implement some timeout after which
    it is assumed that the restart/upgrade process failed catastrophically.
    """
    type = "restart-4cat"
    max_workers = 1

    def work(self):
        """
        Restart 4CAT and optionally upgrade it to the latest release
        """
        # figure out if we're starting the restart or checking the result
        # after 4cat has been restarted
        is_resuming = self.job.data["attempts"] > 0

        # prevent multiple restarts running at the same time which could blow
        # up really fast
<<<<<<< HEAD
        lock_file = config.get("PATH_CONFIG").joinpath("restart.lock")

        # this file has the log of the restart worker itself and is checked by
        # the frontend to see how far we are
        log_file_restart = config.get("PATH_LOGS").joinpath("restart.log")
=======
        lock_file = Path(self.config.get("PATH_ROOT")).joinpath("config/restart.lock")

        # this file has the log of the restart worker itself and is checked by
        # the frontend to see how far we are
        log_file_restart = Path(self.config.get("PATH_ROOT")).joinpath(self.config.get("PATH_LOGS")).joinpath("restart.log")
>>>>>>> c0d00919
        log_stream_restart = log_file_restart.open("a")

        if not is_resuming:
            log_stream_restart.write("Initiating 4CAT restart worker\n")
            self.log.info("New restart initiated.")

            # this lock file will ensure that people don't start two
            # simultaneous upgrades or something
            with lock_file.open("w") as outfile:
                hasher = hashlib.blake2b()
                hasher.update(str(uuid.uuid4()).encode("utf-8"))
                outfile.write(hasher.hexdigest())

            # trigger a restart and/or upgrade
            # returns a JSON with a 'status' key and a message, the message
            # being the process output

            if self.job.data["remote_id"].startswith("upgrade"):
                command = sys.executable + " helper-scripts/migrate.py --repository %s --yes --restart" % \
                          (oslex.quote(self.config.get("4cat.github_url")))
                if self.job.details and self.job.details.get("branch"):
                    # migrate to code in specific branch
                    command += f" --branch {oslex.quote(self.job.details['branch'])}"
                else:
                    # migrate to latest release
                    command += " --release"

            else:
                command = sys.executable + " 4cat-daemon.py --no-version-check force-restart"

            try:
                # flush any writes before the other process starts writing to
                # the stream
                self.log.info(f"Running command {command}")
                log_stream_restart.flush()

                # the tricky part is that this command will interrupt the
                # daemon, i.e. this worker!
                # so we'll never get to actually send a response, if all goes
                # well. but the file descriptor that stdout is piped to remains
                # open, somehow, so we can use that to keep track of the output
                # stdin needs to be /dev/null here because else when 4CAT
                # restarts and we re-attempt to make a daemon, it will fail
                # when trying to close the stdin file descriptor of the
                # subprocess (man, that was a fun bug to hunt down)
                process = subprocess.Popen(oslex.split(command), cwd=str(self.config.get("PATH_ROOT")),
                                           stdout=log_stream_restart, stderr=log_stream_restart,
                                           stdin=subprocess.DEVNULL)

                while not self.interrupted:
                    # basically wait for either the process to quit or 4CAT to
                    # be restarted (hopefully the latter)
                    try:
                        # now see if the process is finished - if not a
                        # TimeoutExpired will be raised
                        process.wait(1)
                        break
                    except subprocess.TimeoutExpired:
                        pass

                if process.returncode is not None:
                    # if we reach this, 4CAT was never restarted, and so the job failed
                    log_stream_restart.write(
                        f"\nUnexpected outcome of restart call ({process.returncode})\n")

                    raise RuntimeError()
                else:
                    # interrupted before the process could finish (as it should)
                    self.log.info("Restart triggered. Restarting 4CAT.\n")
                    raise WorkerInterruptedException()

            except (RuntimeError, subprocess.CalledProcessError) as e:
                log_stream_restart.write(str(e))
                log_stream_restart.write(
                    "[Worker] Error while restarting 4CAT. The script returned a non-standard error code "
                    "(see above). You may need to restart 4CAT manually.\n")
                self.log.error(f"Error restarting 4CAT. See {log_stream_restart.name} for details.")
                lock_file.unlink()
                self.job.finish()

            finally:
                log_stream_restart.close()

        else:
            # 4CAT back-end was restarted - now check the results and make the
            # front-end restart or upgrade too
            self.log.info("Restart worker resumed after restarting 4CAT, restart successful.")
            log_stream_restart.write("4CAT restarted.\n")
<<<<<<< HEAD
            with config.get("PATH_CONFIG").joinpath(".current-version").open() as infile:
=======
            with Path(self.config.get("PATH_ROOT")).joinpath("config/.current-version").open() as infile:
>>>>>>> c0d00919
                log_stream_restart.write(f"4CAT is now running version {infile.readline().strip()}.\n")

            # we're gonna use some specific Flask routes to trigger this, i.e.
            # we're interacting with the front-end through HTTP
            api_host = "https://" if self.config.get("flask.https") else "http://"
            if self.config.get("USING_DOCKER"):
                import os
                docker_exposed_port = os.environ['PUBLIC_PORT']
                api_host += f"host.docker.internal{':' + docker_exposed_port if docker_exposed_port != '80' else ''}"
            else:
                api_host += self.config.get("flask.server_name")

            if self.job.data["remote_id"].startswith("upgrade") and self.config.get("USING_DOCKER"):
                # when using Docker, the front-end needs to update separately
                log_stream_restart.write("Telling front-end Docker container to upgrade...\n")
                log_stream_restart.close()  # close, because front-end will be writing to it
                upgrade_ok = False
                upgrade_timeout = False
                upgrade_error_message = False
                try:
                    upgrade_url = api_host + "/admin/trigger-frontend-upgrade/"
                    with lock_file.open() as infile:
                        frontend_upgrade = requests.post(upgrade_url, data={"token": infile.read()}, timeout=(10 * 60))
                    upgrade_ok = frontend_upgrade.json()["status"] == "OK"
                    upgrade_error_message = frontend_upgrade.json().get("message")
                    self.log.error("Front-end upgrade failed: %s" % upgrade_error_message)
                except requests.RequestException:
                    pass
                except TimeoutError:
                    upgrade_timeout = True

                log_stream_restart = log_file_restart.open("a")
                if not upgrade_ok:
                    if upgrade_timeout:
                        log_stream_restart.write("Upgrade timed out.")
                    log_stream_restart.write("Error upgrading front-end container. You may need to upgrade and restart "
                                             "containers manually.\n")
                    if upgrade_error_message:
                        log_stream_restart.write(f"Error message: {upgrade_error_message}\n")
                    lock_file.unlink()
                    return self.job.finish()

            # restart front-end
            log_stream_restart.write("Asking front-end to restart itself...\n")
            log_stream_restart.flush()
            try:
                restart_url = api_host + "/admin/trigger-frontend-restart/"
                with lock_file.open() as infile:
                    response = requests.post(restart_url, data={"token": infile.read()}, timeout=5).json()

                if response.get("message"):
                    log_stream_restart.write(response.get("message") + "\n")
            except (json.JSONDecodeError, requests.RequestException):
                # this may happen because the server restarts and interrupts
                # the request
                pass

            # wait for front-end to come online after a restart
            time.sleep(3)  # give some time for the restart to trigger
            start_time = time.time()
            frontend_ok = False
            while time.time() < start_time + 60:
                try:
                    frontend = requests.get(api_host + "/", timeout=5)
                    if frontend.status_code > 401:
                        time.sleep(2)
                        continue
                    frontend_ok = True
                    break
                except requests.RequestException:
                    time.sleep(1)
                    continue

            # too bad
            if not frontend_ok:
                log_stream_restart.write("Timed out waiting for front-end to restart. You may need to restart it "
                                         "manually.\n")
                self.log.error("Front-end did not come back online after restart")
            else:
                log_stream_restart.write("Front-end is available. Restart complete.")
                self.log.info("Front-end is available. Restart complete.")

            log_stream_restart.close()
            lock_file.unlink()

            self.job.finish()<|MERGE_RESOLUTION|>--- conflicted
+++ resolved
@@ -49,19 +49,11 @@
 
         # prevent multiple restarts running at the same time which could blow
         # up really fast
-<<<<<<< HEAD
-        lock_file = config.get("PATH_CONFIG").joinpath("restart.lock")
+        lock_file = self.config.get("PATH_CONFIG").joinpath("restart.lock")
 
         # this file has the log of the restart worker itself and is checked by
         # the frontend to see how far we are
-        log_file_restart = config.get("PATH_LOGS").joinpath("restart.log")
-=======
-        lock_file = Path(self.config.get("PATH_ROOT")).joinpath("config/restart.lock")
-
-        # this file has the log of the restart worker itself and is checked by
-        # the frontend to see how far we are
-        log_file_restart = Path(self.config.get("PATH_ROOT")).joinpath(self.config.get("PATH_LOGS")).joinpath("restart.log")
->>>>>>> c0d00919
+        log_file_restart = self.config.get("PATH_LOGS").joinpath("restart.log")
         log_stream_restart = log_file_restart.open("a")
 
         if not is_resuming:
@@ -150,11 +142,7 @@
             # front-end restart or upgrade too
             self.log.info("Restart worker resumed after restarting 4CAT, restart successful.")
             log_stream_restart.write("4CAT restarted.\n")
-<<<<<<< HEAD
-            with config.get("PATH_CONFIG").joinpath(".current-version").open() as infile:
-=======
-            with Path(self.config.get("PATH_ROOT")).joinpath("config/.current-version").open() as infile:
->>>>>>> c0d00919
+            with self.config.get("PATH_CONFIG").joinpath(".current-version").open() as infile:
                 log_stream_restart.write(f"4CAT is now running version {infile.readline().strip()}.\n")
 
             # we're gonna use some specific Flask routes to trigger this, i.e.
