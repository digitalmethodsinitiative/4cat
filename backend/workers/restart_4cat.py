--- conflicted
+++ resolved
@@ -99,11 +99,7 @@
                 # restarts and we re-attempt to make a daemon, it will fail
                 # when trying to close the stdin file descriptor of the
                 # subprocess (man, that was a fun bug to hunt down)
-<<<<<<< HEAD
-                process = subprocess.Popen(shlex.split(command), cwd=str(self.config.get("PATH_ROOT")),
-=======
                 process = subprocess.Popen(oslex.split(command), cwd=str(config.get("PATH_ROOT")),
->>>>>>> 482bc80a
                                            stdout=log_stream_restart, stderr=log_stream_restart,
                                            stdin=subprocess.DEVNULL)
 
