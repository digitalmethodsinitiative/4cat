--- conflicted
+++ resolved
@@ -72,13 +72,8 @@
             # being the process output
 
             if self.job.data["remote_id"].startswith("upgrade"):
-<<<<<<< HEAD
-                command = sys.executable + " helper-scripts/migrate.py --repository %s --yes --restart --output %s" % \
-                          (shlex.quote(self.config.get("4cat.github_url")), shlex.quote(str(log_file_restart)))
-=======
                 command = sys.executable + " helper-scripts/migrate.py --repository %s --yes --restart" % \
                           (shlex.quote(config.get("4cat.github_url")))
->>>>>>> 8347cacb
                 if self.job.details and self.job.details.get("branch"):
                     # migrate to code in specific branch
                     command += f" --branch {shlex.quote(self.job.details['branch'])}"
