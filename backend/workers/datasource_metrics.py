--- conflicted
+++ resolved
@@ -55,7 +55,7 @@
 
 			is_local = True if hasattr(datasource, "is_local") and datasource.is_local else False
 			is_static = True if hasattr(datasource, "is_static") and datasource.is_static else False
-			
+
 			# Only update local datasources
 			if is_local:
 
@@ -94,13 +94,8 @@
 
 						# If the datasource is dynamic, we also only update days
 						# that haven't been added yet - these are heavy queries.
-<<<<<<< HEAD
-						if not datasource.get("is_static"):
+						if not is_static:
 
-=======
-						if not is_static:
-							
->>>>>>> 9a324739
 							days_added = self.db.fetchall("SELECT date FROM metrics WHERE datasource = '%s' AND board = '%s' AND metric = 'posts_per_day';" % (datasource_id, board))
 
 							if days_added:
