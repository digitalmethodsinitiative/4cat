"""
The heart of the app - manages jobs and workers
"""
import signal
import time

<<<<<<< HEAD
=======
from common.lib.module_loader import ModuleCollector
>>>>>>> 2eccc09e
from common.lib.exceptions import JobClaimedException


class WorkerManager:
	"""
	Manages the job queue and worker pool
	"""
	queue = None
	db = None
	log = None
	modules = None

	worker_pool = {}
	job_mapping = {}
	pool = []
	looping = True
	unknown_jobs = set()

	def __init__(self, queue, database, logger, modules, as_daemon=True):
		"""
		Initialize manager

		:param queue:  Job queue
		:param database:  Database handler
		:param logger:  Logger object
		:param modules:  Modules cache via ModuleLoader()
		:param bool as_daemon:  Whether the manager is being run as a daemon
		"""
		self.queue = queue
		self.db = database
		self.log = logger
<<<<<<< HEAD
		self.modules = modules
=======
		self.modules = ModuleCollector(write_config=True)
>>>>>>> 2eccc09e

		if as_daemon:
			signal.signal(signal.SIGTERM, self.abort)
			signal.signal(signal.SIGINT, self.request_interrupt)

		# datasources are initialized here; the init_datasource functions found in their respective __init__.py files
		# are called which, in the case of scrapers, also adds the scrape jobs to the queue.
		self.validate_datasources()

		# queue jobs for workers that always need one
		for worker_name, worker in self.modules.workers.items():
			if hasattr(worker, "ensure_job"):
				self.queue.add_job(jobtype=worker_name, **worker.ensure_job)

		self.log.info("4CAT Started")

		# flush module collector log buffer
		# the logger is not available when this initialises
		# but it is now!
		if self.modules.log_buffer:
			self.log.warning(self.modules.log_buffer)
			self.modules.log_buffer = ""

		# it's time
		self.loop()

	def delegate(self):
		"""
		Delegate work

		Checks for open jobs, and then passes those to dedicated workers, if
		slots are available for those workers.
		"""
		jobs = self.queue.get_all_jobs()

		num_active = sum([len(self.worker_pool[jobtype]) for jobtype in self.worker_pool])
		self.log.debug("Running workers: %i" % num_active)

		# clean up workers that have finished processing
		for jobtype in self.worker_pool:
			all_workers = self.worker_pool[jobtype]
			for worker in all_workers:
				if not worker.is_alive():
					self.log.debug(f"Terminating worker {worker.job.data['jobtype']}/{worker.job.data['remote_id']}")
					worker.join()
					self.worker_pool[jobtype].remove(worker)

			del all_workers

		# check if workers are available for unclaimed jobs
		for job in jobs:
			jobtype = job.data["jobtype"]

			if jobtype in self.modules.workers:
				worker_class = self.modules.workers[jobtype]
				if jobtype not in self.worker_pool:
					self.worker_pool[jobtype] = []

				# if a job is of a known type, and that job type has open
				# worker slots, start a new worker to run it
				if len(self.worker_pool[jobtype]) < worker_class.max_workers:
					try:
						job.claim()
						worker = worker_class(logger=self.log, manager=self, job=job, modules=self.modules)
						worker.start()
						self.log.debug(f"Starting new worker of for job {job.data['jobtype']}/{job.data['remote_id']}")
						self.worker_pool[jobtype].append(worker)
					except JobClaimedException:
						# it's fine
						pass
			else:
				if jobtype not in self.unknown_jobs:
					self.log.error("Unknown job type: %s" % jobtype)
					self.unknown_jobs.add(jobtype)

		time.sleep(1)

	def loop(self):
		"""
		Main loop

		Constantly delegates work, until no longer looping, after which all
		workers are asked to stop their work. Once that has happened, the loop
		properly ends.
		"""
		while self.looping:
			try:
				self.delegate()
			except KeyboardInterrupt:
				self.looping = False

		self.log.info("Telling all workers to stop doing whatever they're doing...")
		# request shutdown from all workers except the API
		# this allows us to use the API to figure out if a certain worker is
		# hanging during shutdown, for example
		for jobtype in self.worker_pool:
			if jobtype == "api":
				continue

			for worker in self.worker_pool[jobtype]:
				if hasattr(worker, "request_interrupt"):
					worker.request_interrupt()
				else:
					worker.abort()

		# wait for all workers that we just asked to quit to finish
		self.log.info("Waiting for all workers to finish...")
		for jobtype in self.worker_pool:
			if jobtype == "api":
				continue
			for worker in self.worker_pool[jobtype]:
				self.log.info("Waiting for worker %s..." % jobtype)
				worker.join()

		# shut down API last
		for worker in self.worker_pool.get("api", []):
			worker.request_interrupt()
			worker.join()

		# abort
		time.sleep(1)
		self.log.info("Bye!")

	def validate_datasources(self):
		"""
		Validate data sources

		Logs warnings if not all information is precent for the configured data
		sources.
		"""

		for datasource in self.modules.datasources:
			if datasource + "-search" not in self.modules.workers and datasource + "-import" not in self.modules.workers:
				self.log.error("No search worker defined for datasource %s or its modules are missing. Search queries will not be executed." % datasource)

			self.modules.datasources[datasource]["init"](self.db, self.log, self.queue, datasource)

	def abort(self, signal=None, stack=None):
		"""
		Stop looping the delegator, clean up, and prepare for shutdown
		"""
		self.log.info("Received SIGTERM")

		# cancel all interruptible postgres queries
		# this needs to be done before we stop looping since after that no new
		# jobs will be claimed, and needs to be done here because the worker's
		# own database connection is busy executing the query that it should
		# cancel! so we can't use it to update the job and make it get claimed
		for job in self.queue.get_all_jobs("cancel-pg-query", restrict_claimable=False):
			# this will make all these jobs immediately claimable, i.e. queries
			# will get cancelled asap
			self.log.debug("Cancelling interruptable Postgres queries for connection %s..." % job.data["remote_id"])
			job.claim()
			job.release(delay=0, claim_after=0)

		# wait until all cancel jobs are completed
		while self.queue.get_all_jobs("cancel-pg-query", restrict_claimable=False):
			time.sleep(0.25)

		# now stop looping (i.e. accepting new jobs)
		self.looping = False

	def request_interrupt(self, interrupt_level, job=None, remote_id=None, jobtype=None):
		"""
		Interrupt a job

		This method can be called via e.g. the API, to interrupt a specific
		job's worker. The worker can be targeted either with a Job object or
		with a combination of job type and remote ID, since those uniquely
		identify a job.

		:param int interrupt_level:  Retry later or cancel?
		:param Job job:  Job object to cancel worker for
		:param str remote_id:  Remote ID for worker job to cancel
		:param str jobtype:  Job type for worker job to cancel
		"""

		# find worker for given job
		if job:
			jobtype = job.data["jobtype"]

		if jobtype not in self.worker_pool:
			# no jobs of this type currently known
			return

		for worker in self.worker_pool[jobtype]:
			if (job and worker.job.data["id"] == job.data["id"]) or (worker.job.data["jobtype"] == jobtype and worker.job.data["remote_id"] == remote_id):
				# first cancel any interruptable queries for this job's worker
				while True:
					active_queries = self.queue.get_all_jobs("cancel-pg-query", remote_id=worker.db.appname, restrict_claimable=False)
					if not active_queries:
						# all cancellation jobs have been run
						break

					for cancel_job in active_queries:
						if cancel_job.is_claimed:
							continue

						# this will make the job be run asap
						cancel_job.claim()
						cancel_job.release(delay=0, claim_after=0)

					# give the cancel job a moment to run
					time.sleep(0.25)

				# now all queries are interrupted, formally request an abort
				self.log.info(f"Requesting interrupt of job {worker.job.data['id']} ({worker.job.data['jobtype']}/{worker.job.data['remote_id']})")
				worker.request_interrupt(interrupt_level)
				return<|MERGE_RESOLUTION|>--- conflicted
+++ resolved
@@ -4,10 +4,6 @@
 import signal
 import time
 
-<<<<<<< HEAD
-=======
-from common.lib.module_loader import ModuleCollector
->>>>>>> 2eccc09e
 from common.lib.exceptions import JobClaimedException
 
 
@@ -39,11 +35,7 @@
 		self.queue = queue
 		self.db = database
 		self.log = logger
-<<<<<<< HEAD
 		self.modules = modules
-=======
-		self.modules = ModuleCollector(write_config=True)
->>>>>>> 2eccc09e
 
 		if as_daemon:
 			signal.signal(signal.SIGTERM, self.abort)
