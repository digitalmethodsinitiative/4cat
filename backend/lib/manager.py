--- conflicted
+++ resolved
@@ -4,12 +4,7 @@
 import signal
 import time
 
-<<<<<<< HEAD
-=======
 from backend.lib.proxied_requests import DelegatedRequestHandler
-
-from common.lib.module_loader import ModuleCollector
->>>>>>> 482bc80a
 from common.lib.exceptions import JobClaimedException
 
 
@@ -42,12 +37,8 @@
 		self.queue = queue
 		self.db = database
 		self.log = logger
-<<<<<<< HEAD
 		self.modules = modules
-=======
-		self.modules = ModuleCollector(write_config=True)
 		self.proxy_delegator = DelegatedRequestHandler(self.log)
->>>>>>> 482bc80a
 
 		if as_daemon:
 			signal.signal(signal.SIGTERM, self.abort)
