--- conflicted
+++ resolved
@@ -25,10 +25,6 @@
 
 		pipeline = self.format_linear_pipeline(pipeline)
 
-<<<<<<< HEAD
-		analysis_pipeline = DataSet(parameters=pipeline[0]["parameters"], type=pipeline[0]["type"], db=self.db,
-								 parent=self.dataset.key, modules=self.modules)
-=======
 		analysis_pipeline = DataSet(
 			parameters=pipeline[0]["parameters"],
 			db=self.db,
@@ -40,7 +36,6 @@
 		
 		# give same ownership as parent dataset
 		analysis_pipeline.copy_ownership_from(self.dataset)
->>>>>>> 2eccc09e
 
 		# this starts the pipeline
 		self.queue.add_job(pipeline[0]["type"], remote_id=analysis_pipeline.key)
