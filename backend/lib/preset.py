"""
Queue a series of processors at once via a preset
"""
import abc
from backend.lib.processor import BasicProcessor

from common.lib.dataset import DataSet


class ProcessorPreset(BasicProcessor):
	"""
	Processor preset
	"""	
	def process(self):
		"""
		ALL PRESETS MUST PREPEND 'preset-' TO THEIR TYPE.

		This queues a series of post-processors to run in sequence, with an
		overarching dataset to which the results of the last processor in the
		sequence are copied. The processor pipeline is then attached to the
		overarching dataset so it is clear that all processors were run as part
		of that particular preset.
		"""
		pipeline = self.get_processor_pipeline()

<<<<<<< HEAD
		# make sure the last item in the pipeline copies to the preset's dataset
		# also make sure there is always a "parameters" key
		pipeline = [{"parameters": {}, **p} for p in pipeline.copy()]

		# check that preset has an "attach_to" parameter in one of the processors
		if not any("attach_to" in p["parameters"] for p in pipeline):
			pipeline[-1]["parameters"]["attach_to"] = self.dataset.key

		# map the linear pipeline to a nested processor parameter set
		while len(pipeline) > 1:
			last = pipeline.pop()
			pipeline[-1]["parameters"]["next"] = [last]
=======
		pipeline = self.format_linear_pipeline(pipeline)
>>>>>>> c623d0a7

		analysis_pipeline = DataSet(
			parameters=pipeline[0]["parameters"],
			db=self.db,
			type=pipeline[0]["type"],
			owner=self.dataset.creator,
			is_private=self.dataset.is_private,
			parent=self.dataset.key, 
			modules=self.modules)
		
		# give same ownership as parent dataset
		analysis_pipeline.copy_ownership_from(self.dataset)

		# this starts the pipeline
		self.queue.add_job(pipeline[0]["type"], remote_id=analysis_pipeline.key)

	def after_process(self):
		"""
		Run after processing

		In this case, this is run immediately after the underlying analyses
		have been queued. This overrides the default behaviour which finishes
		the DataSet after processing; in this case, it is left 'open' until it
		is finished by the last underlying analysis.
		"""
		self.dataset.update_status("Awaiting completion of underlying analyses...")
		self.job.finish()

	@abc.abstractmethod
	def get_processor_pipeline(self):
		"""
		Preset pipeline definition

		Should return a list of dictionaries, each dictionary having a `type`
		key with the processor type ID and a `parameters` key with the
		processor parameters. The order of the list is the order in which the
		processors are run. Compatibility of processors in the list is not
		checked.

		:return list: Processor pipeline definition
		"""
		pass

	def format_linear_pipeline(self, pipeline):
		"""
		Format a linear pipeline to a nested processor parameter set

		:param list pipeline:  Linear pipeline
		:return list:  Nested pipeline
		"""
		if not pipeline:
			raise ValueError("Pipeline is empty")
		
		# make sure the last item in the pipeline copies to the preset's dataset
		# also make sure there is always a "parameters" key
		pipeline = [{"parameters": {}, **p} for p in pipeline.copy()]

		pipeline[-1]["parameters"]["attach_to"] = self.dataset.key

		# map the linear pipeline to a nested processor parameter set
		while len(pipeline) > 1:
			last = pipeline.pop()
			pipeline[-1]["parameters"]["next"] = [last]
	
		return pipeline
	
class ProcessorAdvancedPreset(ProcessorPreset):
	"""
	Similar to ProcessorPreset, but allows for more advanced processor trees with multiple 
	branches and nested processors.
	"""
	def format_linear_pipeline(self, pipeline):
		"""
		No formatting of pipeline is needed for advanced presets
		:param list pipeline:  Linear pipeline
		:return list:  Nested pipeline
		"""
		return pipeline
	
	def get_processor_pipeline(self):
		"""
		Preset pipeline definition
		Should return a list of dictionaries, each dictionary having a `type`
		key with the processor type ID and a `parameters` key with the
		processor parameters. The order of the list is the order in which the
		processors are run. Compatibility of processors in the list is not
		"""
		advanced_pipeline = self.get_processor_advanced_pipeline(attach_to=self.dataset.key)
		if not advanced_pipeline:
			raise ValueError("Pipeline is empty")
		
		# Ensure one of the processors in the advanced pipeline has the attach_to parameter
		all_processors = []
		def collect_processors(processor):
			if "next" in processor["parameters"]:
				for sub_processor in processor["parameters"]["next"]:
					collect_processors(sub_processor)
			all_processors.append(processor)
		for processor in advanced_pipeline:
			collect_processors(processor)
		
		if not any("attach_to" in processor["parameters"] for processor in all_processors):
			raise ValueError("No processor in the advanced pipeline has the attach_to parameter")

		return advanced_pipeline
	
	@abc.abstractmethod
	def get_processor_advanced_pipeline(self, attach_to):
		"""
		Advanced preset pipeline definition

		Similar to base class `get_processor_pipeline`, but allows for more advanced
		processing. This allows multiple processors to be queued in parallel
		or in a nested structure. (i.e., "next" contains a list of processors
		to run in sequence after the each processor.)
		Format a linear pipeline to a nested processor parameter set

		"attach_to" must be added as a parameter to one of the processors. Failure
		to do so will cause the preset to never finish.
		:param list pipeline:  Linear pipeline
		:return list:  Nested pipeline
		"""
		pass<|MERGE_RESOLUTION|>--- conflicted
+++ resolved
@@ -23,22 +23,7 @@
 		"""
 		pipeline = self.get_processor_pipeline()
 
-<<<<<<< HEAD
-		# make sure the last item in the pipeline copies to the preset's dataset
-		# also make sure there is always a "parameters" key
-		pipeline = [{"parameters": {}, **p} for p in pipeline.copy()]
-
-		# check that preset has an "attach_to" parameter in one of the processors
-		if not any("attach_to" in p["parameters"] for p in pipeline):
-			pipeline[-1]["parameters"]["attach_to"] = self.dataset.key
-
-		# map the linear pipeline to a nested processor parameter set
-		while len(pipeline) > 1:
-			last = pipeline.pop()
-			pipeline[-1]["parameters"]["next"] = [last]
-=======
 		pipeline = self.format_linear_pipeline(pipeline)
->>>>>>> c623d0a7
 
 		analysis_pipeline = DataSet(
 			parameters=pipeline[0]["parameters"],
