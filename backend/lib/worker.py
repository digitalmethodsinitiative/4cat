--- conflicted
+++ resolved
@@ -12,214 +12,6 @@
 from common.config_manager import ConfigWrapper
 
 class BasicWorker(threading.Thread, metaclass=abc.ABCMeta):
-<<<<<<< HEAD
-	"""
-	Abstract Worker class
-
-	This runs as a separate thread in which a worker method is executed. The
-	work method can do whatever the worker needs to do - that part is to be
-	implemented by a child class. This class provides scaffolding that makes
-	sure crashes are caught properly and the relevant data is available to the
-	worker code.
-	"""
-	#: Worker type - should match Job ID used when queuing jobs
-	type = "misc"
-
-	#: Amount of workers of this type that can run in parallel. Be careful with
-	#: this, because values higher than 1 will mean that e.g. API rate limits
-	#: are easily violated.
-	max_workers = 1
-
-	#: Flag value to indicate worker interruption type - not interrupted
-	INTERRUPT_NONE = False
-
-	#: Flag value to indicate worker interruption type - interrupted, but can
-	#: be retried
-	INTERRUPT_RETRY = 1
-
-	#: Flag value to indicate worker interruption type - interrupted, but
-	#: should be cancelled
-	INTERRUPT_CANCEL = 2
-
-	#: Job queue that can be used to create or manipulate jobs
-	queue = None
-
-	#: Job this worker is being run for
-	job = None
-
-	#: Local configuration (used in processors)
-	config = None
-
-	#: Logger object
-	log = None
-
-	#: WorkerManager that manages this worker
-	manager = None
-
-	#: Interrupt status, one of the `INTERRUPT_` class constants
-	interrupted = False
-
-	#: Module index
-	modules = None
-
-	#: Unix timestamp at which this worker was started
-	init_time = 0
-
-	def __init__(self, logger, job, queue=None, manager=None, modules=None):
-		"""
-		Worker init
-
-		Set up object attributes, e.g. the worker queue and manager, and
-		initialize a new database connection and connected job queue. We cannot
-		share database connections between workers because they are not
-		thread-safe.
-
-		:param Logger logger:  Logging interface
-		:param Job job:  Job this worker is being run on
-		:param JobQueue queue:  Job queue
-		:param WorkerManager manager:  Scheduler instance that started this worker
-		:param modules:  Module catalog
-		"""
-		super().__init__()
-		self.name = self.type
-		self.log = logger
-		self.manager = manager
-		self.job = job
-		self.init_time = int(time.time())
-		self.config = ConfigDummy()
-
-		# ModuleCollector cannot be easily imported into a worker because it itself
-		# imports all workers, so you get a recursive import that Python (rightly) blocks
-		# so for workers, modules data is passed as a constructor argument
-		self.modules = modules
-
-		database_appname = "%s-%s" % (self.type, self.job.data["id"])
-		self.db = Database(logger=self.log, appname=database_appname,
-						   dbname=config.DB_NAME, user=config.DB_USER, password=config.DB_PASSWORD, host=config.DB_HOST, port=config.DB_PORT)
-		self.queue = JobQueue(logger=self.log, database=self.db) if not queue else queue
-
-	def run(self):
-		"""
-		Run the worker
-
-		This calls the `work()` method, quite simply, but adds some
-		scaffolding to take care of any exceptions that occur during the
-		execution of the worker. The exception is then logged and the worker
-		is gracefully ended, but the job is *not* released to ensure that the
-		job is not run again immediately (which would probably instantly crash
-		in the exact same way).
-
-		You can configure the `WARN_SLACK_URL` configuration variable to make
-		reports of worker crashers be sent to a Slack channel, which is a good
-		way to monitor a running 4CAT instance!
-		"""
-		try:
-			self.work()
-		except WorkerInterruptedException:
-			self.log.info("Worker %s interrupted - cancelling." % self.type)
-
-			# interrupted - retry later or cancel job altogether?
-			if self.interrupted == self.INTERRUPT_RETRY:
-				self.job.release(delay=10)
-			elif self.interrupted == self.INTERRUPT_CANCEL:
-				self.job.finish()
-
-			self.abort()
-		except ProcessorException as e:
-			self.log.error(str(e), frame=e.frame)
-		except Exception as e:
-			stack = traceback.extract_tb(e.__traceback__)
-			frames = [frame.filename.split("/").pop() + ":" + str(frame.lineno) for frame in stack]
-			location = "->".join(frames)
-			self.log.error("Worker %s raised exception %s and will abort: %s at %s" % (self.type, e.__class__.__name__, str(e), location), frame=stack)
-
-		# Clean up after work successfully completed or terminates
-		self.clean_up()
-
-	@classmethod
-	def check_worker_available(cls, manager, modules):
-		"""
-		Check if the worker can run. Here we check if there are too many
-		workers of this type running already.
-
-		modules is passed in so decendents can check if they have the necessary
-		modules to run.
-
-		:return bool:  True if the worker can run, False if not
-		"""
-		# check if we have too many workers of this type running
-		if len(manager.worker_pool[cls.type]) < cls.max_workers:
-			return True
-		else:
-			return False
-
-	def clean_up(self):
-		"""
-		Clean up after a processor runs successfully or results in error.
-		Workers should override this method to implement any procedures
-		to run to clean up a worker; by default this does nothing.
-		"""
-		pass
-
-	def abort(self):
-		"""
-		Called when the application shuts down
-
-		Can be used to stop loops, for looping workers. Workers should override
-		this method to implement any procedures to run to clean up a worker
-		when it is interrupted; by default this does nothing.
-		"""
-		pass
-
-	def request_interrupt(self, level=1):
-		"""
-		Set the 'abort requested' flag
-
-		Child workers should quit at their earliest convenience when this is
-		set. This can be done simply by checking the value of
-		`self.interrupted`.
-
-		:param int level:  Retry or cancel? Either `self.INTERRUPT_RETRY` or
-		  `self.INTERRUPT_CANCEL`.
-		"""
-		self.log.debug("Interrupt requested for worker %s/%s" % (self.job.data["jobtype"], self.job.data["remote_id"]))
-		self.interrupted = level
-
-	@abc.abstractmethod
-	def work(self):
-		"""
-		This is where the actual work happens
-
-		Whatever the worker is supposed to do, it should happen (or be
-		initiated from) this method. By default it does nothing, descending
-		classes should implement this method.
-		"""
-		pass
-
-	@staticmethod
-	def is_4cat_class():
-		"""
-		Is this a 4CAT class?
-
-		This is used to determine whether a class is a 4CAT worker or a
-		processor. This method should always return True for workers.
-
-		:return:  True
-		"""
-		return True
-	
-	@staticmethod
-	def is_4cat_processor():
-		"""
-		Is this a 4CAT processor?
-
-		This is used to determine whether a class is a 4CAT
-		processor.
-		
-		:return:  False
-		"""
-		return False
-=======
     """
     Abstract Worker class
 
@@ -349,6 +141,23 @@
         # explicitly close database connection as soon as it's possible
         self.db.close()
 
+    @classmethod
+    def check_worker_available(cls, manager, modules):
+        """
+        Check if the worker can run. Here we check if there are too many
+        workers of this type running already.
+
+        modules is passed in so decendents can check if they have the necessary
+        modules to run.
+
+        :return bool:  True if the worker can run, False if not
+        """
+        # check if we have too many workers of this type running
+        if len(manager.worker_pool[cls.type]) < cls.max_workers:
+            return True
+        else:
+            return False
+
     def clean_up(self):
         """
         Clean up after a processor runs successfully or results in error.
@@ -414,5 +223,4 @@
 
         :return:  False
         """
-        return False
->>>>>>> 04ec1548
+        return False