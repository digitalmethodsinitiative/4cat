"""
Import scraped TikTok data

It's prohibitively difficult to scrape data from TikTok within 4CAT itself due
to its aggressive rate limiting. Instead, import data collected elsewhere.
"""
from datetime import datetime, timezone
from urllib.parse import urlparse, parse_qs

from backend.lib.search import Search
from common.lib.item_mapping import MappedItem


class SearchTikTok(Search):
    """
    Import scraped TikTok data
    """
    type = "tiktok-search"  # job ID
    category = "Search"  # category
    title = "Import scraped Tiktok data"  # title displayed in UI
    description = "Import Tiktok data collected with an external tool such as Zeeschuimer."  # description displayed in UI
    extension = "ndjson"  # extension of result file, used internally and in UI
    is_from_zeeschuimer = True

    # not available as a processor for existing datasets
    accepts = [None]
    references = [
        "[Zeeschuimer browser extension](https://github.com/digitalmethodsinitiative/zeeschuimer)",
        "[Worksheet: Capturing TikTok data with Zeeschuimer and 4CAT](https://tinyurl.com/nmrw-zeeschuimer-tiktok)"
    ]

    def get_items(self, query):
        """
        Run custom search

        Not available for TikTok
        """
        raise NotImplementedError("TikTok datasets can only be created by importing data from elsewhere")

    @staticmethod
    def map_item(post):
        challenges = [challenge["title"] for challenge in post.get("challenges", [])]

        hashtags = [extra["hashtagName"] for extra in post.get("textExtra", []) if
                    "hashtagName" in extra and extra["hashtagName"]]

        labels = ",".join(post["diversificationLabels"]) if type(post.get("diversificationLabels")) is list else ""

        if type(post.get("author")) is dict:
            # from intercepted API response
            user_nickname = post["author"]["uniqueId"]
            user_fullname = post["author"]["nickname"]
            user_thumbnail = post["author"].get("avatarThumb", "")
        elif post.get("author"):
            # from embedded JSON object
            user_nickname = post["author"]
            user_fullname = post["nickname"]
            user_thumbnail = ""
        else:
            user_nickname = ""
            user_fullname = ""
            user_thumbnail = ""

        # there are various thumbnail URLs, some of them expire later than
        # others. Try to get the highest-resolution one that hasn't expired
        # yet
        thumbnail_options = []

        if post["video"].get("shareCover"):
            thumbnail_options.append(post["video"]["shareCover"].pop())

        if post["video"].get("cover"):
            thumbnail_options.append(post["video"]["cover"])

        now = int(datetime.now(tz=timezone.utc).timestamp())
        thumbnail_url = [url for url in thumbnail_options if int(parse_qs(urlparse(url).query).get("x-expires", [now])[0]) >= now]
        thumbnail_url = thumbnail_url.pop() if thumbnail_url else ""

        return MappedItem({
            "id": post["id"],
            "thread_id": post["id"],
            "author": user_nickname,
            "author_full": user_fullname,
            "author_followers": post.get("authorStats", {}).get("followerCount", ""),
            "author_likes": post.get("authorStats", {}).get("diggCount", ""),
            "author_videos": post.get("authorStats", {}).get("videoCount", ""),
            "author_avatar": user_thumbnail,
            "body": post["desc"],
            "timestamp": datetime.utcfromtimestamp(int(post["createTime"])).strftime('%Y-%m-%d %H:%M:%S'),
            "unix_timestamp": int(post["createTime"]),
            "is_duet": "yes" if (post.get("duetInfo", {}).get("duetFromId") != "0" if post.get("duetInfo", {}) else False) else "no",
            "is_ad": "yes" if post.get("isAd", False) else "no",
            "is_paid_partnership": "yes" if post.get("adAuthorization") else "no",
<<<<<<< HEAD
=======
            "is_sensitive": "yes" if post.get("maskType") == 3 else "no",
            "is_photosensitive": "yes" if post.get("maskType") == 4 else "no",
>>>>>>> 2eccc09e
            "music_name": post["music"]["title"],
            "music_id": post["music"]["id"],
            "music_url": post["music"].get("playUrl", ""),
            "music_thumbnail": post["music"].get("coverLarge", ""),
            "music_author": post["music"].get("authorName", ""),
            "video_url": post["video"].get("downloadAddr", ""),
            "tiktok_url": "https://www.tiktok.com/@%s/video/%s" % (user_nickname, post["id"]),
            "thumbnail_url": thumbnail_url,
            "likes": post["stats"]["diggCount"],
            "comments": post["stats"]["commentCount"],
            "shares": post["stats"]["shareCount"],
            "plays": post["stats"]["playCount"],
            "hashtags": ",".join(hashtags),
            "challenges": ",".join(challenges),
            "diversification_labels": labels,
            "location_created": post.get("locationCreated", ""),
            "stickers": "\n".join(" ".join(s["stickerText"]) for s in post.get("stickersOnItem", [])),
            "effects": ",".join([e["name"] for e in post.get("effectStickers", [])]),
            "warning": ",".join([w["text"] for w in post.get("warnInfo", [])])
        })<|MERGE_RESOLUTION|>--- conflicted
+++ resolved
@@ -91,11 +91,8 @@
             "is_duet": "yes" if (post.get("duetInfo", {}).get("duetFromId") != "0" if post.get("duetInfo", {}) else False) else "no",
             "is_ad": "yes" if post.get("isAd", False) else "no",
             "is_paid_partnership": "yes" if post.get("adAuthorization") else "no",
-<<<<<<< HEAD
-=======
             "is_sensitive": "yes" if post.get("maskType") == 3 else "no",
             "is_photosensitive": "yes" if post.get("maskType") == 4 else "no",
->>>>>>> 2eccc09e
             "music_name": post["music"]["title"],
             "music_id": post["music"]["id"],
             "music_url": post["music"].get("playUrl", ""),
