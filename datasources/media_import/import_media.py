import re
import math
import json
import time
import zipfile
import mimetypes
from io import BytesIO

from backend.lib.processor import BasicProcessor
<<<<<<< HEAD
from common.lib.exceptions import QueryParametersException
from common.lib.user_input import UserInput
from common.lib.helpers import andify

=======
from common.config_manager import config
from common.lib.exceptions import QueryParametersException, QueryNeedsExplicitConfirmationException
from common.lib.user_input import UserInput
from common.lib.helpers import andify

# approximate number of files that can be uploaded in a single request rounded to 100
# todo: bring this back into get_options after merging #455
# max_files_approx = int((math.floor(config.get('flask.max_form_parts', 1000)-50)/100)) * 100

>>>>>>> 2eccc09e
class SearchMedia(BasicProcessor):
    type = "media-import-search"  # job ID
    category = "Search"  # category
    title = "Upload Media"  # title displayed in UI
    description = "Upload your own audio, video, or image files to be used as a dataset"  # description displayed in UI
    extension = "zip"  # extension of result file, used internally and in UI
    is_local = False  # Whether this datasource is locally scraped
    is_static = False  # Whether this datasource is still updated

    max_workers = 1

    disallowed_characters = re.compile(r"[^a-zA-Z0-9._+-]")
    accepted_file_types = ["audio", "video", "image"]

    @classmethod
    def get_options(cls, parent_dataset=None, config=None):
        # approximate number of files that can be uploaded in a single request rounded to 100
        max_files_approx = int((math.floor(config.get('flask.max_form_parts', 1000) - 50) / 100)) * 100

        return {
            "intro": {
                "type": UserInput.OPTION_INFO,
                # Large numbers of files fail possibly due to Flask request size limit (not file size)
                "help": "Upload media files to make them be available for further analysis. "
                        "Please include only one type of file per dataset (image, audio, or video) and "
                        "4CAT will be able to run various processors on these media collections. "
                        f"\n\nFor collections **larger than a few hundred**, please upload a single "
                        f"ZIP file. More than ~500 files will fail (and a ZIP file will also load much faster)."
            },
            "data_upload": {
                "type": UserInput.OPTION_FILE,
                "multiple": True,
                "help": "Files"
            },
        }

    @staticmethod
    def validate_query(query, request, config):
        """
        Step 1: Validate query and files

        Confirms that the uploaded files exist and that the media type is valid.

        :param dict query:  Query parameters, from client-side.
        :param request:  Flask request
        :param ConfigManager|None config:  Configuration reader (context-aware)
        """
        # do we have uploaded files?
        bad_files = []
        seen_types = set()
        all_files = 0

        uploaded_files = request.files.getlist("option-data_upload") # if multiple files are uploaded; the first validate_query only has a single file
        single_zip_file = uploaded_files and len(uploaded_files) == 1 and uploaded_files[0].filename.lower().endswith(".zip")

        # option-data_upload-entries is passed the first time the form is submitted if the user has uploaded a zip file
        if "option-data_upload-entries" in request.form or single_zip_file:
            # we have a zip file!
            try:
                if single_zip_file:
                    # we have a single uploaded zip file
                    # i.e. the query has already been validated (else we would have
                    # -entries and no file) and we can get the file info from the
                    # zip file itself
                    uploaded_files[0].seek(0)
                    zip_file_data = BytesIO(uploaded_files[0].read())
                    with zipfile.ZipFile(zip_file_data, "r") as uploaded_zip:
                        files = [{"filename": f} for f in uploaded_zip.namelist()]
                else:
                    # validating - get file names from entries field
                    files = json.loads(request.form["option-data_upload-entries"])

                # ignore known metadata files
                files = [f for f in files if not (
                        f["filename"].split("/")[-1].startswith(".")
                        or f["filename"].endswith(".log")
                        or f["filename"].split("/")[-1].startswith("__MACOSX")
                        or f["filename"].endswith(".DS_Store")
                        or f["filename"].endswith("/")  # sub-directory
                )]

                # figure out if we have mixed media types
                seen_types = set()
                for file in files:
                    if not query.get("frontend-confirm") and file["filename"].endswith(".svg"):
                        raise QueryNeedsExplicitConfirmationException("SVG files may not be processed correctly by some 4CAT processors. Are you sure you want to proceed?")
                    try:
                        file_type = mimetypes.guess_type(file["filename"])[0].split("/")[0]
                        seen_types.add(file_type)
                        all_files += 1
                    except (AttributeError, TypeError):
                        bad_files.append(file["filename"])

            except (ValueError, zipfile.BadZipfile) as e:
                raise QueryParametersException("Cannot read zip file - it may be encrypted or corrupted and cannot "
                                               "be uploaded to 4CAT.")

        elif "option-data_upload" not in request.files:
            raise QueryParametersException("No files were offered for upload.")

        elif len(uploaded_files) < 1:
            raise QueryParametersException("No files were offered for upload.")

        else:
            # we just have a bunch of separate files
            # Check file types to ensure all are same type of media
            for file in uploaded_files:
                # Allow metadata files and log files to be uploaded
                if file.filename == ".metadata.json" or file.filename.endswith(".log"):
                    continue

                # Warn on SVG files
                if not query.get("frontend-confirm") and file.filename.lower().endswith(".svg"):
                    raise QueryNeedsExplicitConfirmationException(
                        "SVG files may not be processed correctly by some 4CAT processors. Are you sure you want to proceed?")

                # when uploading multiple files, we don't want zips
                if file.filename.lower().endswith(".zip"):
                    raise QueryParametersException("When uploading media in a zip archive, please upload exactly one "
                                                   "zip file; 4CAT cannot combine multiple separate zip archives.")

                # Guess mime type from filename; we only have partial files at this point
                mime_type = mimetypes.guess_type(file.filename)[0]
                if mime_type is None:
                    bad_files.append(file.filename)
                    continue

                mime_type = mime_type.split('/')[0]
                if mime_type not in SearchMedia.accepted_file_types:
                    raise QueryParametersException(f"This data source only accepts "
                                                   f"{andify(SearchMedia.accepted_file_types)} files; "
                                                   f"'{file.filename}' was detected as {mime_type}, which 4CAT cannot "
                                                   f"process.")

                seen_types.add(mime_type)
                all_files += 1

        # we need to at least be able to recognise the extension to know we can
        # do something with the file...
        if bad_files:
            separator = "\n- "
            raise QueryParametersException("The type of the following files cannot be determined; rename them or "
                                           f"remove them from the archive or rename them\n{separator.join(bad_files)}")

        # this is not fool-proof, but uncommon extensions are less likely to work
        # anyway and the user can still choose to proceed
        if len(set(seen_types)) > 1:
            raise QueryParametersException(
                f"The zip file contains files of multiple media types ({andify(seen_types)}). 4CAT processors require "
                "files of a single type to work properly. Please re-upload only a single type of media to proceed."
            )

        return {
            "time": time.time(),
            "media_type": seen_types.pop() if seen_types else None, # first validation check may not have seen any valid files
            "num_files": all_files,
        }

    @staticmethod
    def after_create(query, dataset, request):
        """
        Step 2: Hook to execute after the dataset for this source has been created

        In this case, save the files in a zip archive.

        :param dict query:  Sanitised query parameters
        :param DataSet dataset:  Dataset created for this query
        :param request:  Flask request submitted for its creation
        """
        mime_type = query.get("media_type")
        saved_files = 0
        skipped_files = []
        with zipfile.ZipFile(dataset.get_results_path(), "w", compression=zipfile.ZIP_STORED) as new_zip_archive:
            for file in request.files.getlist("option-data_upload"):
                # Check if file is zip archive
                file_mime_type = mimetypes.guess_type(file.filename)[0]
                if file_mime_type is not None and file_mime_type.split('/')[0] == "application" and \
                        file_mime_type.split('/')[1] == "zip":
                    # Save inner files from zip archive to new zip archive with all files
                    file.seek(0)
                    zip_file_data = BytesIO(file.read())
                    with zipfile.ZipFile(zip_file_data, "r") as inner_zip_archive:
                        for inner_file in inner_zip_archive.infolist():
                            if inner_file.is_dir():
                                continue

                            guessed_file_mime_type = mimetypes.guess_type(inner_file.filename)
                            if guessed_file_mime_type[0]:
                                mime_type = guessed_file_mime_type[0].split('/')[0]

                            # skip useless metadata files
                            # also skip files not recognised as media files
                            clean_file_name = inner_file.filename.split("/")[-1]
                            if not guessed_file_mime_type[0] or (
                                    mime_type not in SearchMedia.accepted_file_types
                                    and not clean_file_name.endswith(".log")
                                    and not clean_file_name == ".metadata.json"
                            ) or clean_file_name.startswith("__MACOSX") \
                              or inner_file.filename.startswith("__MACOSX"):
                                print(f"skipping {clean_file_name} ({guessed_file_mime_type})")
                                skipped_files.append(inner_file.filename)
                                continue

                            # save inner file from the uploaded zip archive to the new zip with all files
                            new_filename = SearchMedia.get_safe_filename(inner_file.filename, new_zip_archive)
                            new_zip_archive.writestr(new_filename, inner_zip_archive.read(inner_file))

                            if not new_filename == ".metadata.json" or not new_filename.endswith(".log"):
                                saved_files += 1
                    continue

                new_filename = SearchMedia.get_safe_filename(file.filename, new_zip_archive)
                with new_zip_archive.open(new_filename, mode='w') as dest_file:
                    file.seek(0)
                    while True:
                        chunk = file.read(1024)
                        if len(chunk) == 0:
                            break
                        dest_file.write(chunk)

                if not new_filename == ".metadata.json" or not new_filename.endswith(".log"):
                    saved_files += 1

        # update the number of files in the dataset
        dataset.num_files = saved_files
        dataset.media_type = mime_type
        # TODO: use job's 'details' to save data to share/log?
        if skipped_files:
            # todo: this now doesn't actually get logged because the log is
            # re-initialised after after_create runs?
            dataset.log("The following files in the uploaded zip archive were skipped because they were not recognised"
                        "as media files:" + "\n  -".join(skipped_files))

    def process(self):
        """
        Step 3: Ummmm, we kinda did everything
        """
        # Check for SVG files
        svg_warning = 0
        if self.parameters.get("media_type") == "image":
            for file in self.iterate_archive_contents(self.dataset.get_results_path()):
                if file.suffix == ".svg":
                    if svg_warning == 0:
                        self.dataset.log("SVG files may not be processed correctly by some 4CAT processors.")
                    self.dataset.log(f"SVG file detected: {file.name}")
                    svg_warning += 1
        self.dataset.update_status(f"Uploaded {self.parameters.get('num_files')} files of type {self.parameters.get('media_type')}{'' if svg_warning == 0 else f' ({svg_warning} SVG files; see log)'}", is_final=True)
        self.dataset.finish(self.parameters.get("num_files"))

    @staticmethod
    def get_safe_filename(filename, zip_archive=None):
        new_filename = SearchMedia.disallowed_characters.sub("", filename)
        if zip_archive:
            # check if file is in zip archive
            index = 1
            while new_filename in zip_archive.namelist():
                new_filename = new_filename + "_" + str(index)
                index += 1

        return new_filename<|MERGE_RESOLUTION|>--- conflicted
+++ resolved
@@ -7,22 +7,10 @@
 from io import BytesIO
 
 from backend.lib.processor import BasicProcessor
-<<<<<<< HEAD
-from common.lib.exceptions import QueryParametersException
-from common.lib.user_input import UserInput
-from common.lib.helpers import andify
-
-=======
-from common.config_manager import config
 from common.lib.exceptions import QueryParametersException, QueryNeedsExplicitConfirmationException
 from common.lib.user_input import UserInput
 from common.lib.helpers import andify
 
-# approximate number of files that can be uploaded in a single request rounded to 100
-# todo: bring this back into get_options after merging #455
-# max_files_approx = int((math.floor(config.get('flask.max_form_parts', 1000)-50)/100)) * 100
-
->>>>>>> 2eccc09e
 class SearchMedia(BasicProcessor):
     type = "media-import-search"  # job ID
     category = "Search"  # category
@@ -40,7 +28,7 @@
     @classmethod
     def get_options(cls, parent_dataset=None, config=None):
         # approximate number of files that can be uploaded in a single request rounded to 100
-        max_files_approx = int((math.floor(config.get('flask.max_form_parts', 1000) - 50) / 100)) * 100
+        #max_files_approx = int((math.floor(config.get('flask.max_form_parts', 1000) - 50) / 100)) * 100
 
         return {
             "intro": {
