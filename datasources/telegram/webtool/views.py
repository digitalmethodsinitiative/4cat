"""
Telegram-specific web tool call hooks
"""
import traceback
import hashlib
import asyncio

from pathlib import Path

from telethon.sync import TelegramClient
from telethon.errors.rpcerrorlist import FloodWaitError, ApiIdInvalidError, PhoneNumberInvalidError

<<<<<<< HEAD
import common.config_manager as config
=======
from datasources.telegram.search_telegram import SearchTelegram

import config

>>>>>>> 9a324739
def authenticate(request, user, **kwargs):
	"""
	Check authentication with provided API credentials

	Tries to connect to the Telegram API and if needed send a Telegram message
	with confirmation code.

	:param request:  The Flask request through which this was called
	:param user:  The user object for the user making the request
	:param kwargs:  Parameters
	:return:  Result data
	"""
	if not user or not user.is_authenticated or user.is_anonymous:
		return {"error": "auth",
				"error-message": "Telegram scraping is only available to logged-in users with personal accounts."}

	# check for the information we need
	if "api_phone" not in kwargs or "api_id" not in kwargs or "api_hash" not in kwargs:
		return False

	kwargs = {key: kwargs[key].strip() for key in kwargs}

	# session IDs need to be unique...
	# Sessions are important because they are the way we don't need to enter
	# the security code all the time. If we've tried logging in earlier use
	# the same session again.
	session_id = SearchTelegram.create_session_id(kwargs["api_phone"], kwargs["api_id"], kwargs["api_hash"])

	# store session ID for user so it can be found again for later queries
	user.set_value("telegram.session", session_id)
	session_path = Path(config.get('PATH_ROOT')).joinpath(config.get('PATH_SESSIONS'), session_id + ".session")


	client = None

	# API ID is always a number, if it's not, we can immediately fail
	try:
		api_id = int(kwargs["api_id"])
	except ValueError:
		return {"error": "other", "error-message": "Invalid API ID."}

	# maybe we've entered a code already and submitted it with the request
	if "code" in kwargs and kwargs["code"].strip():
		code_callback = lambda: kwargs["code"]
		max_attempts = 1
	else:
		code_callback = lambda: -1
		# max_attempts = 0 because authing will always fail: we can't wait for
		# the code to be entered interactively, we'll need to do a new request
		# but we can't just immediately return, we still need to call start()
		# to get telegram to send us a code
		max_attempts = 0

	# now try autenticating
	try:
		loop = asyncio.new_event_loop()
		asyncio.set_event_loop(loop)
		client = TelegramClient(str(session_path), api_id, kwargs["api_hash"], loop=loop)

		try:
			client.start(max_attempts=max_attempts, phone=kwargs.get("api_phone"), code_callback=code_callback)
			result = {"authenticated": True, "session": session_id}

		except ValueError as e:
			# this happens if 2FA is required
			result = {"error": "2fa",
					  "error-message": "Your account requires two-factor authentication. 4CAT at this time does not support this authentication mode for Telegram. (%s)" % e}
		except RuntimeError:
			# A code was sent to the given phone number
			result = {"authenticated": False, "session": session_id}
	except FloodWaitError as e:
		# uh oh, we got rate-limited
		result = {"error": "rate-limit",
				  "error-message": "You were rate-limited and should wait a while before trying again. " +
								   str(e).split("(")[0] + ".", "authenticated": False}
	except ApiIdInvalidError as e:
		# wrong credentials
		result = {"error": "auth", "error-message": "Your API credentials are invalid."}
	except PhoneNumberInvalidError as e:
		# wrong phone number
		result = {"error": "auth",
				  "error-message": "The phone number provided is not a valid phone number for these credentials."}
	except Exception as e:
		# ?
		result = {"error": "other",
				  "error-message": "An unexpected error (%s) occurred and your authentication could not be verified." % e,
				  "error-trace": traceback.format_exc()}
		pass
	finally:
		if client:
			client.disconnect()

	return result<|MERGE_RESOLUTION|>--- conflicted
+++ resolved
@@ -10,14 +10,10 @@
 from telethon.sync import TelegramClient
 from telethon.errors.rpcerrorlist import FloodWaitError, ApiIdInvalidError, PhoneNumberInvalidError
 
-<<<<<<< HEAD
-import common.config_manager as config
-=======
 from datasources.telegram.search_telegram import SearchTelegram
 
-import config
+import common.config_manager as config
 
->>>>>>> 9a324739
 def authenticate(request, user, **kwargs):
 	"""
 	Check authentication with provided API credentials
