--- conflicted
+++ resolved
@@ -133,11 +133,7 @@
             self.dataset.delete_parameter("api_hash", instant=True)
             self.dataset.delete_parameter("api_phone", instant=True)
             self.dataset.delete_parameter("api_id", instant=True)
-<<<<<<< HEAD
-
-=======
             
->>>>>>> c8447a77
         return results
 
     async def execute_queries(self):
