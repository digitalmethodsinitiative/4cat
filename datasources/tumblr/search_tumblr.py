--- conflicted
+++ resolved
@@ -626,30 +626,15 @@
 		Returns a connection to the Tumblr API using the pytumblr library.
 
 		"""
-<<<<<<< HEAD
-		client = pytumblr.TumblrRestClient(
+        config_keys = [
 			self.config.get("api.tumblr.consumer_key"),
 			self.config.get("api.tumblr.consumer_secret"),
 			self.config.get("api.tumblr.key"),
-			self.config.get("api.tumblr.secret_key")
-=======
-
-		# First we check whether all API keys are set correctly
-		keys = ["api.tumblr.consumer_key", "api.tumblr.consumer_secret", "api.tumblr.key", "api.tumblr.secret_key"]
-		missing_keys = []
-		valid_keys = []
-		for key in keys:
-			config_key = config.get(key)
-			if not config_key:
-				raise ConfigException("Tumblr API keys incorrect")
-			valid_keys.append(config_key)
-
-		self.client = pytumblr.TumblrRestClient(
-			valid_keys[0],
-			valid_keys[1],
-			valid_keys[2],
-			valid_keys[3]
->>>>>>> bfc3e3f0
+			self.config.get("api.tumblr.secret_key")]
+		if not all(config_keys):
+			raise ConfigException("Not all Tumblr API credentials are configured. Cannot query Tumblr API.")
+
+		self.client = pytumblr.TumblrRestClient(*config_keys)
 		)
 		client_info = self.client.info()
 
