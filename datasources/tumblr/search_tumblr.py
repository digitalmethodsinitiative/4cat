--- conflicted
+++ resolved
@@ -90,12 +90,8 @@
 	@classmethod
 	def get_options(cls, parent_dataset=None, config=None):
 		"""
-<<<<<<< HEAD
 		Check is Tumbler keys configured and if not, requests from User
 		:param config:
-=======
-		Check if Tumblr keys configured and if not, requests from User
->>>>>>> 482bc80a
 		"""
 		options = {
 			"intro": {
@@ -152,11 +148,7 @@
 		}
 
 		try:
-<<<<<<< HEAD
-			config_keys = SearchTumblr.get_tumbler_keys(config)
-=======
 			SearchTumblr.get_tumblr_keys(user)
->>>>>>> 482bc80a
 		except ConfigException:
 			# No 4CAT set keys for user; let user input their own
 			options["key-info"] = {
@@ -901,11 +893,7 @@
 		return post_notes
 
 	@staticmethod
-<<<<<<< HEAD
-	def get_tumbler_keys(config):
-=======
 	def get_tumblr_keys(user):
->>>>>>> 482bc80a
 		config_keys = [
 			config.get("api.tumblr.consumer_key"),
 			config.get("api.tumblr.consumer_secret"),
@@ -927,11 +915,7 @@
 					   self.parameters.get("secret_key")]
 		if not all(config_keys):
 			# No user input keys; attempt to use 4CAT config keys
-<<<<<<< HEAD
-			config_keys = self.get_tumbler_keys(self.config)
-=======
 			config_keys = self.get_tumblr_keys(self.owner)
->>>>>>> 482bc80a
 
 		self.client = pytumblr.TumblrRestClient(*config_keys)
 
