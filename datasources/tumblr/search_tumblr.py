--- conflicted
+++ resolved
@@ -620,19 +620,11 @@
 		Returns a connection to the Tumblr API using the pytumblr library.
 
 		"""
-<<<<<<< HEAD
 		client = pytumblr.TumblrRestClient(
 			config.get("api.tumblr.consumer_key", user=self.owner),
 			config.get("api.tumblr.consumer_secret", user=self.owner),
 			config.get("api.tumblr.key", user=self.owner),
 			config.get("api.tumblr.secret_key", user=self.owner)
-=======
-		self.client = pytumblr.TumblrRestClient(
-			config.get("api.tumblr.consumer_key"),
-			config.get("api.tumblr.consumer_secret"),
-			config.get("api.tumblr.key"),
-			config.get("api.tumblr.secret_key")
->>>>>>> d0897a9a
 		)
 		client_info = self.client.info()
 
