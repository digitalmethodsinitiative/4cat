"""
Twitter keyword search via the Twitter API v2
"""
import requests
import datetime
import copy
import time
import json

from backend.abstract.search import Search
from backend.lib.exceptions import QueryParametersException, ProcessorInterruptedException
from backend.lib.helpers import convert_to_int, UserInput


class SearchWithTwitterAPIv2(Search):
    """
    Get Tweets via the Twitter API

    This only allows for historical search - use f.ex. TCAT for more advanced
    queries.
    """
    type = "twitterv2-search"  # job ID
    extension = "ndjson"

    previous_request = 0

    options = {
        "intro-1": {
            "type": UserInput.OPTION_INFO,
            "help": "This data source uses the full-archive search endpoint of the Twitter API, v2. To use this "
                    "endpoint, you must have access to the Academic Research track of the Twitter API, and provide a "
                    "valid [bearer token](https://developer.twitter.com/en/docs/authentication/oauth-2-0). The bearer "
                    "token **will be sent to the 4CAT server**, where it will be deleted after the scrape has started. "
                    "\n\nPlease refer to the [Twitter API documentation]("
                    "https://developer.twitter.com/en/docs/twitter-api/tweets/search/quick-start/full-archive-search) "
                    "documentation for more information about this API endpoint and the syntax you can use in your "
                    "search query. Note that any tweets retrieved with 4CAT will count towards your monthly Tweet "
                    "retrieval cap. Also note that results are saved as [NDJSON](http://ndjson.org/), not CSV. "
        },
        "query": {
            "type": UserInput.OPTION_TEXT_LARGE,
            "help": "Query"
        },
        "amount": {
            "type": UserInput.OPTION_TEXT,
            "help": "Tweets to retrieve",
            "tooltip": "0 = unlimited",
            "min": 0,
            "max": 10000000,
            "default": 10
        },
        "divider-2": {
            "type": UserInput.OPTION_DIVIDER
        },
        "daterange-info": {
            "type": UserInput.OPTION_INFO,
            "help": "By default, Twitter returns tweets up til 30 days ago. If you want to go back further, you need "
                    "to explicitly set a date range."
        },
        "daterange": {
            "type": UserInput.OPTION_DATERANGE,
            "help": "Date range"
        },
        "api_bearer_token": {
            "type": UserInput.OPTION_TEXT,
            "sensitive": True,
            "cache": True,
            "help": "API Bearer Token"
        }
    }

    def get_items(self, query):
        """
        Use the Twitter v2 API historical search to get tweets

        :param query:
        :return:
        """
        # this is pretty sensitive so delete it immediately after storing in
        # memory
        bearer_token = self.parameters.get("api_bearer_token")
        auth = {"Authorization": "Bearer %s" % bearer_token}

        endpoint = "https://api.twitter.com/2/tweets/search/all"

        # these are all expansions and fields available at the time of writing
        # since it does not cost anything extra in terms of rate limiting, go
        # for as much data per tweet as possible...
        tweet_fields = (
        "attachments", "author_id", "context_annotations", "conversation_id", "created_at", "entities", "geo", "id",
        "in_reply_to_user_id", "lang", "public_metrics", "possibly_sensitive", "referenced_tweets", "reply_settings",
        "source", "text", "withheld")
        user_fields = (
        "created_at", "description", "entities", "id", "location", "name", "pinned_tweet_id", "profile_image_url",
        "protected", "public_metrics", "url", "username", "verified", "withheld")
        place_fields = ("contained_within", "country", "country_code", "full_name", "geo", "id", "name", "place_type")
        poll_fields = ("duration_minutes", "end_datetime", "id", "options", "voting_status")
        expansions = (
        "attachments.poll_ids", "attachments.media_keys", "author_id", "entities.mentions.username", "geo.place_id",
        "in_reply_to_user_id", "referenced_tweets.id", "referenced_tweets.id.author_id")
        media_fields = (
        "duration_ms", "height", "media_key", "non_public_metrics", "organic_metrics", "preview_image_url",
        "promoted_metrics", "public_metrics", "type", "url", "width")
        amount = convert_to_int(self.parameters.get("amount"), 10)

        params = {
            "query": self.parameters.get("query", ""),
            "expansions": ",".join(expansions),
            "tweet.fields": ",".join(tweet_fields),
            "user.fields": ",".join(user_fields),
            "poll.fields": ",".join(poll_fields),
            "place.fields": ",".join(place_fields),
            "media.fields": ",".join(media_fields),
            "max_results": max(10, min(amount, 500)) if amount > 0 else 500,  # 500 = upper limit, 10 = lower
        }

        if self.parameters.get("min_date"):
            params["start_time"] = datetime.datetime.fromtimestamp(self.parameters["min_date"]).strftime(
                "%Y-%m-%dT%H:%M:%SZ")

        if self.parameters.get("max_date"):
            params["end_time"] = datetime.datetime.fromtimestamp(self.parameters["max_date"]).strftime(
                "%Y-%m-%dT%H:%M:%SZ")

        tweets = 0
        self.dataset.log("Search parameters: %s" % repr(params))
        while True:
            if self.interrupted:
                raise ProcessorInterruptedException("Interrupted while getting tweets from the Twitter API")

            # there is a limit of one request per second, so stay on the safe side of this
            while self.previous_request == int(time.time()):
                time.sleep(0.1)
            time.sleep(0.05)
            self.previous_request = int(time.time())

            # now send the request, allowing for at least 5 replies if the connection seems unstable
            retries = 5
            api_response = None
            while retries > 0:
                try:
                    api_response = requests.get(endpoint, headers=auth, params=params)
                    break
                except (ConnectionError, requests.exceptions.RequestException) as e:
                    retries -= 1
                    wait_time = (5 - retries) * 10
                    self.dataset.update_status("Got %s, waiting %i seconds before retrying" % (str(e), wait_time))
                    time.sleep(wait_time)

            print(api_response.text)

            # rate limited - the limit at time of writing is 300 reqs per 15
            # minutes
            # usually you don't hit this when requesting batches of 500 at
            # 1/second
            if api_response.status_code == 429:
                resume_at = convert_to_int(api_response.headers["x-rate-limit-reset"]) + 1
                resume_at_str = datetime.datetime.fromtimestamp(int(resume_at)).strftime("%c")
                self.dataset.update_status("Hit Twitter rate limit - waiting until %s to continue." % resume_at_str)
                while time.time() <= resume_at:
                    time.sleep(0.5)
                continue

            # API keys that are valid but don't have access or haven't been
            # activated properly get a 403
            elif api_response.status_code == 403:
                try:
                    structured_response = api_response.json()
                    self.dataset.update_status("'Forbidden' error from Twitter API. Could not connect to Twitter API "
                                               "with this API key. %s" % structured_response.get("detail", ""), is_final=True)
                except (json.JSONDecodeError, ValueError):
                    self.dataset.update_status("'Forbidden' error from Twitter API. Your key may not have access to "
                                               "the full-archive search endpoint.", is_final=True)
                finally:
                    return

            # sometimes twitter says '503 service unavailable' for unclear
            # reasons - in that case just wait a while and try again
            elif api_response.status_code in (502, 503, 504):
                resume_at = time.time() + 60
                resume_at_str = datetime.datetime.fromtimestamp(int(resume_at)).strftime("%c")
                self.dataset.update_status("Twitter unavailable (status %i) - waiting until %s to continue." % (
                api_response.status_code, resume_at_str))
                while time.time() <= resume_at:
                    time.sleep(0.5)
                continue

            # this usually means the query is too long or otherwise contains
            # a syntax error
            elif api_response.status_code == 400:
                msg = "Response %i from the Twitter API; " % api_response.status_code
                try:
                    api_response = api_response.json()
                    msg += api_response.get("title", "")
                    if "detail" in api_response:
                        msg += ": " + api_response.get("detail", "")
                except (json.JSONDecodeError, TypeError):
                    msg += "Some of your parameters (e.g. date range) may be invalid."

                self.dataset.update_status(msg, is_final=True)
                return

            # invalid API key
            elif api_response.status_code == 401:
                self.dataset.update_status("Invalid API key - could not connect to Twitter API", is_final=True)
                return

            # haven't seen one yet, but they probably exist
            elif api_response.status_code != 200:
                self.dataset.update_status(
                    "Unexpected HTTP status %i. Halting tweet collection." % api_response.status_code, is_final=True)
                self.log.warning("Twitter API v2 responded with status code %i. Response body: %s" % (
                api_response.status_code, api_response.text))
                return

            elif not api_response:
                self.dataset.update_status("Could not connect to Twitter. Cancelling.", is_final=True)
                return

            api_response = api_response.json()

            # The API response contains tweets (of course) and 'includes',
            # objects that can be referenced in tweets. Later we will splice
            # this data into the tweets themselves to make them easier to
            # process. So extract them first...
            included_users = api_response.get("includes", {}).get("users", {})
            included_media = api_response.get("includes", {}).get("media", {})
            included_polls = api_response.get("includes", {}).get("polls", {})
            included_tweets = api_response.get("includes", {}).get("tweets", {})
            included_places = api_response.get("includes", {}).get("places", {})

            for tweet in api_response.get("data", []):
                if 0 < amount <= tweets:
                    break

                # splice referenced data back in
                # we use copy.deepcopy here because else we run into a
                # pass-by-reference quagmire
<<<<<<< HEAD
                tweet = self.enrich_tweet(tweet, included_users, included_media, included_polls, included_places, copy.deepcopy(included_tweets))
=======
                tweet = self.enrich_tweet(tweet, included_users, included_media, included_polls,
                                          copy.deepcopy(included_tweets))
>>>>>>> 701f0528

                tweets += 1
                if tweets % 500 == 0:
                    self.dataset.update_status("Received %i tweets from Twitter API" % tweets)

                yield tweet

            # paginate
            if (amount <= 0 or tweets < amount) and api_response.get("meta") and "next_token" in api_response["meta"]:
                params["next_token"] = api_response["meta"]["next_token"]
            else:
                break

    def enrich_tweet(self, tweet, users, media, polls, places, referenced_tweets):
        """
        Enrich tweet with user and attachment metadata

        Twitter API returns some of the tweet's metadata separately, as
        'includes' that can be cross-referenced with a user ID or media key.
        This makes sense to conserve bandwidth, but also means tweets are not
        'standalone' objects as originally returned.

        However, for processing, making them standalone greatly reduces
        complexity, as we can simply read one single tweet object and process
        that data without worrying about having to get other data from
        elsewhere. So this method takes the metadata and the original tweet,
        splices the metadata into it where appropriate, and returns the
        enriched object.

        /!\ This is not an efficient way to store things /!\ but it is more
        convenient.

        :param dict tweet:  The tweet object
        :param list users:  User metadata, as a list of user objects
        :param list media:  Media metadata, as a list of media objects
        :param list polls:  Poll metadata, as a list of poll objects
        :param list places:  Place metadata, as a list of place objects
        :param list referenced_tweets:  Tweets referenced in the tweet, as a
        list of tweet objects. These will be enriched in turn.

        :return dict:  Enriched tweet object
        """
        # first create temporary mappings so we can easily find the relevant
        # object later
        users_by_id = {user["id"]: user for user in users}
        users_by_name = {user["username"]: user for user in users}
        media_by_key = {item["media_key"]: item for item in media}
        polls_by_id = {poll["id"]: poll for poll in polls}
        places_by_id = {place["id"]: place for place in places}
        tweets_by_id = {ref["id"]: ref.copy() for ref in referenced_tweets}

        # add tweet author metadata
        tweet["author_user"] = users_by_id.get(tweet["author_id"])

        # add place to geo metadata
        # referenced_tweets also contain place_id, but these places may not included in the place objects
        if 'place_id' in tweet.get('geo', {}) and tweet.get("geo").get("place_id") in places_by_id.keys():
            tweet["geo"]["place"] = places_by_id[tweet.get("geo").get("place_id")]

        # add user metadata for mentioned users
        for index, mention in enumerate(tweet.get("entities", {}).get("mentions", [])):
            tweet["entities"]["mentions"][index] = {**tweet["entities"]["mentions"][index],
                                                    **users_by_name.get(mention["username"], {})}

        # add poll metadata
        for index, poll_id in enumerate(tweet.get("attachments", {}).get("poll_ids", [])):
            tweet["attachments"]["poll_ids"][index] = polls_by_id[poll_id] if poll_id in polls_by_id else poll_id

        # add media metadata - seems to be just the media type, the media URL
        # etc is stored in the 'entities' attribute instead
        for index, media_key in enumerate(tweet.get("attachments", {}).get("media_keys", [])):
            tweet["attachments"]["media_keys"][index] = media_by_key[
                media_key] if media_key in media_by_key else media_key

        # replied-to user metadata
        if "in_reply_to_user_id" in tweet:
            tweet["in_reply_to_user"] = users_by_id[tweet["in_reply_to_user_id"]] if tweet[
                                                                                         "in_reply_to_user_id"] in users_by_id else {}

        # enrich referenced tweets. Even though there should be no recursion -
        # since tweets cannot be edited - we do not recursively enrich
        # referenced tweets (should we?)
        for index, reference in enumerate(tweet.get("referenced_tweets", [])):
            if reference["id"] in tweets_by_id:
<<<<<<< HEAD
                tweet["referenced_tweets"][index] = {**reference, **self.enrich_tweet(tweets_by_id[reference["id"]], users, media, polls, places, [])}
=======
                tweet["referenced_tweets"][index] = {**reference,
                                                     **self.enrich_tweet(tweets_by_id[reference["id"]], users, media,
                                                                         polls, [])}
>>>>>>> 701f0528

        return tweet

    @staticmethod
    def validate_query(query, request, user):
        """
        Validate input for a dataset query on the Twitter data source.

        Will raise a QueryParametersException if invalid parameters are
        encountered. Parameters are additionally sanitised.

        :param dict query:  Query parameters, from client-side.
        :param request:  Flask request
        :param User user:  User object of user who has submitted the query
        :return dict:  Safe query parameters
        """

        # this is the bare minimum, else we can't narrow down the full data set
        if not query.get("query", None):
            raise QueryParametersException("Please provide a query.")

        if not query.get("api_bearer_token", None):
            raise QueryParametersException("Please provide a valid bearer token.")

        if len(query.get("query")) > 1024:
            raise QueryParametersException("Twitter API queries cannot be longer than 1024 characters.")

        # the dates need to make sense as a range to search within
        # but, on Twitter, you can also specify before *or* after only
        after, before = query.get("daterange")
        if before and after and before < after:
            raise QueryParametersException("Date range must start before it ends")

        # if we made it this far, the query can be executed
        return {
            "query": query.get("query"),
            "api_bearer_token": query.get("api_bearer_token"),
            "min_date": after,
            "max_date": before,
            "amount": query.get("amount")
        }

    @staticmethod
    def map_item(tweet):
        """
        Map a nested Tweet object to a flat dictionary

        Tweet objects are quite rich but 4CAT expects flat dictionaries per
        item in many cases. Since it would be a shame to not store the data
        retrieved from Twitter that cannot be stored in a flat file, we store
        the full objects and only map them to a flat dictionary when needed.
        This has a speed (and disk space) penalty, but makes sure we don't
        throw away valuable data and allows for later changes that e.g. store
        the tweets more efficiently as a MongoDB collection.

        :param tweet:  Tweet object as originally returned by the Twitter API
        :return dict:  Dictionary in the format expected by 4CAT
        """
        return {
            "id": tweet["id"],
            "thread_id": tweet.get("conversation_id", tweet["id"]),
            "timestamp": tweet["created_at"].replace("T", " ").replace(".000Z", ""),
            "unix_timestamp": int(
                datetime.datetime.strptime(tweet["created_at"], "%Y-%m-%dT%H:%M:%S.000Z").timestamp()),
            "subject": "",
            "body": tweet["text"],
            "author": tweet["author_user"]["username"],
            "author_fullname": tweet["author_user"]["name"],
            "author_id": tweet["author_id"],
            "source": tweet.get("source"),
            "language_guess": tweet.get("lang"),
            "possibly_sensitive": "yes" if tweet.get("possibly_sensitive") else "no",
            **tweet["public_metrics"],
            "is_retweet": "yes" if any(
                [ref["type"] == "retweeted" for ref in tweet.get("referenced_tweets", [])]) else "no",
            "is_quote_tweet": "yes" if any(
                [ref["type"] == "quoted" for ref in tweet.get("referenced_tweets", [])]) else "no",
            "is_reply": "yes" if any(
                [ref["type"] == "replied_to" for ref in tweet.get("referenced_tweets", [])]) else "no",
            "hashtags": ",".join([tag["tag"] for tag in tweet.get("entities", {}).get("hashtags", [])]),
            "urls": ",".join([tag["expanded_url"] for tag in tweet.get("entities", {}).get("urls", [])]),
            "images": ",".join(item["url"] for item in tweet.get("attachments", {}).get("media_keys", []) if
                               type(item) is dict and item["type"] == "photo"),
            "mentions": ",".join([tag["username"] for tag in tweet.get("entities", {}).get("mentions", [])]),
            "reply_to": "".join(
                [mention["username"] for mention in tweet.get("entities", {}).get("mentions", [])[:1]]) if any(
                [ref["type"] == "replied_to" for ref in tweet.get("referenced_tweets", [])]) else ""
        }<|MERGE_RESOLUTION|>--- conflicted
+++ resolved
@@ -236,12 +236,7 @@
                 # splice referenced data back in
                 # we use copy.deepcopy here because else we run into a
                 # pass-by-reference quagmire
-<<<<<<< HEAD
                 tweet = self.enrich_tweet(tweet, included_users, included_media, included_polls, included_places, copy.deepcopy(included_tweets))
-=======
-                tweet = self.enrich_tweet(tweet, included_users, included_media, included_polls,
-                                          copy.deepcopy(included_tweets))
->>>>>>> 701f0528
 
                 tweets += 1
                 if tweets % 500 == 0:
@@ -326,13 +321,8 @@
         # referenced tweets (should we?)
         for index, reference in enumerate(tweet.get("referenced_tweets", [])):
             if reference["id"] in tweets_by_id:
-<<<<<<< HEAD
                 tweet["referenced_tweets"][index] = {**reference, **self.enrich_tweet(tweets_by_id[reference["id"]], users, media, polls, places, [])}
-=======
-                tweet["referenced_tweets"][index] = {**reference,
-                                                     **self.enrich_tweet(tweets_by_id[reference["id"]], users, media,
-                                                                         polls, [])}
->>>>>>> 701f0528
+
 
         return tweet
 
