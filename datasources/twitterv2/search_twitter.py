"""
Twitter keyword search via the Twitter API v2
"""
import requests
import datetime
import copy
import time
import json
import re

from backend.abstract.search import Search
<<<<<<< HEAD
from common.lib.exceptions import QueryParametersException, ProcessorInterruptedException
from common.lib.helpers import convert_to_int, UserInput
import common.config_manager as config
=======
from common.lib.exceptions import QueryParametersException, ProcessorInterruptedException, QueryNeedsExplicitConfirmationException
from common.lib.helpers import convert_to_int, UserInput, timify_long
import config


>>>>>>> fad0b67c
class SearchWithTwitterAPIv2(Search):
    """
    Get Tweets via the Twitter API

    This only allows for historical search - use f.ex. TCAT for more advanced
    queries.
    """
    type = "twitterv2-search"  # job ID
    extension = "ndjson"
    is_local = False    # Whether this datasource is locally scraped
    is_static = False   # Whether this datasource is still updated

    previous_request = 0
    flawless = True

    references = [
        "[Twitter API documentation](https://developer.twitter.com/en/docs/twitter-api)"
    ]

    options = {
        "intro-1": {
            "type": UserInput.OPTION_INFO,
            "help": "This data source uses either the Standard 7-day historical Search endpoint or the full-archive "
                    "search endpoint of the Twitter API, v2. To use the latter, you must have access to the Academic "
                    "Research track of the Twitter API. In either case, you will need to provide a valid [bearer "
                    "token](https://developer.twitter.com/en/docs/authentication/oauth-2-0). The bearer token **will "
                    "be sent to the 4CAT server**, where it will be deleted after data collection has started. "
                    "\n\nPlease refer to the [Twitter API documentation]("
                    "https://developer.twitter.com/en/docs/twitter-api/tweets/search/quick-start/full-archive-search) "
                    "documentation for more information about this API endpoint and the syntax you can use in your "
                    "search query. Note that any tweets retrieved with 4CAT will count towards your monthly Tweet "
                    "retrieval cap."
        },
        "api_type": {
            "type": UserInput.OPTION_CHOICE,
            "help": "API track",
            "options": {
                "all": "Academic: Full-archive search",
                "recent": "Standard: Recent search (Tweets published in last 7 days)",
            },
            "default": "all"
        },
        "api_bearer_token": {
            "type": UserInput.OPTION_TEXT,
            "sensitive": True,
            "cache": True,
            "help": "API Bearer Token"
        },
    }
    if config.get('DATASOURCES').get('twitterv2', {}).get('id_lookup', False):
        options["query_type"] = {
                "type": UserInput.OPTION_CHOICE,
                "help": "Query type",
                "tooltip": "Note: Num of Tweets and Date fields ignored with 'Tweets by ID' lookup",
                "options": {
                    "query": "Search query",
                    "id_lookup": "Tweets by ID (list IDs seperated by commas or one per line)",
                },
                "default": "query"
            }

    options.update({
        'query': {
                "type": UserInput.OPTION_TEXT_LARGE,
                "help": "Query"
            },
        "amount": {
                "type": UserInput.OPTION_TEXT,
                "help": "Tweets to retrieve",
                "tooltip": "0 = unlimited (be careful!)",
                "min": 0,
                "max": 10000000,
                "default": 10
            },
        "divider-2": {
                "type": UserInput.OPTION_DIVIDER
            },
        'daterange-info': {
                "type": UserInput.OPTION_INFO,
                "help": "By default, Twitter returns tweets up til 30 days ago. If you want to go back further, you "
                        "need to explicitly set a date range."
            },
        "daterange": {
                "type": UserInput.OPTION_DATERANGE,
                "help": "Date range"
            },
    })

    def get_items(self, query):
        """
        Use the Twitter v2 API historical search to get tweets

        :param query:
        :return:
        """
        # Compile any errors to highlight at end of log
        error_report = []
        # this is pretty sensitive so delete it immediately after storing in
        # memory
        bearer_token = self.parameters.get("api_bearer_token")
        auth = {"Authorization": "Bearer %s" % bearer_token}
        expected_tweets = query.get("expected-tweets", "unknown")

        # these are all expansions and fields available at the time of writing
        # since it does not cost anything extra in terms of rate limiting, go
        # for as much data per tweet as possible...
        tweet_fields = (
        "attachments", "author_id", "context_annotations", "conversation_id", "created_at", "entities", "geo", "id",
        "in_reply_to_user_id", "lang", "public_metrics", "possibly_sensitive", "referenced_tweets", "reply_settings",
        "source", "text", "withheld")
        user_fields = (
        "created_at", "description", "entities", "id", "location", "name", "pinned_tweet_id", "profile_image_url",
        "protected", "public_metrics", "url", "username", "verified", "withheld")
        place_fields = ("contained_within", "country", "country_code", "full_name", "geo", "id", "name", "place_type")
        poll_fields = ("duration_minutes", "end_datetime", "id", "options", "voting_status")
        expansions = (
        "attachments.poll_ids", "attachments.media_keys", "author_id", "entities.mentions.username", "geo.place_id",
        "in_reply_to_user_id", "referenced_tweets.id", "referenced_tweets.id.author_id")
        media_fields = (
        "duration_ms", "height", "media_key", "non_public_metrics", "organic_metrics", "preview_image_url",
        "promoted_metrics", "public_metrics", "type", "url", "width")

        params = {
            "expansions": ",".join(expansions),
            "tweet.fields": ",".join(tweet_fields),
            "user.fields": ",".join(user_fields),
            "poll.fields": ",".join(poll_fields),
            "place.fields": ",".join(place_fields),
            "media.fields": ",".join(media_fields),
        }

        if self.parameters.get("query_type", "query") == 'id_lookup':
            endpoint = "https://api.twitter.com/2/tweets"

            tweet_ids = self.parameters.get("query", []).split(',')

            # Only can lookup 100 tweets in each query per Twitter API
            chunk_size = 100
            queries = [','.join(tweet_ids[i:i+chunk_size]) for i in range(0, len(tweet_ids), chunk_size)]
            expected_tweets = len(tweet_ids)

            amount = len(tweet_ids)

            # Initiate collection of any IDs that are unavailable
            collected_errors = []

        else:
            # Query to all or search
            endpoint = "https://api.twitter.com/2/tweets/search/" + query.get("api_type")

            queries = [self.parameters.get("query", "")]

            amount = convert_to_int(self.parameters.get("amount"), 10)
            params['max_results'] = max(10, min(amount, 100)) if amount > 0 else 100  # 100 = upper limit, 10 = lower

            if self.parameters.get("min_date"):
                params["start_time"] = datetime.datetime.fromtimestamp(self.parameters["min_date"]).strftime(
                    "%Y-%m-%dT%H:%M:%SZ")

            if self.parameters.get("max_date"):
                params["end_time"] = datetime.datetime.fromtimestamp(self.parameters["max_date"]).strftime(
                    "%Y-%m-%dT%H:%M:%SZ")

        if type(expected_tweets) is int:
            expected_tweets = "{:,}".format(expected_tweets)

        tweets = 0
        for query in queries:
            if self.parameters.get("query_type", "query") == 'id_lookup':
                params['ids'] = query
            else:
                params['query'] = query
            self.dataset.log("Search parameters: %s" % repr(params))
            while True:
                if self.interrupted:
                    raise ProcessorInterruptedException("Interrupted while getting tweets from the Twitter API")

                # there is a limit of one request per second, so stay on the safe side of this
                while self.previous_request == int(time.time()):
                    time.sleep(0.1)
                time.sleep(0.05)
                self.previous_request = int(time.time())

                # now send the request, allowing for at least 5 retries if the connection seems unstable
                retries = 5
                api_response = None
                while retries > 0:
                    try:
                        api_response = requests.get(endpoint, headers=auth, params=params, timeout=30)
                        break
                    except (ConnectionError, requests.exceptions.RequestException) as e:
                        retries -= 1
                        wait_time = (5 - retries) * 10
                        self.dataset.update_status("Got %s, waiting %i seconds before retrying" % (str(e), wait_time))
                        time.sleep(wait_time)

                # rate limited - the limit at time of writing is 300 reqs per 15
                # minutes
                # usually you don't hit this when requesting batches of 500 at
                # 1/second, but this is also returned when the user reaches the
                # monthly tweet cap, albeit with different content in that case
                if api_response.status_code == 429:
                    try:
                        structured_response = api_response.json()
                        if structured_response.get("title") == "UsageCapExceeded":
                            self.dataset.update_status("Hit the monthly tweet cap. You cannot capture more tweets "
                                                       "until your API quota resets. Dataset completed with tweets "
                                                       "collected so far.", is_final=True)
                            return
                    except (json.JSONDecodeError, ValueError):
                        self.dataset.update_status("Hit Twitter rate limit, but could not figure out why. Halting "
                                                   "tweet collection.", is_final=True)
                        return

                    resume_at = convert_to_int(api_response.headers["x-rate-limit-reset"]) + 1
                    resume_at_str = datetime.datetime.fromtimestamp(int(resume_at)).strftime("%c")
                    self.dataset.update_status("Hit Twitter rate limit - waiting until %s to continue." % resume_at_str)
                    while time.time() <= resume_at:
                        if self.interrupted:
                            raise ProcessorInterruptedException("Interrupted while waiting for rate limit to reset")
                        time.sleep(0.5)
                    continue

                # API keys that are valid but don't have access or haven't been
                # activated properly get a 403
                elif api_response.status_code == 403:
                    try:
                        structured_response = api_response.json()
                        self.dataset.update_status("'Forbidden' error from the Twitter API. Could not connect to Twitter API "
                                                   "with this API key. %s" % structured_response.get("detail", ""), is_final=True)
                    except (json.JSONDecodeError, ValueError):
                        self.dataset.update_status("'Forbidden' error from the Twitter API. Your key may not have access to "
                                                   "the full-archive search endpoint.", is_final=True)
                    finally:
                        return

                # sometimes twitter says '503 service unavailable' for unclear
                # reasons - in that case just wait a while and try again
                elif api_response.status_code in (502, 503, 504):
                    resume_at = time.time() + 60
                    resume_at_str = datetime.datetime.fromtimestamp(int(resume_at)).strftime("%c")
                    self.dataset.update_status("Twitter unavailable (status %i) - waiting until %s to continue." % (
                    api_response.status_code, resume_at_str))
                    while time.time() <= resume_at:
                        time.sleep(0.5)
                    continue

                # this usually means the query is too long or otherwise contains
                # a syntax error
                elif api_response.status_code == 400:
                    msg = "Response %i from the Twitter API; " % api_response.status_code
                    try:
                        api_response = api_response.json()
                        msg += api_response.get("title", "")
                        if "detail" in api_response:
                            msg += ": " + api_response.get("detail", "")
                    except (json.JSONDecodeError, TypeError):
                        msg += "Some of your parameters (e.g. date range) may be invalid, or the query may be too long."

                    self.dataset.update_status(msg, is_final=True)
                    return

                # invalid API key
                elif api_response.status_code == 401:
                    self.dataset.update_status("Invalid API key - could not connect to Twitter API", is_final=True)
                    return

                # haven't seen one yet, but they probably exist
                elif api_response.status_code != 200:
                    self.dataset.update_status(
                        "Unexpected HTTP status %i. Halting tweet collection." % api_response.status_code, is_final=True)
                    self.log.warning("Twitter API v2 responded with status code %i. Response body: %s" % (
                    api_response.status_code, api_response.text))
                    return

                elif not api_response:
                    self.dataset.update_status("Could not connect to Twitter. Cancelling.", is_final=True)
                    return

                api_response = api_response.json()

                # The API response contains tweets (of course) and 'includes',
                # objects that can be referenced in tweets. Later we will splice
                # this data into the tweets themselves to make them easier to
                # process. So extract them first...
                included_users = api_response.get("includes", {}).get("users", {})
                included_media = api_response.get("includes", {}).get("media", {})
                included_polls = api_response.get("includes", {}).get("polls", {})
                included_tweets = api_response.get("includes", {}).get("tweets", {})
                included_places = api_response.get("includes", {}).get("places", {})

                # Collect missing objects from Twitter API response by type
                missing_objects = {}
                for missing_object in api_response.get("errors", {}):
                    parameter_type = missing_object.get('resource_type', 'unknown')
                    if parameter_type in missing_objects:
                        missing_objects[parameter_type][missing_object.get('resource_id')] = missing_object
                    else:
                        missing_objects[parameter_type] = {missing_object.get('resource_id'): missing_object}
                num_missing_objects = sum([len(v) for v in missing_objects.values()])

                # Record any missing objects in log
                if num_missing_objects > 0:
                    # Log amount
                    self.dataset.log('Missing objects collected: ' + ', '.join(['%s: %s' % (k, len(v)) for k, v in missing_objects.items()]))
                if num_missing_objects > 50:
                    # Large amount of missing objects; possible error with Twitter API
                    self.flawless = False
                    error_report.append('%i missing objects received following tweet number %i. Possible issue with Twitter API.' % (num_missing_objects, tweets))
                    error_report.append('Missing objects collected: ' + ', '.join(['%s: %s' % (k, len(v)) for k, v in missing_objects.items()]))

                # Warn if new missing object is recorded (for developers to handle)
                expected_error_types = ['user', 'media', 'poll', 'tweet', 'place']
                if any(key not in expected_error_types for key in missing_objects.keys()):
                    self.log.warning("Twitter API v2 returned unknown error types: %s" % str([key for key in missing_objects.keys() if key not in expected_error_types]))

                # Loop through and collect tweets
                for tweet in api_response.get("data", []):
                    if 0 < amount <= tweets:
                        break

                    # splice referenced data back in
                    # we use copy.deepcopy here because else we run into a
                    # pass-by-reference quagmire
                    tweet = self.enrich_tweet(tweet, included_users, included_media, included_polls, included_places, copy.deepcopy(included_tweets), missing_objects)

                    tweets += 1
                    if tweets % 500 == 0:
                        self.dataset.update_status("Received %s of ~%s tweets from the Twitter API" % ("{:,}".format(tweets), expected_tweets))

                    yield tweet

                if self.parameters.get("query_type", "query") == 'id_lookup':
                    # If id_lookup return errors in collecting tweets
                    for tweet_error in api_response.get("errors", []):
                        tweet_id = str(tweet_error.get('resource_id'))
                        if tweet_error.get('resource_type') == "tweet" and tweet_id in tweet_ids and tweet_id not in collected_errors:
                            tweet_error = self.fix_tweet_error(tweet_error)
                            collected_errors.append(tweet_id)
                            yield tweet_error

                # paginate
                if (amount <= 0 or tweets < amount) and api_response.get("meta") and "next_token" in api_response["meta"]:
                    params["next_token"] = api_response["meta"]["next_token"]
                else:
                    break

        if not self.flawless:
            self.dataset.log('Error Report:\n' + '\n'.join(error_report))
            self.dataset.update_status("Completed with errors; Check log for Error Report.", is_final=True)

    def enrich_tweet(self, tweet, users, media, polls, places, referenced_tweets, missing_objects):
        """
        Enrich tweet with user and attachment metadata

        Twitter API returns some of the tweet's metadata separately, as
        'includes' that can be cross-referenced with a user ID or media key.
        This makes sense to conserve bandwidth, but also means tweets are not
        'standalone' objects as originally returned.

        However, for processing, making them standalone greatly reduces
        complexity, as we can simply read one single tweet object and process
        that data without worrying about having to get other data from
        elsewhere. So this method takes the metadata and the original tweet,
        splices the metadata into it where appropriate, and returns the
        enriched object.

        /!\ This is not an efficient way to store things /!\ but it is more
        convenient.

        :param dict tweet:  The tweet object
        :param list users:  User metadata, as a list of user objects
        :param list media:  Media metadata, as a list of media objects
        :param list polls:  Poll metadata, as a list of poll objects
        :param list places:  Place metadata, as a list of place objects
        :param list referenced_tweets:  Tweets referenced in the tweet, as a
        list of tweet objects. These will be enriched in turn.
        :param dict missing_objects: Dictionary with data on missing objects
                from the API by type.

        :return dict:  Enriched tweet object
        """
        # Copy the tweet so that updating this tweet has no effect on others
        tweet = copy.deepcopy(tweet)
        # first create temporary mappings so we can easily find the relevant
        # object later
        users_by_id = {user["id"]: user for user in users}
        users_by_name = {user["username"]: user for user in users}
        media_by_key = {item["media_key"]: item for item in media}
        polls_by_id = {poll["id"]: poll for poll in polls}
        places_by_id = {place["id"]: place for place in places}
        tweets_by_id = {ref["id"]: ref.copy() for ref in referenced_tweets}

        # add tweet author metadata
        tweet["author_user"] = users_by_id.get(tweet["author_id"])

        # add place to geo metadata
        # referenced_tweets also contain place_id, but these places may not included in the place objects
        if 'place_id' in tweet.get('geo', {}) and tweet.get("geo").get("place_id") in places_by_id:
            tweet["geo"]["place"] = places_by_id.get(tweet.get("geo").get("place_id"))
        elif 'place_id' in tweet.get('geo', {}) and tweet.get("geo").get("place_id") in missing_objects.get('place', {}):
            tweet["geo"]["place"] = missing_objects.get('place', {}).get(tweet.get("geo").get("place_id"), {})

        # add user metadata for mentioned users
        for index, mention in enumerate(tweet.get("entities", {}).get("mentions", [])):
            if mention["username"] in users_by_name:
                tweet["entities"]["mentions"][index] = {**tweet["entities"]["mentions"][index], **users_by_name.get(mention["username"])}
            # missing users can be stored by either user ID or Username in Twitter API's error data; we check both
            elif mention["username"] in missing_objects.get('user', {}):
                tweet["entities"]["mentions"][index] = {**tweet["entities"]["mentions"][index], **{'error': missing_objects['user'][mention["username"]]}}
            elif mention["id"] in missing_objects.get('user', {}):
                tweet["entities"]["mentions"][index] = {**tweet["entities"]["mentions"][index], **{'error': missing_objects['user'][mention["id"]]}}


        # add poll metadata
        for index, poll_id in enumerate(tweet.get("attachments", {}).get("poll_ids", [])):
            if poll_id in polls_by_id:
                tweet["attachments"]["poll_ids"][index] = polls_by_id[poll_id]
            elif poll_id in missing_objects.get('poll', {}):
                tweet["attachments"]["poll_ids"][index] = {'poll_id': poll_id, 'error': missing_objects['poll'][poll_id]}

        # add media metadata - seems to be just the media type, the media URL
        # etc is stored in the 'entities' attribute instead
        for index, media_key in enumerate(tweet.get("attachments", {}).get("media_keys", [])):
            if media_key in media_by_key:
                tweet["attachments"]["media_keys"][index] = media_by_key[media_key]
            elif media_key in missing_objects.get('media', {}):
                tweet["attachments"]["media_keys"][index] = {'media_key': media_key, 'error': missing_objects['media'][media_key]}

        # replied-to user metadata
        if "in_reply_to_user_id" in tweet:
            if tweet["in_reply_to_user_id"] in users_by_id:
                tweet["in_reply_to_user"] = users_by_id[tweet["in_reply_to_user_id"]]
            elif tweet["in_reply_to_user_id"] in missing_objects.get('user', {}):
                tweet["in_reply_to_user"] = {'in_reply_to_user_id': tweet["in_reply_to_user_id"], 'error': missing_objects['user'][tweet["in_reply_to_user_id"]]}

        # enrich referenced tweets. Even though there should be no recursion -
        # since tweets cannot be edited - we do not recursively enrich
        # referenced tweets (should we?)
        for index, reference in enumerate(tweet.get("referenced_tweets", [])):
            if reference["id"] in tweets_by_id:
                tweet["referenced_tweets"][index] = {**reference, **self.enrich_tweet(tweets_by_id[reference["id"]], users, media, polls, places, [], missing_objects)}
            elif reference["id"] in missing_objects.get('tweet', {}):
                tweet["referenced_tweets"][index] = {**reference, **{'error': missing_objects['tweet'][reference["id"]]}}

        return tweet

    def fix_tweet_error(self, tweet_error):
        """
        Add fields as needed by map_tweet and other functions for errors as they
        do not conform to normal tweet fields. Specifically for ID Lookup as
        complete tweet could be missing.

        :param dict tweet_error: Tweet error object from the Twitter API
        :return dict:  A tweet object with the relevant fields sanitised
        """
        modified_tweet = tweet_error
        modified_tweet['id'] = tweet_error.get('resource_id')
        modified_tweet['created_at'] = datetime.datetime.now().strftime("%Y-%m-%dT%H:%M:%S.000Z")
        modified_tweet['text'] = ''
        modified_tweet['author_user'] = {}
        modified_tweet['author_user']['name'] = 'UNKNOWN'
        modified_tweet['author_user']['username'] = 'UNKNOWN'
        modified_tweet['author_id'] = 'UNKNOWN'
        modified_tweet['public_metrics'] = {}

        # putting detail info in 'subject' field which is normally blank for tweets
        modified_tweet['subject'] = tweet_error.get('detail')

        return modified_tweet

    @staticmethod
    def validate_query(query, request, user):
        """
        Validate input for a dataset query on the Twitter data source.

        Will raise a QueryParametersException if invalid parameters are
        encountered. Parameters are additionally sanitised.

        Will also raise a QueryNeedsExplicitConfirmation if the 'counts'
        endpoint of the Twitter API indicates that it will take more than
        30 minutes to collect the dataset. In the front-end, this will
        trigger a warning and confirmation request.

        :param dict query:  Query parameters, from client-side.
        :param request:  Flask request
        :param User user:  User object of user who has submitted the query
        :return dict:  Safe query parameters
        """
        # this is the bare minimum, else we can't narrow down the full data set
        if not query.get("query", None):
            raise QueryParametersException("Please provide a query.")

        if not query.get("api_bearer_token", None):
            raise QueryParametersException("Please provide a valid bearer token.")

        if len(query.get("query")) > 1024 and query.get('query_type', 'query') != 'id_lookup':
            raise QueryParametersException("Twitter API queries cannot be longer than 1024 characters.")

        if query.get('query_type', 'query') == 'id_lookup':
            # reformat queries to be a comma-separated list with no wrapping
            # whitespace
            whitespace = re.compile(r"\s+")
            items = whitespace.sub("", query.get("query").replace("\n", ","))
            # eliminate empty queries
            twitter_query = ','.join([item for item in items.split(",") if item])
        else:
            twitter_query = query.get("query")

        # the dates need to make sense as a range to search within
        # but, on Twitter, you can also specify before *or* after only
        after, before = query.get("daterange")
        if before and after and before < after:
            raise QueryParametersException("Date range must start before it ends")

        # if we made it this far, the query can be executed
        params = {
            "query": twitter_query,
            "api_bearer_token": query.get("api_bearer_token"),
            "api_type": query.get("api_type"),
            "query_type": query.get('query_type', 'query'),
            "min_date": after,
            "max_date": before,
            "amount": query.get("amount")
        }

        # figure out how many tweets we expect to get back - we can use this
        # to dissuade users from running huge queries that will take forever
        # to process
        if params["query_type"] == "query" and params["api_type"] == "all":
            count_url = "https://api.twitter.com/2/tweets/counts/all"
            count_params = {
                "granularity": "day",
                "query": params["query"],
            }

            # if we're doing a date range, pass this on to the counts endpoint in
            # the right format
            if after:
                count_params["start_time"] = datetime.datetime.fromtimestamp(after).strftime("%Y-%m-%dT%H:%M:%SZ")

            if before:
                count_params["end_time"] = datetime.datetime.fromtimestamp(before).strftime("%Y-%m-%dT%H:%M:%SZ")

            bearer_token = params.get("api_bearer_token")

            expected_tweets = 0
            while True:
                response = requests.get(count_url, params=count_params, headers={"Authorization": "Bearer %s" % bearer_token},
                                        timeout=15)
                if response.status_code == 200:
                    try:
                        # figure out how many tweets there are and estimate how much
                        # time it will take to process them. if it's going to take
                        # longer than half an hour, warn the user
                        expected_tweets += int(response.json()["meta"]["total_tweet_count"])
                    except KeyError:
                        # no harm done, we just don't know how many tweets will be
                        # returned (but they will still be returned)
                        break

                    if "next_token" not in response.json().get("meta", {}):
                        break
                    else:
                        count_params["next_token"] = response.json()["meta"]["next_token"]

                elif response.status_code == 401:
                    raise QueryParametersException("Your bearer token seems to be invalid. Please make sure it is valid "
                                                   "for the Academic Track of the Twitter API.")

                elif response.status_code == 400:
                    raise QueryParametersException("Your query is invalid. Please make sure the date range does not "
                                                   "extend into the future, or to before Twitter's founding, and that "
                                                   "your query is shorter than 1024 characters.")

                else:
                    # we can still continue without the expected tweets
                    break

            if expected_tweets:
                if params["amount"] > 0:
                    # if the user specified a number of tweets to return...
                    expected_tweets = min(expected_tweets, params["amount"])

                expected_seconds = int(expected_tweets / 30)  # seems to be about this
                expected_time = timify_long(expected_seconds)
                params["expected-tweets"] = expected_tweets

                if expected_seconds > 1800 and not query.get("frontend-confirm"):
                    raise QueryNeedsExplicitConfirmationException(
                        "This query will return approximately %s tweets. This will take a long time (approximately %s)."
                        " Are you sure you want to run this query?" % ("{:,}".format(expected_tweets), expected_time))
        return params

    @staticmethod
    def map_item(tweet):
        """
        Map a nested Tweet object to a flat dictionary

        Tweet objects are quite rich but 4CAT expects flat dictionaries per
        item in many cases. Since it would be a shame to not store the data
        retrieved from Twitter that cannot be stored in a flat file, we store
        the full objects and only map them to a flat dictionary when needed.
        This has a speed (and disk space) penalty, but makes sure we don't
        throw away valuable data and allows for later changes that e.g. store
        the tweets more efficiently as a MongoDB collection.

        :param tweet:  Tweet object as originally returned by the Twitter API
        :return dict:  Dictionary in the format expected by 4CAT
        """
        tweet_time = datetime.datetime.strptime(tweet["created_at"], "%Y-%m-%dT%H:%M:%S.000Z")

        # by default, the text of retweets is returned as "RT [excerpt of
        # retweeted tweet]". Since we have the full tweet text, we can complete
        # the excerpt:
        is_retweet = any([ref.get("type") == "retweeted" for ref in tweet.get("referenced_tweets", [])])
        if is_retweet:
            retweeted_tweet = [t for t in tweet["referenced_tweets"] if t.get("type") == "retweeted"][0]
            if retweeted_tweet.get("text", False):
                retweeted_body = retweeted_tweet.get("text")
                # Get user's username that was retweeted
                if retweeted_tweet.get('author_user') and retweeted_tweet.get('author_user').get('username'):
                    tweet["text"] = "RT @" + retweeted_tweet.get("author_user", {}).get("username") + ": " + retweeted_body
                elif tweet.get('entities', {}).get('mentions', []):
                    # Username may not always be here retweeted_tweet["author_user"]["username"] when user was removed/deleted
                    retweeting_users = [mention.get('username') for mention in tweet.get('entities', {}).get('mentions', []) if mention.get('id') == retweeted_tweet.get('author_id')]
                    if retweeting_users:
                        # should only ever be one, but this verifies that there IS one and not NONE
                        tweet["text"] = "RT @" + retweeting_users[0] + ": " + retweeted_body

        return {
            "id": tweet["id"],
            "thread_id": tweet.get("conversation_id", tweet["id"]),
            "timestamp": tweet_time.strftime("%Y-%m-%d %H:%M:%S"),
            "unix_timestamp": int(tweet_time.timestamp()),
            "subject": tweet.get('subject', ""),
            "body": tweet["text"],
            "author": tweet["author_user"]["username"],
            "author_fullname": tweet["author_user"]["name"],
            "author_id": tweet["author_id"],
            "source": tweet.get("source"),
            "language_guess": tweet.get("lang"),
            "possibly_sensitive": "yes" if tweet.get("possibly_sensitive") else "no",
            **tweet["public_metrics"],
            "is_retweet": "yes" if is_retweet else "no",
            "is_quote_tweet": "yes" if any(
                [ref.get("type") == "quoted" for ref in tweet.get("referenced_tweets", [])]) else "no",
            "is_reply": "yes" if any(
                [ref.get("type") == "replied_to" for ref in tweet.get("referenced_tweets", [])]) else "no",
            "hashtags": ",".join([tag["tag"] for tag in tweet.get("entities", {}).get("hashtags", [])]),
            "urls": ",".join([tag["expanded_url"] for tag in tweet.get("entities", {}).get("urls", [])]),
            "images": ",".join(item["url"] for item in tweet.get("attachments", {}).get("media_keys", []) if
                               type(item) is dict and item.get("type") == "photo"),
            "mentions": ",".join([tag["username"] for tag in tweet.get("entities", {}).get("mentions", [])]),
            "reply_to": "".join(
                [mention["username"] for mention in tweet.get("entities", {}).get("mentions", [])[:1]]) if any(
                [ref.get("type") == "replied_to" for ref in tweet.get("referenced_tweets", [])]) else ""
        }<|MERGE_RESOLUTION|>--- conflicted
+++ resolved
@@ -9,17 +9,9 @@
 import re
 
 from backend.abstract.search import Search
-<<<<<<< HEAD
 from common.lib.exceptions import QueryParametersException, ProcessorInterruptedException
 from common.lib.helpers import convert_to_int, UserInput
 import common.config_manager as config
-=======
-from common.lib.exceptions import QueryParametersException, ProcessorInterruptedException, QueryNeedsExplicitConfirmationException
-from common.lib.helpers import convert_to_int, UserInput, timify_long
-import config
-
-
->>>>>>> fad0b67c
 class SearchWithTwitterAPIv2(Search):
     """
     Get Tweets via the Twitter API
