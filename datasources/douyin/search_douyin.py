"""
Import scraped Douyin data
"""
import urllib
import json
import re
from datetime import datetime

from backend.lib.search import Search
<<<<<<< HEAD
from common.lib.item_mapping import MappedItem
from common.lib.helpers import UserInput
=======
from common.lib.item_mapping import MappedItem, MissingMappedField
>>>>>>> e3c9ea57

class SearchDouyin(Search):
    """
    Import scraped Douyin data
    """
    type = "douyin-search"  # job ID
    category = "Search"  # category
    title = "Import scraped Douyin data"  # title displayed in UI
    description = "Import Douyin data collected with an external tool such as Zeeschuimer."  # description displayed in UI
    extension = "ndjson"  # extension of result file, used internally and in UI
    is_from_extension = True

    # not available as a processor for existing datasets
    accepts = [None]
    references = [
        "[Zeeschuimer browser extension](https://github.com/digitalmethodsinitiative/zeeschuimer)",
        "[Worksheet: Capturing TikTok data with Zeeschuimer and 4CAT](https://tinyurl.com/nmrw-zeeschuimer-tiktok)"
    ]
    
    def get_items(self, query):
        """
        Run custom search

        Not available for Douyin
        """
        raise NotImplementedError("Douyin datasets can only be created by importing data from elsewhere")

    @staticmethod
    def map_item(item):
        """
        """
        metadata = item.get("__import_meta")
        subject = "Post"
        if "ZS_collected_from_embed" in item and item["ZS_collected_from_embed"]:
            # HTML embedded posts formated differently than JSON posts

            stream_data = item.get("cellRoom", {}).get("rawdata") if item.get("cellRoom") != "$undefined" else {}
            if stream_data:
                # These appear to be streams
                subject = "Stream"
                post_timestamp = datetime.fromtimestamp(stream_data.get("createtime", item.get(
                    "requestTime") / 1000))  # These may only have the timestamp of the request
                video_url = stream_data.get("stream_url").get("flv_pull_url", {}).get("FULL_HD1")
                video_description = stream_data.get("title")
                duration = "Unknown"
                prevent_download = None
                stats = stream_data.get("stats")

                # Author is stream owner
                author = stream_data.get("owner")
                author_sec_key = "sec_uid"
                avatar_thumb_key = "avatar_thumb"
                url_list_key = "url_list"
                is_fake_key = "is_ad_fake"  # have not seen...
            else:
                post_timestamp = datetime.fromtimestamp(item["createTime"])
                videos_list = item.get("video").get("bitRateList")
                if not videos_list:
                    # Image galleries do not have video data
                    video_url = ""
                else:
                    videos = sorted([vid for vid in item.get("video").get("bitRateList")], key=lambda d: d.get("bitRate"),
                                reverse=True)
                    video_url = "https" + videos[0]["playApi"]
                video_description = item["desc"]
                duration = item.get("duration", item.get("video", {}).get("duration", "Unknown"))
                prevent_download = "yes" if item["download"]["prevent"] else "no"
                stats = item["stats"]

                # Author is, well, author
                author = item["authorInfo"]
                author_sec_key = "secUid"
                avatar_thumb_key = "avatarThumb"
                url_list_key = "urlList"
                is_fake_key = "isAdFake"

            # Embedded Keys
            aweme_id_key = "awemeId"
            group_id_key = "groupId"
            text_extra_key = "textExtra"
            hashtag_key = "hashtagName"
            mention_key = "secUid"
            author_id_key = "authorUserId"
            mix_info_key = "mixInfo"
            mix_id_key = "mixId"
            mix_name_key = "mixName"

            # Stats
            collect_count = stats.get("collectCount", MissingMappedField("Unknown"))
            comment_count = stats.get("commentCount", MissingMappedField("Unknown"))
            digg_count = stats.get("diggCount", MissingMappedField("Unknown"))
            download_count = stats.get("downloadCount", MissingMappedField("Unknown"))
            forward_count = stats.get("forwardCount", MissingMappedField("Unknown"))
            play_count = stats.get("playCount", MissingMappedField("Unknown"))
            share_count = stats.get("shareCount", MissingMappedField("Unknown"))
            live_watch_count = stats.get("liveWatchCount", MissingMappedField("Unknown"))

            # This is a guess, I have not encountered it
            video_tags = ",".join([tag["tagName"] for tag in item.get("videoTag", []) if "tagName" in tag])

            mix_current_episode = item.get(mix_info_key, {}).get("currentEpisode", "N/A")

        else:
            stream_data = item.get("rawdata", item.get("cell_room", {}).get("rawdata"))
            if stream_data:
                subject = "Stream"
                stream_data = json.loads(stream_data)
                post_timestamp = datetime.fromtimestamp(
                    stream_data.get("create_time", item.get("create_time", metadata.get(
                        "timestamp_collected") / 1000)))  # Some posts appear to have no timestamp! We substitute collection time
                video_url = stream_data.get("stream_url").get("flv_pull_url", {}).get("FULL_HD1")
                video_description = stream_data.get("title")
                duration = "Unknown"

                # Author is stream owner
                author = stream_data.get("owner")
                video_tags = stream_data.get("video_feed_tag")
                stats = stream_data.get("stats")

            else:
                post_timestamp = datetime.fromtimestamp(item["create_time"])
                videos_list = item.get("video").get("bit_rate")
                if not videos_list:
                    # Image galleries do not have video data
                    video_url = ""
                else:
                    videos = sorted([vid for vid in item["video"]["bit_rate"]], key=lambda d: d.get("bit_rate"),
                                reverse=True)
                    video_url = videos[0]["play_addr"].get("url_list", [''])[-1] if len(videos) > 0 else ""
                video_description = item["desc"]
                duration = item.get("duration", item.get("video", {}).get("duration", "Unknown"))

                # Author is, well, author
                author = item["author"]
                stats = item.get("statistics")

            prevent_download = ("yes" if item["prevent_download"] else "no") if "prevent_download" in item else None

            # Keys
            aweme_id_key = "aweme_id"
            group_id_key = "group_id"
            text_extra_key = "text_extra"
            hashtag_key = "hashtag_name"
            mention_key = "sec_uid"
            author_id_key = "author_user_id"
            mix_info_key = "mix_info"
            mix_id_key = "mix_id"
            mix_name_key = "mix_name"

            author_sec_key = "sec_uid"
            avatar_thumb_key = "avatar_thumb"
            url_list_key = "url_list"
            is_fake_key = "is_ad_fake"

            # Stats
            collect_count = stats.get("collect_count") if stats else MissingMappedField("Unknown")
            comment_count = stats.get("comment_count") if stats else MissingMappedField("Unknown")
            digg_count = stats.get("digg_count") if stats else MissingMappedField("Unknown")
            download_count = stats.get("download_count") if stats else MissingMappedField("Unknown")
            forward_count = stats.get("forward_count") if stats else MissingMappedField("Unknown")
            play_count = stats.get("play_count") if stats else MissingMappedField("Unknown")
            share_count = stats.get("share_count") if stats else MissingMappedField("Unknown")
            live_watch_count = stats.get("live_watch_count") if stats else MissingMappedField("Unknown")

            video_tags = ",".join(
                [tag["tag_name"] for tag in (item["video_tag"] if item["video_tag"] is not None else []) if
                 "tag_name" in tag])

            mix_current_episode = item.get(mix_info_key, {}).get("statis", {}).get("current_episode", "N/A")

        # Stream Stats
        count_total_streams_viewers = stats.get("total_user", "N/A")
        count_current_stream_viewers = SearchDouyin.get_chinese_number(stats.get("user_count_str")) if "user_count_str" in stats else "N/A"

        # Some videos are collected from "mixes"/"collections"; only the first video is definitely displayed while others may or may not be viewed
        displayed = True
        if item.get("ZS_collected_from_mix") and not item.get("ZS_first_mix_vid"):
            displayed = False

        # Image galleries have been added to Douyin
        image_urls = []
        if item.get("images"):
            for img in item["images"]:
                if "url_list" in img:
                    image_urls.append(img["url_list"][0])
                elif "urlList" in img:
                    image_urls.append(img["urlList"][0])

        # Music
        music_author = item.get('music').get('author') if item.get('music') and item.get("music") != "$undefined" else ""
        music_title = item.get('music').get('title') if item.get('music') and item.get("music") != "$undefined" else ""
        music_url = item.get('music').get('play_url', {}).get('uri') if item.get('music') and item.get("music") != "$undefined" else ""

        # Collection
        mix_current_episode = mix_current_episode if mix_current_episode != "$undefined" else "N/A"
        collection_id = item.get(mix_info_key, {}).get(mix_id_key, "N/A")
        collection_id = collection_id if collection_id != "$undefined" else "N/A"
        collection_name = item.get(mix_info_key, {}).get(mix_name_key, "N/A")
        collection_name = collection_name if collection_name != "$undefined" else "N/A"
        part_of_collection = "yes" if mix_info_key in item and mix_id_key in item[
            mix_info_key] and collection_id != "N/A" else "no"

        return MappedItem({
            "id": item[aweme_id_key],
            "thread_id": item[group_id_key],
            "subject": subject,
            "body": video_description,
            "timestamp": post_timestamp.strftime("%Y-%m-%d %H:%M:%S"),
            "post_source_domain": urllib.parse.unquote(metadata.get("source_platform_url")),
            # Adding this as different Douyin pages contain different data
            "post_url": f"https://www.douyin.com/video/{item[aweme_id_key]}",
            "region": item.get("region", ""),
            "hashtags": ",".join(
                [tag[hashtag_key] for tag in (item[text_extra_key] if item[text_extra_key] is not None else []) if
                 hashtag_key in tag]),
            "mentions": ",".join([f"https://www.douyin.com/user/{tag[mention_key]}" for tag in
                                  (item[text_extra_key] if item[text_extra_key] is not None else []) if
                                  mention_key in tag]),
            # Actual username does not appear in object, but the sec_uid can be used to form a link to their profile
            "video_tags": video_tags,
            "prevent_download": prevent_download,
            "video_url": video_url,
            "video_duration": duration,
            "image_urls": ','.join(image_urls),
            "music_author": music_author,
            "music_title": music_title,
            "music_url": music_url,
            # Video stats
            "collect_count": collect_count,
            "comment_count": comment_count,
            "digg_count": digg_count,
            "download_count": download_count,
            "forward_count": forward_count,
            "play_count": play_count,
            "share_count": share_count,
            "count_total_streams_viewers": count_total_streams_viewers,
            "count_current_stream_viewers": count_current_stream_viewers,
            # Author data
            "author_user_id": item[author_id_key] if author_id_key in item else author.get("uid", author.get("id")),
            "author_nickname": author["nickname"],
            "author_profile_url": f"https://www.douyin.com/user/{author[author_sec_key]}",
            "author_thumbnail_url": author[avatar_thumb_key].get(url_list_key, [''])[0],
            "author_region": author.get("region"),
            "author_is_ad_fake": author.get(is_fake_key),
            # Collection/Mix
            "part_of_collection": part_of_collection,
            "4CAT_first_video_displayed": "yes" if displayed else "no",
            # other videos may have been viewed, but this is unknown to us
            "collection_id": collection_id,
            "collection_name": collection_name,
            "place_in_collection": mix_current_episode,
            "unix_timestamp": int(post_timestamp.timestamp()),
        })

    @staticmethod
    def get_chinese_number(num):
        if type(num) in (float, int):
            return num
        elif type(num) is not str:
            return 0

        if "万" in num:
            return float(re.sub(r"[^0-9.]", "", num)) * 10000
        else:
            return int(re.sub(r"[^0-9.]", "", num))<|MERGE_RESOLUTION|>--- conflicted
+++ resolved
@@ -7,12 +7,8 @@
 from datetime import datetime
 
 from backend.lib.search import Search
-<<<<<<< HEAD
-from common.lib.item_mapping import MappedItem
 from common.lib.helpers import UserInput
-=======
 from common.lib.item_mapping import MappedItem, MissingMappedField
->>>>>>> e3c9ea57
 
 class SearchDouyin(Search):
     """
