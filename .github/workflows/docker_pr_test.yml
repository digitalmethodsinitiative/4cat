# This will keep the tag:latest up-to-date with all commits and pull requests

name: Test PR for Docker build and run

# Controls when the workflow will run
on:
  # Triggers the workflow on pull request events but only for the "master" branch
  pull_request:
    branches: [ "master" ]
jobs:
  test_docker_build:
    name: Test docker-compose up with build
    runs-on: ubuntu-latest
    steps:
      - uses: actions/checkout@v4
      - name: Run docker compose up
        run: docker compose -f docker-compose_build.yml up -d
      - name: Check backend container is running
        run: |
          sleep 30
          if [ "$(docker ps | grep 4cat_backend)" ]; then 
              echo "Docker 4cat_backend container is running..."
          else 
              echo -e "Docker 4cat_backend container is not running...\nPrinting 4cat_backend logs:\n\n$(docker container logs 4cat_backend)"
              exit 1
          fi
      - name: Check frontend container is running
        run: |
          sleep 10
          if [ "$(docker ps | grep 4cat_frontend)" ]; then 
              echo "Docker 4cat_frontend container is running..."
          else 
              echo -e "Docker 4cat_frontend container is not running...\nPrinting 4cat_frontend logs:\n\n$(docker container logs 4cat_frontend)"
              exit 1
          fi
      - name: Run modules tests
        run: |
<<<<<<< HEAD
          test_case=" INFO at api.py:65: Local API listening for requests at backend:4444"
          sleep 30 && var=$(docker exec 4cat_backend tail -n 1 data/logs/backend_4cat.log)
          echo "::group::Backend test"
          if [ "$(echo "$var" | tr "|" "\n" | sed -n '2p')" = "$test_case" ]; then 
              echo "4CAT backend running as expected"
          else 
              echo "::error::Backend failed to start"
              echo "Test:$test_case"
              echo "Log :$(echo "$var" | tr "|" "\n" | sed -n '2p')"
              exit 1
          fi
=======
          sleep 30
          echo "::group::Running module tests"
          docker exec 4cat_backend pytest -v tests/test_modules.py
>>>>>>> c0d00919
          echo "::endgroup::"
      - name: Print log on failure
        if: failure()
        run: |
          if [ "$(docker ps | grep 4cat)" ]; then 
              docker cp 4cat_backend:/usr/src/app/data/logs/backend_4cat.log ./backend_4cat.log
              echo "::group::Backend logs"
              cat backend_4cat.log
              echo "::endgroup::"
          else 
              echo "Docker containers not running; check logs in previous steps"
          fi<|MERGE_RESOLUTION|>--- conflicted
+++ resolved
@@ -35,23 +35,9 @@
           fi
       - name: Run modules tests
         run: |
-<<<<<<< HEAD
-          test_case=" INFO at api.py:65: Local API listening for requests at backend:4444"
-          sleep 30 && var=$(docker exec 4cat_backend tail -n 1 data/logs/backend_4cat.log)
-          echo "::group::Backend test"
-          if [ "$(echo "$var" | tr "|" "\n" | sed -n '2p')" = "$test_case" ]; then 
-              echo "4CAT backend running as expected"
-          else 
-              echo "::error::Backend failed to start"
-              echo "Test:$test_case"
-              echo "Log :$(echo "$var" | tr "|" "\n" | sed -n '2p')"
-              exit 1
-          fi
-=======
           sleep 30
           echo "::group::Running module tests"
           docker exec 4cat_backend pytest -v tests/test_modules.py
->>>>>>> c0d00919
           echo "::endgroup::"
       - name: Print log on failure
         if: failure()
