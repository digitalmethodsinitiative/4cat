--- conflicted
+++ resolved
@@ -17,26 +17,6 @@
     print("stderr:\n".join(["  " + line for line in result.stderr.decode("utf-8").split("\n")]))
     exit(1)
 
-<<<<<<< HEAD
-from flask import Flask, request
-from flask_login import LoginManager, current_user
-from flask_limiter import Limiter
-from flask_limiter.util import get_remote_address
-from werkzeug.middleware.proxy_fix import ProxyFix
-from werkzeug import Request
-
-from common.config_manager import config, ConfigWrapper
-from common.lib.database import Database
-from common.lib.logger import Logger
-from common.lib.queue import JobQueue
-from common.lib.module_loader import ModuleCollector
-
-from common.lib.user import User
-from webtool.lib.helpers import generate_css_colours
-
-# initialize global objects for interacting with all the things
-login_manager = LoginManager()
-=======
 # the following are imported *after* the first-run stuff because they may rely
 # on things set up in there - or should not run unless first-run completes
 # successfully!
@@ -57,7 +37,6 @@
 from webtool.lib.openapi_collector import OpenAPICollector  # noqa: E402
 
 # make a web app!
->>>>>>> 482bc80a
 app = Flask(__name__)
 
 # this ensures that HTTPS is properly applied to built URLs even if the app
@@ -120,16 +99,6 @@
 config.with_db(db)
 queue = JobQueue(logger=log, database=db)
 
-<<<<<<< HEAD
-# initialize openapi endpoint collector for later specification generation
-from webtool.lib.openapi_collector import OpenAPICollector
-openapi = OpenAPICollector(app, config)
-
-# initialize rate limiter
-limiter = Limiter(app=app, key_func=get_remote_address)
-
-=======
->>>>>>> 482bc80a
 # make sure a secret key was set in the config file, for secure session cookies
 if not config.get("flask.secret_key") or config.get("flask.secret_key") == "REPLACE_THIS":
     raise Exception("You need to set the flask.secret_key setting running the web tool.")
@@ -147,29 +116,6 @@
 })
 
 # Set number of form parts to accept (default is 1000; affects number of files that can be uploaded)
-<<<<<<< HEAD
-Request.max_form_parts = config.get("flask.max_form_parts", 1000)
-
-# prepare for views
-config = ConfigWrapper(config, user=current_user, request=request)
-fourcat_modules = ModuleCollector(config=config)
-
-# import all views
-import webtool.views.views_admin
-import webtool.views.views_extensions
-import webtool.views.views_restart
-import webtool.views.views_user
-import webtool.views.views_dataset
-import webtool.views.views_misc
-import webtool.views.api_explorer
-import webtool.views.api_standalone
-import webtool.views.api_tool
-
-# import custom jinja2 template filters
-import webtool.lib.template_filters
-
-# ensure that colour definition CSS file is present
-=======
 app.request_class.max_form_parts = config.get("flask.max_form_parts", 1000)
 
 # set up login manager
@@ -191,7 +137,7 @@
     # gets populated before `before_request`), but can read from current_app
     # instead. Note that where possible g.config should always be preferred
     # over app.fourcat_config because the former is not user-aware!
-    app.openapi = OpenAPICollector(app)
+    app.openapi = OpenAPICollector(app, config)
     app.log = log
     app.db = db
     app.fourcat_config = config
@@ -231,8 +177,8 @@
         g.queue = queue
         g.db = db
         g.log = log
-        g.modules = ModuleCollector()
         g.config = ConfigWrapper(g.base_config, user=current_user, request=request)
+	g.modules = ModuleCollector(g.base_config)
 
     # import custom jinja2 template filters
     # these also benefit from current_app
@@ -241,7 +187,6 @@
 # ensure that colour definition CSS file is present - the CSS colours can be
 # changed by the admin so we need to regenerate the CSS file to make sure it
 # is up to date. Might want to use e.g. SCSS in the future...
->>>>>>> 482bc80a
 generate_css_colours()
 
 # run it (when called directly)
