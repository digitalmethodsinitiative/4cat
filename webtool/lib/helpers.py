"""
General helper functions for Flask templating and 4CAT views
"""
import markdown2
import colorsys
import csv
import re

from functools import wraps
from math import ceil
from calendar import monthrange
from flask_login import current_user
from flask import (current_app, request, jsonify, g)
from PIL import Image, ImageColor, ImageOps
from pathlib import Path

csv.field_size_limit(1024 * 1024 * 1024)

class Pagination(object):
	"""
	Provide pagination
	"""

	def __init__(self, page, per_page, total_count, route="dataset.show_results", route_args=None):
		"""
		Set up pagination object

		:param int page:  Current page
		:param int per_page:  Items per page
		:param int total_count:  Total number of items
		:param str route:  Route to call url_for for to prepend to page links
		"""
		self.page = page
		self.per_page = per_page
		self.total_count = total_count
		self.route = route
		self.route_args = route_args if route_args else {}

	@property
	def pages(self):
		"""
		:return int:  Number of pages in view
		"""
		return int(ceil(self.total_count / float(self.per_page)))

	@property
	def has_prev(self):
		"""
		:return bool:  Is there a previous page?
		"""
		return self.page > 1

	@property
	def has_next(self):
		"""
		:return bool:  Is there a next page?
		"""
		return self.page < self.pages

	def iter_pages(self, left_edge=2, left_current=2, right_current=5, right_edge=2):
		"""
		Page iterator

		Yields page numbers, or none if no further page is available

		:param left_edge:  Left edge of pages that may be returned
		:param left_current:  Current left edge
		:param right_current:  Current right edge
		:param right_edge:  Right edge of pages that may be returned
		:return:  A page number, or None
		"""
		last = 0
		for num in range(1, self.pages + 1):
			if num <= left_edge or \
					(num > self.page - left_current - 1 and \
					 num < self.page + right_current) or \
					num > self.pages - right_edge:
				if last + 1 != num:
					yield None
				yield num
				last = num


def error(code=200, **kwargs):
	"""
	Custom HTTP response

	:param code:  HTTP status code
	:param kwargs:  Any items to include in the response
	:return:  JSON object to be used as Flask response
	"""
	response = jsonify(kwargs)
	response.status_code = code
	return response


def pad_interval(intervals, first_interval=None, last_interval=None):
	"""
	Pad an interval so all intermediate intervals are filled

	:param dict intervals:  A dictionary, with dates (YYYY{-MM}{-DD}) as keys
	and a numerical value.
	:param first_interval:
	:param last_interval:
	:return:
	"""
	missing = 0
	test_key = list(intervals.keys())[0]

	# first determine the boundaries of the interval
	# these may be passed as parameters, or they can be inferred from the
	# interval given

	if first_interval:
		first_interval = str(first_interval)
		first_year = int(first_interval[0:4])
		if len(first_interval) > 4:
			first_month = int(first_interval[5:7])
		if len(first_interval) > 7:
			first_day = int(first_interval[8:10])
	else:
		first_year = min([int(i[0:4]) for i in intervals])
		if len(test_key) > 4:
			first_month = min([int(i[5:7]) for i in intervals if int(i[0:4]) == first_year])
		if len(test_key) > 7:
			first_day = min(
				[int(i[8:10]) for i in intervals if int(i[0:4]) == first_year and int(i[5:7]) == first_month])
	if last_interval:
		last_interval = str(last_interval)
		last_year = int(last_interval[0:4])
		if len(last_interval) > 4:
			last_month = int(last_interval[5:7])
		if len(last_interval) > 7:
			last_day = int(last_interval[8:10])
	else:
		last_year = max([int(i[0:4]) for i in intervals])
		if len(test_key) > 4:
			last_month = max([int(i[5:7]) for i in intervals if int(i[0:4]) == last_year])
		if len(test_key) > 7:
			last_day = max(
				[int(i[8:10]) for i in intervals if int(i[0:4]) == last_year and int(i[5:7]) == last_month])

	if re.match(r"^[0-9]{4}$", test_key):
		# years are quite straightforward
		for year in range(first_year, last_year + 1):
			if str(year) not in intervals:
				intervals[str(year)] = 0
				missing += 1

	elif re.match(r"^[0-9]{4}-[0-9]{2}(-[0-9]{2})?", test_key):
		# more granular intervals require the following monstrosity to
		# ensure all intervals are available for every single graph
		has_day = re.match(r"^[0-9]{4}-[0-9]{2}-[0-9]{2}", test_key)

		for year in range(first_year, last_year + 1):
			start_month = first_month if year == first_year else 1
			end_month = last_month if year == last_year else 12

			for month in range(start_month, end_month + 1):
				key = str(year) + "-" + str(month).zfill(2)
				if not has_day:
					if key not in intervals:
						intervals[key] = 0
						missing += 1
				else:
					start_day = first_day if year == first_year and month == first_month else 1
					end_day = last_day if year == last_year and month == last_month else \
						monthrange(year, month)[1]

					for day in range(start_day, end_day + 1):
						day_key = key + "-" + str(day).zfill(2)
						if day_key not in intervals:
							intervals[day_key] = 0
							missing += 1

	# sort while we're at it
	intervals = {key: intervals[key] for key in sorted(intervals)}

	return missing, intervals

def make_html_colour(rgb):
	"""
	Make HTML colour code from RGB values

	Turns an array of three 0-1 RGB values
	:param rgb:
	:return:
	"""
	colour = "#"
	for bit in rgb:
		bit *= 255
		bit = int(bit)
		colour += str(hex(bit)).split("x")[1].zfill(2).upper()

	return colour


def new_favicon_color(color, input_filepath="favicon-bw.ico", output_filepath="favicon.ico"):
	"""
	Converts an RGBA image to a different color by first converting to black and then colorizing the image
	and re-adding the alpha stream. It works best with Black and White images (already colored images appear
	washed out).

	:param str/RGB color:   Accepts either a string represening a color from ImageColor.colormap or a
								     RGB tuple (e.g., (0, 0, 255) for blue)
	:param str input_filepath :   	 String path to image; preferably black and white
	:param str output_filepath :     String path to save new image
	"""
	possible_colors = [k for k, v in ImageColor.colormap.items()]
	if (type(color) is not tuple or len(color) != 3) and (color not in possible_colors):
		raise Exception("Color not available")

	img = Image.open(input_filepath)

	# Collect original alpha data
	image_alpha = [item[3] for item in img.getdata()]

	# Convert image to black and white and then use colorize with new color
	bw_img = img.convert("L")
	new_img = ImageOps.colorize(bw_img, black=color, white="white")

	# Convert back to RGB w/ Alpha and add in the alpha from the original
	new_img = new_img.convert("RGBA")
	new_image = []
	for i, item in enumerate(new_img.getdata()):
		new_image.append((item[0], item[1], item[2], image_alpha[i]))

	# Update image with new data
	new_img.putdata(new_image)
	new_img.save(output_filepath)


def generate_css_colours(config, force=False):
	"""
	Write the colours.css CSS file based on configuration

	4CAT admins can change the interface colour in the 4CAT settings. Updating
	these necessitates also updating the relevant CSS files, which this method
	does.

	:param config:  Configuration reader to get colour values from
	:param bool force:  Create colour definition file even if it exists already
	:return:
	"""
	interface_hue = config.get("4cat.layout_hue") / 360  # colorsys expects 0-1 values
	secondary_hue = config.get("4cat.layout_hue_secondary") / 360
	main_colour = colorsys.hsv_to_rgb(interface_hue, 0.87, 0.81)
	accent_colour = colorsys.hsv_to_rgb(interface_hue, 0.87, 1)
	# get opposite by adjusting the hue by 50%
	opposite_colour = colorsys.hsv_to_rgb(secondary_hue, 0.87, 0.9)

	template_file = config.get("PATH_ROOT").joinpath("webtool/static/css/colours.css.template")
	colour_file = config.get("PATH_ROOT").joinpath("webtool/static/css/colours.css")

	if colour_file.exists() and not force:
		# exists already, don't overwrite
		return

	with template_file.open() as infile:
		template = infile.read()
		template = template \
			.replace("{{ main_colour }}", make_html_colour(main_colour)) \
			.replace("{{ accent_colour }}", make_html_colour(accent_colour)) \
			.replace("{{ opposite_colour }}", make_html_colour(opposite_colour))

		with colour_file.open("w") as outfile:
			outfile.write(template)

	# Update the favicon
	new_favicon_color(
		color=tuple([int(bit*255) for bit in main_colour]),
		input_filepath=config.get("PATH_ROOT").joinpath("webtool/static/img/favicon/favicon-bw.ico"),
		output_filepath=config.get("PATH_ROOT").joinpath("webtool/static/img/favicon/favicon.ico")
	)


def format_chan_post(post):
	"""
	Format a plain-text imageboard post post for HTML display

	Converts >>references into links and adds a class to greentext.s

	:param str post:  Post body
	:return str:  Formatted post body
	"""
	post = post.replace(">", "&gt;")
	post = re.sub(r"&gt;&gt;([0-9]+)", "<span class=\"quote\"><a href=\"#post-\\1\">&gt;&gt;\\1</a></span>", post)
	post = re.sub(r"^&gt;([^\n]+)", "<span class=\"greentext\">&gt;\\1</span>", post, flags=re.MULTILINE)
	return post


def check_restart_request():
	"""
	Check if a restart request is legit

	These requests authenticate a bit differently: they require a special token
	to be passed which should match the content of the current restart lock
	file. This ensures a restart is in progress and the request belongs to that
	specific restart.
	"""
<<<<<<< HEAD
	lock_file = config.get("PATH_CONFIG").joinpath("restart.lock")
=======
	lock_file = Path(g.config.get("PATH_ROOT"), "config/restart.lock")
>>>>>>> c0d00919
	if not lock_file.exists():
		return False

	with lock_file.open() as infile:
		token = infile.read().strip()
		request_is_legit = token and request.form.get("token") == token

	return request_is_legit


def setting_required(setting, required_value=True):
	"""
	Decorater that checks if the value of a certain setting is the required
	value before a route is parsed. If not, the user CANNOT PASS!

	Use like:

	@setting_required("privilege.can_restart")

	:param func: The view function to decorate.
	:param str setting: Name of the setting to check
	:param required_value: Value to check against.
	:type func: function
	"""
	def checking_decorator(func):
		@wraps(func)
		def decorated_view(*args, **kwargs):
			if not g.config.get(setting, user=current_user) == required_value:
				return current_app.login_manager.unauthorized()
			return func(*args, **kwargs)

		return decorated_view

	return checking_decorator


def parse_markdown(text, trim_container=False):
	val = markdown2.markdown(text)
	if trim_container:
		val = re.sub(r"^<p>", "", val)
		val = re.sub(r"</p>$", "", val)
	return val<|MERGE_RESOLUTION|>--- conflicted
+++ resolved
@@ -298,11 +298,7 @@
 	file. This ensures a restart is in progress and the request belongs to that
 	specific restart.
 	"""
-<<<<<<< HEAD
-	lock_file = config.get("PATH_CONFIG").joinpath("restart.lock")
-=======
-	lock_file = Path(g.config.get("PATH_ROOT"), "config/restart.lock")
->>>>>>> c0d00919
+	lock_file = g.config.get("PATH_CONFIG").joinpath("restart.lock")
 	if not lock_file.exists():
 		return False
 
