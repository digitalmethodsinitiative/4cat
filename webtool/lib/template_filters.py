--- conflicted
+++ resolved
@@ -11,12 +11,7 @@
 from urllib.parse import urlencode, urlparse
 from webtool import app, config
 from webtool.lib.helpers import parse_markdown
-<<<<<<< HEAD
 from common.lib.helpers import timify_long
-=======
-from common.lib.helpers import timify_long, ellipsiate
-from common.config_manager import ConfigWrapper
->>>>>>> 8347cacb
 
 from flask_login import current_user
 
