import datetime

import json
import ural
import uuid
import math
import os
import re
import requests
import regex

from urllib.parse import urlencode, urlparse
from webtool.lib.helpers import parse_markdown
from common.lib.helpers import timify, ellipsiate

from flask import current_app, g
from flask_login import current_user
from ural import urls_from_text

@current_app.template_filter('datetime')
def _jinja2_filter_datetime(date, fmt=None, wrap=True):
	if isinstance(date, str):
		try:
			date = int(date)
		except ValueError:
			return date

	try:
		date = datetime.datetime.utcfromtimestamp(date)
	except (ValueError, OverflowError):
		return date

	format = "%d %b %Y" if not fmt else fmt
	formatted = date.strftime(format)

	if wrap:
		html_formatted = date.strftime("%Y-%m-%dT%H:%M:%S%z")
		return '<time datetime="' + html_formatted + '">' + formatted + '</time>'
	else:
		return formatted


@current_app.template_filter('numberify')
def _jinja2_filter_numberify(number):
	try:
		number = int(number)
	except TypeError:
		return number

	if number > 1000000000:
		return "{0:.1f}".format(number / 1000000000) + "b"
	elif number > 1000000:
		return str(int(number / 1000000)) + "m"
	elif number > 1000:
		return str(int(number / 1000)) + "k"

	return str(number)

@current_app.template_filter('commafy')
def _jinja2_filter_commafy(number):
	"""
	Applies thousands separator to ints.
	"""
	try:
		number = int(number)
	except TypeError:
		return number

	return f"{number:,}"

@current_app.template_filter('timify')
def _jinja2_filter_timify(number):
	try:
		number = int(number)
	except TypeError:
		return number

	time_str = ""

	hours = math.floor(number / 3600)
	if hours > 0:
		time_str += "%ih " % hours
		number -= (hours * 3600)

	minutes = math.floor(number / 60)
	if minutes > 0:
		time_str += "%im " % minutes
		number -= (minutes * 60)

	seconds = number
	time_str += "%is " % seconds

	return time_str.strip()

@current_app.template_filter('timify_long')
def _jinja2_filter_timify_long(number):
	"""
	Make a number look like an indication of time

	:param number:  Number to convert. If the number is larger than the current
	UNIX timestamp, decrease by that amount
	:return str: A nice, string, for example `1 month, 3 weeks, 4 hours and 2 minutes`
	"""
	return timify(number)

@current_app.template_filter("fromjson")
def _jinja2_filter_fromjson(data):
	try:
		return json.loads(data)
	except TypeError:
		return data

@current_app.template_filter("http_query")
def _jinja2_filter_httpquery(data):
	data = {key: data[key] for key in data if data[key]}

	try:
		return urlencode(data)
	except TypeError:
		return ""

@current_app.template_filter("add_colour")
def _jinja2_add_colours(data):
	"""
	Add colour preview to hexadecimal colour values.

	Cute little preview for #FF0099-like strings. Used (at time of writing) for
	Pinterest data, which has a "dominant colour" field.

	Only works on strings that are *just* the value, to avoid messing up HTML
	etc

	:param str data:  String
	:return str:  HTML
	"""
	if type(data) is not str or not re.match(r"#([A-Fa-f0-9]{6}|[A-Fa-f0-9]{3})\b", data):
		return data

	return f'<span class="colour-preview"><i style="background:{data}" aria-hidden="true"></i> {data}</span>'

@current_app.template_filter("add_ahref")
def _jinja2_filter_add_ahref(content, ellipsiate=0):
	"""
	Add HTML links to text

	Replaces URLs with a clickable link

	:param str content:  Text to parse
	:return str:  Parsed text
	"""
	try:
		content = str(content)
	except ValueError:
		return content

	result_content = ""
	# ural.urls_from_text() cannot handle commas (comma + space seems to work more consistantly); more powerful comma-separated list here:
	# https://github.com/digitalmethodsinitiative/4cat_web_studies_extensions/blob/3b67237c0d5ca7fa1af30590363c424f68af0ac5/selenium_scraper.py#L479
	for pos_link in content.split(","):
		for link in set(ural.urls_from_text(pos_link)):
			if ellipsiate > 0:
				link_text = _jinja2_filter_ellipsiate(link, ellipsiate, True, "[&hellip;]")
			else:
				link_text = link
			result_content += (("," if result_content else "") + pos_link.replace(link, f'<a href="{link.replace("<", "%3C").replace(">", "%3E").replace(chr(34), "%22")}" rel="external">{link_text}</a>'))
	return result_content

@current_app.template_filter('markdown',)
def _jinja2_filter_markdown(text, trim_container=False):
	return parse_markdown(text, trim_container)

@current_app.template_filter('isbool')
def _jinja2_filter_isbool(value):
	return isinstance(value, bool)

@current_app.template_filter('json')
def _jinja2_filter_json(data):
	return json.dumps(data)


@current_app.template_filter('config_override')
def _jinja2_filter_conf(data, property=""):
	try:
		return g.config.get("flask." + property, user=current_user)
	except AttributeError:
		return data

@current_app.template_filter('filesize')
def _jinja2_filter_filesize(file, short=False):
	try:
		stats = os.stat(file)
	except FileNotFoundError:
		return "0 bytes"

	bytes = stats.st_size
	format_precision = ".2f" if not short else ".0f"

	if bytes > (1024 * 1024 * 1024):
		return "{0:.2f}GB".format(bytes / 1024 / 1024 / 1024)
	if bytes > (1024 * 1024):
		return ("{0:" + format_precision + "}MB").format(bytes / 1024 / 1024)
	elif bytes > 1024:
		format_precision = ".0f"
		return ("{0:" + format_precision + "}kB").format(bytes / 1024)
	elif short:
		return "%iB" % bytes
	else:
		return "%i bytes" % bytes

@current_app.template_filter('filesize_short')
def _jinja2_filter_filesize_short(file):
	return _jinja2_filter_filesize(file, True)

@current_app.template_filter('ext2noun')
def _jinja2_filter_extension_to_noun(ext):
	if ext == "csv":
		return "row"
	elif ext == "gdf":
		return "node"
	elif ext == "zip":
		return "file"
	else:
		return "item"

@current_app.template_filter("ellipsiate")
def _jinja2_filter_ellipsiate(*args, **kwargs):
	return ellipsiate(*args, **kwargs)


@current_app.template_filter('4chan_image')
def _jinja2_filter_4chan_image(image_4chan, post_id, board, image_md5):

	plebs_boards = ["adv","f","hr","mlpol","mo","o","pol","s4s","sp","tg","trv","tv","x"]
	archivedmoe_boards = ["3","a","aco","adv","an","asp","b","bant","biz","c","can","cgl","ck","cm","co","cock","con","d","diy","e","f","fa","fap","fit","fitlit","g","gd","gif","h","hc","his","hm","hr","i","ic","int","jp","k","lgbt","lit","m","mlp","mlpol","mo","mtv","mu","n","news","o","out","outsoc","p","po","pol","pw","q","qa","qb","qst","r","r9k","s","s4s","sci","soc","sp","spa","t","tg","toy","trash","trv","tv","u","v","vg","vint","vip","vm","vmg","vp","vr","vrpg","vst","vt","w","wg","wsg","wsr","x","xs","y"]

	headers = {"User-Agent": "Mozilla/5.0 (Windows NT 10.0; Win64; x64; rv:61.0) Gecko/20100101 Firefox/61.0"}

	img_link = None
	thumb_link = image_4chan.split(".")
	thumb_link = thumb_link[0][:4] + "/" + thumb_link[0][4:6] + "/" + thumb_link[0] + "s." + thumb_link[1]

	# If the board is archived by 4plebs, check that site first
	if board in plebs_boards:

		# First we're going to try to get the image link through the 4plebs API.
		api_url = "https://archive.4plebs.org/_/api/chan/post/?board=%s&num=%s" % (board, post_id)
		api_json = None
		try:
			api_json = requests.get(api_url, headers=headers)
		except requests.RequestException:
			pass
		if api_json.status_code != 200:
			pass
		try:
			api_json = json.loads(api_json.content)
			img_link = api_json.get("media", {}).get("thumb_link", "")
		except json.JSONDecodeError:
			pass
		if img_link:
			return img_link

		# If that doesn't work, we can check whether we can retrieve the image directly.
		# 4plebs has a back-referral system so that some filenames are translated.
		# This means direct linking won't work for every image without API retrieval.
		# So only show if we get a 200 status code.
		img_page = requests.get("https://img.4plebs.org/boards/%s/thumb/%s" % (board, thumb_link), headers=headers)
		if img_page.status_code == 200:
			return "https://img.4plebs.org/boards/%s/thumb/%s" % (board, thumb_link)

	# If the board is archived by archivedmoe, we can also check this resource
	if board in archivedmoe_boards:
		img_page = requests.get("https://archived.moe/files/%s/thumb/%s" % (board, thumb_link), headers=headers)
		if img_page.status_code == 200:
			return img_page

	# If we couldn't retrieve the thumbnail yet, then we'll just give a search link
	# and display it as a hidden image.
	image_md5 = image_md5.replace("/", "_")
	if board in plebs_boards:
		return "retrieve:http://archive.4plebs.org/_/search/image/" + image_md5
	# Archivedmoe as a last resort - has a lot of boards
	return "retrieve:https://archived.moe/_/search/image/" + image_md5


@current_app.template_filter('social_mediafy')
def _jinja2_filter_social_mediafy(body: str, datasource="") -> str:
	"""
	Adds links to a text body with hashtags, @-mentions, and URLs.
	A data source must be given to generate the correct URLs.

	:param str body:  Text to parse
	:param str datasource:  Name of the data source (e.g. "twitter")

	:return str:  Parsed text
	"""

	if not datasource:
		return body

	if not body:
		return body

	# Base URLs after which tags and @-mentions follow, per platform
	base_urls = {
		"twitter": {
			"hashtag": "https://x.com/hashtag/",
			"mention": "https://x.com/"
		},
		"tiktok": {
			"hashtag": "https://tiktok.com/tag/",
			"mention": "https://tiktok.com/@"
		},
		"instagram": {
			"hasthag": "https://instagram.com/explore/tags/",
			"mention": "https://instagram.com/"
		},
		"tumblr": {
			"mention": "https://tumblr.com/",
			"markdown": True
			# Hashtags aren't linked in the post body
		},
		"linkedin": {
			"hashtag": "https://linkedin.com/feed/hashtag/?keywords=",
			"mention": "https://linkedin.com/in/"
		},
		"telegram": {
			"markdown": True
		},
		"bsky": {
			"hashtag": "https://bsky.app/hashtag/",
			"mention": "https://bsky.app/profile/",
		}
	}

	# Supported data sources
	known_datasources = list(base_urls.keys())
	datasource = datasource.replace("-search", "").replace("-import", "")

	if datasource not in known_datasources:
		return body

	# Add URL links
	if not base_urls[datasource].get("markdown"):
		for url in urls_from_text(body):
			body = re.sub(url, "<a href='%s' target='_blank'>%s</a>" % (url, url), body)

	# Add hashtag links
	if "hashtag" in base_urls[datasource]:
		tags = re.findall(r"#[\w0-9]+", body)
		# We're sorting tags by length so we don't incorrectly
		# replace tags that are a substring of another, longer tag.
		tags = sorted(tags, key=lambda x: len(x), reverse=True)
		for tag in tags:
			# Match the string, but not if it's preceded by a >, which indicates that we've already added an anchor tag.
			body = re.sub(r"(?<!'>)(" + tag + ")",
						  "<a href='%s' target='_blank'>%s</a>" % (base_urls[datasource]["hashtag"] + tag[1:], tag),
						  body)

	# Add @-mention links
	if "mention" in base_urls[datasource]:
		if datasource == "bsky":
			mentions = re.findall(r"@[\w0-9-.]+", body)
		else:
			mentions = re.findall(r"@[\w0-9-]+", body)
		mentions = sorted(mentions, key=lambda x: len(x), reverse=True)
		for mention in mentions:
			body = re.sub(r"(?<!>)(" + mention + ")", "<a href='%s' target='_blank'>%s</a>" % (
			base_urls[datasource]["mention"] + mention[1:], mention), body)

	return body


@current_app.template_filter('string_counter')
def _jinja2_filter_string_counter(string, emoji=False):
	# Returns a dictionary with counts of characters in a string.
	# Also handles emojis.

	# We need to convert multi-character emojis ("graphemes") to one character.
	if emoji:
		string = regex.finditer(r"\X", string) # \X matches graphemes
		string = [m.group(0) for m in string]

	# Count 'em
	counter = {}
	for s in string:
		if s not in counter:
			counter[s] = 0
		counter[s] += 1

	return counter

@current_app.template_filter('parameter_str')
def _jinja2_filter_parameter_str(url):
	# Returns the current URL parameters as a valid string.

	params = urlparse(url).query
	if not params:
		return ""
	else:
		params = "?" + params

	return params

@current_app.template_filter('hasattr')
def _jinja2_filter_hasattr(obj, attribute):
	return hasattr(obj, attribute)

@current_app.context_processor
def inject_now():
	def uniqid():
		"""
		Return a unique string (UUID)

		:return str:
		"""
		return str(uuid.uuid4())

<<<<<<< HEAD
	wrapped_config = ConfigWrapper(config, user=current_user, request=request)

	cv_path = wrapped_config.get("PATH_CONFIG").joinpath(".current-version")
=======
	cv_path = g.config.get("PATH_ROOT").joinpath("config/.current-version")
>>>>>>> c0d00919
	if cv_path.exists():
		with cv_path.open() as infile:
			version = infile.readline().strip()
	else:
		version = "???"


	return {
		"__has_https": g.config.get("flask.https"),
		"__datenow": datetime.datetime.utcnow(),
		"__notifications": current_user.get_notifications(),
		"__user_config": lambda setting: g.config.get(setting),
		"__config": g.config,
		"__user_cp_access": any([g.config.get(p) for p in g.config.config_definition.keys() if p.startswith("privileges.admin")]),
		"__version": version,
		"uniqid": uniqid
	}

@current_app.template_filter('log')
def _jinja2_filter_log(text):
	current_app.logger.info(text)<|MERGE_RESOLUTION|>--- conflicted
+++ resolved
@@ -415,13 +415,7 @@
 		"""
 		return str(uuid.uuid4())
 
-<<<<<<< HEAD
-	wrapped_config = ConfigWrapper(config, user=current_user, request=request)
-
-	cv_path = wrapped_config.get("PATH_CONFIG").joinpath(".current-version")
-=======
-	cv_path = g.config.get("PATH_ROOT").joinpath("config/.current-version")
->>>>>>> c0d00919
+	cv_path = g.config.get("PATH_CONFIG").joinpath(".current-version")
 	if cv_path.exists():
 		with cv_path.open() as infile:
 			version = infile.readline().strip()
