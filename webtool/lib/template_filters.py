--- conflicted
+++ resolved
@@ -209,7 +209,7 @@
 	else:
 		return "item"
 
-<<<<<<< HEAD
+
 @app.template_filter('social_mediafy')
 def _jinja2_filter_social_mediafy(body, datasource=""):
 	# Adds links to a text body with hashtags, @-mentions, and URLs
@@ -245,7 +245,8 @@
 			"markdown": True
 		}
 	}
-=======
+
+  
 @app.template_filter("ellipsiate")
 def _jinja2_filter_ellipsiate(text, length, inside=False, ellipsis_str="&hellip;"):
 	if len(text) <= length:
@@ -414,7 +415,6 @@
 		formatted_field = formatted_field.replace("{{" + original_key + "}}", str(val))
 
 	return formatted_field
->>>>>>> a60ac61c
 
 	# Supported data sources
 	known_datasources = list(base_urls.keys())
