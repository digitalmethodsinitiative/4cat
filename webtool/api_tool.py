"""
4CAT Tool API - To be used to queue and check datasets
"""

import importlib
import hashlib
import psutil
import config
import json
import time
import csv
import os
import re

from pathlib import Path

import backend

from flask import jsonify, request, render_template, render_template_string, redirect, send_file, url_for, flash, \
	get_flashed_messages
from flask_login import login_required, current_user
from werkzeug.utils import secure_filename

from webtool import app, db, log, openapi, limiter, queue
from webtool.lib.helpers import error

from common.lib.exceptions import QueryParametersException, JobNotFoundException
from common.lib.queue import JobQueue
from common.lib.job import Job
from common.lib.dataset import DataSet
from common.lib.helpers import UserInput, call_api
from backend.abstract.worker import BasicWorker

api_ratelimit = limiter.shared_limit("3 per second", scope="api")

API_SUCCESS = 200
API_FAIL = 404

csv.field_size_limit(1024 * 1024 * 1024)

@app.route("/api/")
@api_ratelimit
def openapi_overview():
	return jsonify({
		"status": "The following API specifications are available from this server.",
		"data": {
			api_id: "http" + (
				"s" if config.FlaskConfig.SERVER_HTTPS else "") + "://" + config.FlaskConfig.SERVER_NAME + "/api/spec/" + api_id + "/swagger.json"
			for api_id in openapi.apis
		}
	})


@app.route('/api/spec/<string:api_id>/')
@app.route('/api/spec/<string:api_id>/swagger.json')
@api_ratelimit
def openapi_specification(api_id="all"):
	"""
	Show OpenAPI specification of 4CAT API

	:return: OpenAPI-formatted API specification
	"""
	return jsonify(openapi.generate(api_id))


@app.route('/api/status.json')
@api_ratelimit
def api_status():
	"""
	Get service status

	:return: Flask JSON response
	"""

	# get job stats
	queue = JobQueue(logger=log, database=db)
	jobs = queue.get_all_jobs()
	jobs_count = len(jobs)
	jobs_types = set([job.data["jobtype"] for job in jobs])
	jobs_sorted = {jobtype: len([job for job in jobs if job.data["jobtype"] == jobtype]) for jobtype in jobs_types}
	jobs_sorted["total"] = jobs_count

	# determine if backend is live by checking if the process is running
	lockfile = Path(config.PATH_ROOT, config.PATH_LOCKFILE, "4cat.pid")
	if os.path.isfile(lockfile):
		with lockfile.open() as pidfile:
			pid = pidfile.read()
			backend_live = int(pid) in psutil.pids()
	else:
		backend_live = False

	response = {
		"code": API_SUCCESS,
		"items": {
			"backend": {
				"live": backend_live,
				"queued": jobs_sorted
			},
			"frontend": {
				"live": True  # duh
			}
		}
	}

	return jsonify(response)


@app.route("/api/datasource-form/<string:datasource_id>/")
@login_required
def datasource_form(datasource_id):
	"""
	Get data source query form HTML

	The data source needs to have been loaded as a module with a
	`ModuleCollector`, and also needs to be present in `config.py`. If so, this
	endpoint returns the HTML form configured by the template in the
	data source's folder.

	If a file `tool.js` is available in the data source's `webtool` folder, the
	response will indicate that a javascript file is available for this data
	source.

	If the data source has no search worker or its search worker does not have
	any parameters defined, this returns a 404 Not Found status.

	:param datasource_id:  Data source ID, as specified in the data source and
						   config.py
	:return: A JSON object with the `html` of the template,
	         a boolean `has_javascript` determining whether javascript should be
	         loaded for this template, a `status` code and the `datasource` ID.

	:return-error 404: If the datasource does not exist.
	"""
	if datasource_id not in backend.all_modules.datasources:
		return error(404, message="Datasource '%s' does not exist" % datasource_id)

	if datasource_id not in config.DATASOURCES:
		return error(404, message="Datasource '%s' does not exist" % datasource_id)

	datasource = backend.all_modules.datasources[datasource_id]
	worker_class = backend.all_modules.workers.get(datasource_id + "-search")

	if not worker_class:
		return error(404, message="Datasource '%s' has no search worker" % datasource_id)

	worker_options = worker_class.get_options(None, current_user)
	if not worker_options:
		return error(404, message="Datasource '%s' has no dataset parameter options defined" % datasource_id)

	# Status labels to display in query form
	labels = []
	local_or_api = "local" if datasource.get("is_local") else "external api"
	labels.append(local_or_api)
	if datasource.get("is_static"):
		labels.append("static")
	status = worker_class.get_status()
	if status:
		labels.append(status)

	form = render_template("create-dataset-option.html", options=worker_options, labels=labels)
	javascript_path = datasource["path"].joinpath("webtool", "tool.js")
	has_javascript = javascript_path.exists()

	html = render_template_string(form, datasource_id=datasource_id,
								  datasource_config=config.DATASOURCES[datasource_id], datasource=datasource)

	return jsonify({
		"status": "success",
		"datasource": datasource_id,
		"has_javascript": has_javascript,
		"type": labels,
		"html": html
	})


@app.route("/api/datasource-script/<string:datasource_id>/")
@login_required
def datasource_script(datasource_id):
	"""
	Get data source query form HTML

	The data source needs to have been loaded as a module with a
	`ModuleCollector`, and also needs to be present in `config.py`. If so, this
	endpoint returns the data source's tool javascript file, if it exists as
	`tool.js` in the data source's `webtool` folder.

	:param datasource_id:  Datasource ID, as specified in the datasource and
						   config.py
	:return: A javascript file
	:return-error 404: If the datasource does not exist.
	"""
	if datasource_id not in backend.all_modules.datasources:
		return error(404, message="Datasource '%s' does not exist" % datasource_id)

	if datasource_id not in config.DATASOURCES:
		return error(404, message="Datasource '%s' does not exist" % datasource_id)

	datasource = backend.all_modules.datasources[datasource_id]
	script_path = datasource["path"].joinpath("webtool", "tool.js")

	if not script_path.exists():
		return error(404, message="Datasource '%s' does not exist" % datasource_id)

	return send_file(str(script_path))


@app.route("/api/import-dataset/", methods=["POST"])
@limiter.limit("5 per minute")
@openapi.endpoint("tool")
def import_dataset():
	"""
	Import a dataset from another tool via upload

	Currently only Zeeschuimer is explicitly supported. Receives a file,
	stores it at a temporary location, and runs the search worker for the given
	platform with a "file" parameter pointing to the temporary location. The
	search worker should then parse the data file and finish the dataset.

	The data should be sent in the request body, as a POST request.

    :request-param str ?access_token:  Access token; only required if not
                                       logged in currently.

	:return-error 404:  If the platform specified in the
						`X-Zeeschuimer-Platform` header is not known

	:return-schema: {
		type=object,
		properties={
			status={type=string},
			key={type=string},
			url={type=integer}
		}
	}
	"""
	platform = request.headers.get("X-Zeeschuimer-Platform").split(".")[0]
	if not platform or platform not in backend.all_modules.datasources:
		return error(404, message="Unknown platform or source format")

	worker_type = "%s-search" % platform
	worker = backend.all_modules.workers.get(worker_type)
	if not worker:
		return error(404, message="Unknown platform or source format")

	dataset = DataSet(
		parameters={"datasource": platform},
		type=worker.type,
		db=db,
		owner=current_user.get_id()
	)
	dataset.update_status("Importing uploaded file...")

	# store the file at the result path for the dataset, but with a different suffix
	# since the dataset was only just created, this file is guaranteed to not exist yet
	# cleaning it up later is left as an exercise for the search worker
	temporary_path = dataset.get_results_path().with_suffix(".importing")
	dataset.file = str(temporary_path)

	with temporary_path.open("wb") as outfile:
		while True:
			chunk = request.stream.read(4096)
			if len(chunk) == 0:
				break

			outfile.write(chunk)

	job = queue.add_job(worker_type, {"file": str(temporary_path)}, dataset.key)
	dataset.link_job(job)

	return jsonify({
		"status": "queued",
		"key": dataset.key,
		"url": url_for("show_result", key=dataset.key)
	})


@app.route("/api/queue-query/", methods=["POST"])
@login_required
@limiter.limit("5 per minute")
@openapi.endpoint("tool")
def queue_dataset():
	"""
	Queue a 4CAT search query for processing into a dataset

	Requires authentication by logging in or providing a valid access token.
	Request parameters vary by data source. The ones mandated constitute the
	minimum but more may be required.

	:request-param str board:  Board ID to query
	:request-param str datasource:  Data source ID to query
	:request-param str body_match:  String to match in the post body
	:request-param str subject_match:  String to match in the post subject
    :request-param int min_date:  Timestamp marking the beginning of the match
                                  period
    :request-param int max_date:  Timestamp marking the end of the match period
    :request-param str ?access_token:  Access token; only required if not
                                       logged in currently.

	:return str:  The dataset key, which may be used to later retrieve dataset
	              status and results.
	:return-error 404: If the datasource does not exist.
	"""
	datasource_id = request.form.get("datasource", "")
	if datasource_id not in backend.all_modules.datasources:
		return error(404, message="Datasource '%s' does not exist" % datasource_id)

	search_worker_id = datasource_id + "-search"
	if search_worker_id not in backend.all_modules.workers:
		return error(404, message="Datasource '%s' has no search interface" % datasource_id)

	search_worker = backend.all_modules.workers[search_worker_id]

	if hasattr(search_worker, "validate_query"):
		try:
			# first sanitise values
			sanitised_query = UserInput.parse_all(search_worker.get_options(None, current_user), request.form.to_dict(), silently_correct=False)

			# then validate for this particular datasource
			sanitised_query = search_worker.validate_query(sanitised_query, request, current_user)
		except QueryParametersException as e:
			return "Invalid query. %s" % e
	else:
		raise NotImplementedError("Data sources MUST sanitise input values with validate_query")

	sanitised_query["datasource"] = datasource_id
	sanitised_query["type"] = search_worker_id

	sanitised_query["pseudonymise"] = bool(request.form.to_dict().get("pseudonymise", False))
	is_private = bool(request.form.to_dict().get("make-private", True))

	extension = search_worker.extension if hasattr(search_worker, "extension") else "csv"
	dataset = DataSet(
		parameters=sanitised_query,
		db=db,
		type=search_worker_id,
		extension=extension,
		is_private=is_private,
		owner=current_user.get_id()
	)

	if request.form.get("label"):
		dataset.update_label(request.form.get("label"))

	if hasattr(search_worker, "after_create"):
		search_worker.after_create(sanitised_query, dataset, request)

	queue.add_job(jobtype=search_worker_id, remote_id=dataset.key)

	return dataset.key


@app.route('/api/check-query/')
@openapi.endpoint("tool")
def check_dataset():
	"""
	Check dataset status

	Requires authentication by logging in or providing a valid access token.

	:request-param str key:  ID of the dataset for which to return the status
	:return: Dataset status, containing the `status`, `query`, number of `rows`,
	         the dataset `key`, whether the dataset is `done`, the `path` of the
	         result file and whether the dataset is `empty`.

	:return-schema: {
		type=object,
		properties={
			status={type=string},
			query={type=string},
			rows={type=integer},
			key={type=string},
			done={type=boolean},
			path={type=string},
			empty={type=boolean},
			is_favourite={type=boolean},
			url={type=string}
		}
	}

	:return-error 404:  If the dataset does not exist.
	"""
	dataset_key = request.args.get("key")
	try:
		dataset = DataSet(key=dataset_key, db=db)
	except TypeError:
		return error(404, error="Dataset does not exist.")

	if not current_user.can_access_dataset(dataset):
		return error(403, error="Dataset is private")

	results = dataset.check_dataset_finished()
	if results == 'empty':
		dataset_data = dataset.data
		dataset_data["parameters"] = json.loads(dataset_data["parameters"])
		path = False
	elif results:
		# Return absolute folder when using localhost for debugging
		path = results.name
		dataset_data = dataset.data
		dataset_data["parameters"] = json.loads(dataset_data["parameters"])
	else:
		path = ""

	status = {
		"datasource": dataset.parameters.get("datasource"),
		"status": dataset.get_status(),
		"status_html": render_template("result-status.html", dataset=dataset),
		"label": dataset.get_label(),
		"rows": dataset.data["num_rows"],
		"key": dataset_key,
		"done": True if dataset.is_finished() else False,
		"path": path,
		"empty": (dataset.data["num_rows"] == 0),
		"is_favourite": (db.fetchone("SELECT COUNT(*) AS num FROM users_favourites WHERE name = %s AND key = %s",
									 (current_user.get_id(), dataset.key))["num"] > 0),
		"url": url_for("show_result", key=dataset.key, _external=True)
	}

	return jsonify(status)

@app.route("/api/edit-dataset-label/<string:key>/", methods=["POST"])
@api_ratelimit
@login_required
@openapi.endpoint("tool")
def edit_dataset_label(key):
	"""
	Change label for a dataset

	Only allowed for dataset owner or admin!

	:request-param str key:  ID of the dataset for which to change the label
	:return: Label info, containing the dataset `key`, the dataset `url`,
	         and the new `label`.

	:return-schema: {
		type=object,
		properties={
			key={type=string},
			url={type=string},
			label={type=string}
		}
	}

	:return-error 404:  If the dataset does not exist.
	:return-error 403:  If the user is not owner of the dataset or an admin
	"""
	dataset_key = request.form.get("key", "") if not key else key
	label = request.form.get("label", "")

	try:
		dataset = DataSet(key=dataset_key, db=db)
	except TypeError:
		return error(404, error="Dataset does not exist.")

<<<<<<< HEAD
	if not current_user.is_admin() and not current_user.get_id() == dataset.owner:
=======
	if not current_user.is_admin and not current_user.get_id() == dataset.parameters.get("user"):
>>>>>>> 881866d4
		return error(403, message="Not allowed")

	dataset.update_label(label)
	return jsonify({
		"key": dataset.key,
		"url": url_for("show_result", key=dataset.key),
		"label": dataset.get_label()
	})


@app.route("/api/convert-dataset/<string:key>/", methods=["POST"])
@api_ratelimit
@login_required
@openapi.endpoint("tool")
def convert_dataset(key):
	"""
	Change the type of custom datasets.

	Only allowed for admin!

	:request-param str key: ID of the dataset for which to change the label
	:return: Dataset info, containing the dataset `key`, the dataset `url`,
	         and the new `datasource`.

	:return-schema: {
		type=object,
		properties={
			key={type=string},
			url={type=string},
			datasource={type=string}
		}
	}

	:return-error 404:  If the dataset does not exist.
	:return-error 403:  If the user is not an admin
	"""
	dataset_key = request.form.get("key", "") if not key else key
	datasource = request.form.get("to_datasource", "")

	try:
		dataset = DataSet(key=dataset_key, db=db)
	except TypeError:
		return error(404, error="Dataset does not exist.")

	if not current_user.is_admin:
		return error(403, message="Not allowed")

	dataset.change_datasource(datasource)
	return jsonify({
		"key": dataset.key,
		"url": url_for("show_result", key=dataset.key),
		"label": dataset.get_label()
	})

@app.route("/api/nuke-query/", methods=["DELETE"])
@api_ratelimit
@login_required
@openapi.endpoint("tool")
def nuke_dataset(key=None, reason=None):
	"""
	Use executive override to cancel a query

	This cancels the running query for a dataset but does not delete the
	dataset; rather it allows the cancelling user to set a reason for the
	cancellation that will be displayed as the 'dataset status' in the
	interface.

	This can *only* be done by admins, *not* by the 'owner' of the dataset
	(unless that user is also an admin).

	:request-param str key:  ID of the dataset to delete
	:request-param str reason:  Deletion reason
	:request-param str ?access_token:  Access token; only required if not
	logged in currently.

	:return: A dictionary with a successful `status`.

	:return-schema: {type=object,properties={status={type=string}}}

	:return-error 404:  If the dataset does not exist.
	:return-error 403:  If the user is not an administrator
	"""
	dataset_key = request.form.get("key", "") if not key else key
	reason = request.form.get("reason", "") if not reason else reason
	if not reason:
		reason = "[no reason given]"

	try:
		dataset = DataSet(key=dataset_key, db=db)
	except TypeError:
		return error(404, error="Dataset does not exist.")

	if not current_user.is_admin:
		return error(403, message="Not allowed")

	# if there is an active or queued job for some child dataset, cancel and
	# delete it
	children = dataset.get_all_children()
	for child in children:
		try:
			job = Job.get_by_remote_ID(child.key, database=db, jobtype=child.type)
			call_api("cancel-job", {"remote_id": child.key, "jobtype": dataset.type, "level": BasicWorker.INTERRUPT_CANCEL})
			job.finish()
			child.delete()
		except JobNotFoundException:
			pass

	# now cancel and delete the job for this one (if it exists)
	try:
		job = Job.get_by_remote_ID(dataset.key, database=db, jobtype=dataset.type)
		call_api("cancel-job", {"remote_id": dataset.key, "jobtype": dataset.type, "level": BasicWorker.INTERRUPT_CANCEL})
	except JobNotFoundException:
		pass

	# wait for the dataset to actually be cancelled
	time.sleep(2)

	if dataset.get_results_path().exists():
		dataset.get_results_path().unlink()

	dataset.update_status("Dataset cancelled by instance administrator. Reason: %s" % reason)
	dataset.finish(0)

	return jsonify({"status": "success", "key": dataset.key})


@app.route("/api/delete-query/", methods=["DELETE", "POST"])
@api_ratelimit
@login_required
@openapi.endpoint("tool")
def delete_dataset(key=None):
	"""
	Delete a dataset

	Only available to administrators and dataset owners. Deletes a dataset, as
	well as any children linked to it, from 4CAT. Also tells the backend to stop
	any jobs dealing with the dataset.

	:request-param str key:  ID of the dataset to delete
    :request-param str ?access_token:  Access token; only required if not
    logged in currently.

	:return: A dictionary with a successful `status`.

	:return-schema: {type=object,properties={status={type=string}}}

	:return-error 404:  If the dataset does not exist.
	"""
	dataset_key = request.form.get("key", "") if not key else key

	try:
		dataset = DataSet(key=dataset_key, db=db)
	except TypeError:
		return error(404, error="Dataset does not exist.")

<<<<<<< HEAD
	if not current_user.is_admin() and not current_user.get_id() == dataset.owner:
=======
	if not current_user.is_admin and not current_user.get_id() == dataset.parameters.get("user"):
>>>>>>> 881866d4
		return error(403, message="Not allowed")

	# if there is an active or queued job for some child dataset, cancel and
	# delete it
	children = dataset.get_all_children()
	for child in children:
		try:
			job = Job.get_by_remote_ID(child.key, database=db, jobtype=child.type)
			call_api("cancel-job", {"remote_id": child.key, "jobtype": dataset.type, "level": BasicWorker.INTERRUPT_CANCEL})
			job.finish()
		except JobNotFoundException:
			pass

	# now cancel and delete the job for this one (if it exists)
	try:
		job = Job.get_by_remote_ID(dataset.key, database=db, jobtype=dataset.type)
		call_api("cancel-job", {"remote_id": dataset.key, "jobtype": dataset.type, "level": BasicWorker.INTERRUPT_CANCEL})
	except JobNotFoundException:
		pass

	# and delete the dataset and child datasets
	dataset.delete()

	return jsonify({"status": "success", "key": dataset.key})


@app.route("/api/check-search-queue/")
@login_required
@openapi.endpoint("tool")
def check_search_queue():
	"""
	Get the amount of search query datasets yet to finish processing.

	:return: An JSON array with search jobtypes and their counts.

	:return-schema: {type=array,properties={jobtype={type=string}, count={type=integer}},items={type=string}}
	"""
	unfinished_datasets = db.fetchall("SELECT jobtype, COUNT(*)count FROM jobs WHERE jobtype LIKE '%-search' GROUP BY jobtype ORDER BY count DESC;")

	return jsonify(unfinished_datasets)

@app.route("/api/toggle-dataset-favourite/<string:key>")
@login_required
@openapi.endpoint("tool")
def toggle_favourite(key):
	"""
	'Like' a dataset

	Marks the dataset as being liked by the currently active user, which can be
	used for organisation in the front-end.

	:param str key: Key of the dataset to mark as favourite.

	:return: A JSON object with the status of the request
	:return-schema: {type=object,properties={success={type=boolean},favourite_status={type=boolean}}}

	:return-error 404:  If the dataset key was not found
	"""
	try:
		dataset = DataSet(key=key, db=db)
	except TypeError:
		return error(404, error="Dataset does not exist.")

	if not current_user.can_access_dataset(dataset):
		return error(403, error="This dataset is private")

	current_status = db.fetchone("SELECT * FROM users_favourites WHERE name = %s AND key = %s",
								 (current_user.get_id(), dataset.key))
	if not current_status:
		db.insert("users_favourites", data={"name": current_user.get_id(), "key": dataset.key})
		return jsonify({"success": True, "favourite_status": True})
	else:
		db.delete("users_favourites", where={"name": current_user.get_id(), "key": dataset.key})
		return jsonify({"success": True, "favourite_status": False})

@app.route("/api/toggle-dataset-private/<string:key>")
@login_required
@openapi.endpoint("tool")
def toggle_private(key):
	"""
	Toggle whether a dataset is private or not

	Private datasets cannot be viewed by users that are not an admin or the
	owner of the dataset. An exception is datasets assigned to the user
	'anonymous', which can be viewed by anyone. Only admins and owners can
	toggle private status of a dataset.

	:param str key: Key of the dataset to mark as (not) private

	:return: A JSON object with the status of the request
	:return-schema: {type=object,properties={success={type=boolean},is_private={type=boolean}}}

	:return-error 404:  If the dataset key was not found
	"""
	try:
		dataset = DataSet(key=key, db=db)
	except TypeError:
		return error(404, error="Dataset does not exist.")

	if dataset.owner != current_user.get_id() and not current_user.is_admin():
		return error(403, error="This dataset is private")

	# apply status to dataset and all children
	dataset.is_private = not dataset.is_private
	dataset.update_children(is_private=dataset.is_private)

	return jsonify({"success": True, "is_private": dataset.is_private})

@app.route("/api/queue-processor/", methods=["POST"])
@api_ratelimit
@login_required
@openapi.endpoint("tool")
def queue_processor(key=None, processor=None):
	"""
	Queue a new processor

	Queues the processor for a given dataset; with the returned query key,
	the processor status can then be checked periodically to download the
	result when available.

	Note that apart from the required parameters, further parameters may be
	provided based on the configuration options available for the chosen
	processor. Available options may be found via the
	`/get-available-processors/` endpoint.

	:request-param str key:  Key of dataset to queue processor for
	:request-param str processor:  ID of processor to queue
    :request-param str ?access_token:  Access token; only required if not
                                       logged in currently.

	:return: A list of dataset properties, with each dataset an item with a `key`,
	        whether it had `finished`, a `html` snippet containing details,
	        a `url` at which the result may be downloaded when finished, and a
	        list of `messages` describing any warnings generated while queuing.

	:return-schema: {type=object,additionalProperties={type=object,properties={
		key={type=string},
		finished={type=boolean},
		html={type=string},
		url={type=string},
		messages={type=array,items={type=string}}
	}}}
	"""
	if request.files and "input_file" in request.files:
		input_file = request.files["input_file"]
		if not input_file:
			return error(400, error="No file input provided")

		if input_file.filename[-4:] != ".csv":
			return error(400, error="File input is not a csv file")

		test_csv_file = csv.DictReader(input_file.stream)
		if "body" not in test_csv_file.fieldnames:
			return error(400, error="File must contain a 'body' column")

		filename = secure_filename(input_file.filename)
		input_file.save(config.PATH_DATA + "/")

	elif not key:
		key = request.form.get("key", "")

	if not processor:
		processor = request.form.get("processor", "")

	# cover all bases - can only run processor on "parent" dataset
	try:
		dataset = DataSet(key=key, db=db)
	except TypeError:
		print("KEY", key)
		return error(404, error="Not a valid dataset key.")

	if not current_user.can_access_dataset(dataset):
		return error(403, error="You cannot run processors on private datasets")

	# check if processor is available for this dataset
	available_processors = dataset.get_available_processors()
	if processor not in available_processors:
		print(processor)
		print(available_processors)
		return error(404, error="This processor is not available for this dataset or has already been run.")

	# create a dataset now
	try:
		options = UserInput.parse_all(available_processors[processor].get_options(dataset, current_user), request.form.to_dict(), silently_correct=False)
	except QueryParametersException as e:
		return error(400, error=str(e))

	# private or not is inherited from parent dataset
	analysis = DataSet(parent=dataset.key,
					   parameters=options,
					   db=db,
					   extension=available_processors[processor].extension,
					   type=processor,
					   is_private=dataset.is_private,
					   owner=current_user.get_id()
	)

	if analysis.is_new:
		# analysis has not been run or queued before - queue a job to run it
		queue.add_job(jobtype=processor, remote_id=analysis.key)
		job = Job.get_by_remote_ID(analysis.key, database=db)
		analysis.link_job(job)
		analysis.update_status("Queued")
	else:
		flash("This analysis (%s) is currently queued or has already been run with these parameters." %
			  available_processors[processor].title)

	return jsonify({
		"status": "success",
		"container": "*[data-dataset-key=" + dataset.key + "]",
		"key": analysis.key,
		"html": render_template("result-child.html", child=analysis, dataset=dataset, parent_key=dataset.key,
								processors=backend.all_modules.processors) if analysis.is_new else "",
		"messages": get_flashed_messages(),
		"is_filter": available_processors[processor].is_filter()
	})


@app.route('/api/check-processors/')
@login_required
@openapi.endpoint("tool")
def check_processor():
	"""
	Check processor status

	:request-param str subqueries:  A JSON-encoded list of dataset keys to get
	                                the status of
	:return: A list of dataset data, with each dataset an item with a `key`,
	        whether it had `finished`, a `html` snippet containing details, and
	        a `url` at which the result may be downloaded when finished.

	:return-schema:{type=array,items={type=object,properties={
		key={type=string},
		finished={type=boolean},
		html={type=string},
		url={type=string}
	}}}

	:return-error 406:  If the list of subqueries could not be parsed.
	"""
	try:
		keys = json.loads(request.args.get("subqueries"))
	except (TypeError, json.decoder.JSONDecodeError):
		return error(406, error="Unexpected format for child dataset key list.")

	children = []

	for key in keys:
		try:
			dataset = DataSet(key=key, db=db)
		except TypeError:
			continue

		if not current_user.can_access_dataset(dataset):
			continue

		genealogy = dataset.get_genealogy()
		parent = genealogy[-2]
		top_parent = genealogy[0]

		children.append({
			"key": dataset.key,
			"finished": dataset.is_finished(),
			"html": render_template("result-child.html", child=dataset, dataset=parent,
									query=dataset.get_genealogy()[0], parent_key=top_parent.key,
									processors=backend.all_modules.processors),
			"resultrow_html": render_template("result-result-row.html", dataset=top_parent),
			"url": "/result/" + dataset.data["result_file"]
		})

	return jsonify(children)


@app.route("/api/datasource-call/<string:datasource>/<string:action>/", methods=["GET", "POST"])
@login_required
@openapi.endpoint("tool")
def datasource_call(datasource, action):
	"""
	Call datasource function

	Datasources may define custom API calls as functions in a file
	'webtool/views.py'. These are then available as 'actions' with this API
	endpoint. Any GET parameters are passed as keyword arguments to the
	function.

	:param str action:  Action to call
	:return:  A JSON object
	"""
	# allow prettier URLs
	action = action.replace("-", "_")

	if datasource not in backend.all_modules.datasources:
		return error(404, error="Datasource not found.")

	forbidden_call_name = re.compile(r"[^a-zA-Z0-9_]")
	if forbidden_call_name.findall(action) or action[0:2] == "__":
		return error(400, error="Datasource '%s' has no call '%s'" % (datasource, action))

	folder = backend.all_modules.datasources[datasource]["path"]
	views_file = folder.joinpath("webtool", "views.py")
	if not views_file.exists():
		return error(400, error="Datasource '%s' has no call '%s'" % (datasource, action))

	datasource_id = backend.all_modules.datasources[datasource]["id"]
	datasource_calls = importlib.import_module("datasources.%s.webtool.views" % datasource_id)

	if not hasattr(datasource_calls, action) or not callable(getattr(datasource_calls, action)):
		return error(400, error="Datasource '%s' has no call '%s'" % (datasource, action))

	parameters = request.args if request.method == "GET" else request.form
	response = getattr(datasource_calls, action).__call__(request, current_user, **parameters)

	if not response:
		return error(400, success=False)
	elif response is True:
		return jsonify({"success": True})
	else:
		return jsonify({"success": True, "data": response})


@app.route("/api/request-token/")
@login_required
@openapi.endpoint("tool")
def request_token():
	"""
	Request an access token

	Requires that the user is currently logged in to 4CAT.

	:return: An object with one item `token`

	:return-schema={type=object,properties={token={type=string}}}

	:return-error 403:  If the user is logged in with an anonymous account.
	"""
	if current_user.get_id() == "autologin":
		# access tokens are only for 'real' users so we can keep track of who
		# (ab)uses them
		return error(403, error="Anonymous users may not request access tokens.")

	token = db.fetchone("SELECT * FROM access_tokens WHERE name = %s AND (expires = 0 OR expires > %s)",
						(current_user.get_id(), int(time.time())))

	if token:
		token = token["token"]
	else:
		token = current_user.get_id() + str(time.time())
		token = hashlib.sha256(token.encode("utf8")).hexdigest()
		token = {
			"name": current_user.get_id(),
			"token": token,
			"expires": int(time.time()) + (365 * 86400)
		}

		# delete any expired tokens
		db.delete("access_tokens", where={"name": current_user.get_id()})

		# save new token
		db.insert("access_tokens", token)

	if request.args.get("forward"):
		# show HTML page
		return redirect(url_for("show_access_tokens"))
	else:
		# show JSON response (by default)
		return jsonify(token)<|MERGE_RESOLUTION|>--- conflicted
+++ resolved
@@ -452,11 +452,7 @@
 	except TypeError:
 		return error(404, error="Dataset does not exist.")
 
-<<<<<<< HEAD
-	if not current_user.is_admin() and not current_user.get_id() == dataset.owner:
-=======
-	if not current_user.is_admin and not current_user.get_id() == dataset.parameters.get("user"):
->>>>>>> 881866d4
+	if not current_user.is_admin and not current_user.get_id() == dataset.owner:
 		return error(403, message="Not allowed")
 
 	dataset.update_label(label)
@@ -612,11 +608,7 @@
 	except TypeError:
 		return error(404, error="Dataset does not exist.")
 
-<<<<<<< HEAD
-	if not current_user.is_admin() and not current_user.get_id() == dataset.owner:
-=======
-	if not current_user.is_admin and not current_user.get_id() == dataset.parameters.get("user"):
->>>>>>> 881866d4
+	if not current_user.is_admin and not current_user.get_id() == dataset.owner:
 		return error(403, message="Not allowed")
 
 	# if there is an active or queued job for some child dataset, cancel and
