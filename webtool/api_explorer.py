--- conflicted
+++ resolved
@@ -80,52 +80,28 @@
 	post_ids = []
 	posts = []
 	count = 0
-<<<<<<< HEAD
-
-	with open(dataset_path, "r", encoding="utf-8") as dataset_file:
-		
-		reader = csv.reader(dataset_file)
-		
-		# Get the column names (varies per datasource).
-		columns = next(reader)
-
-		# Sort on date
-		# Unix timestamp integers are not always saved in the same field
-		if post_count <= max_posts:
-			time_col = columns.index("unix_timestamp") if "unix_timestamp" in columns else columns.index("timestamp")
-			reader = sorted(reader, key=operator.itemgetter(time_col))
-=======
-		
+
 	first_post = False
->>>>>>> 73e2226b
 
 	for post in iterate_items(dataset_path):
 			
-<<<<<<< HEAD
-			# Use an offset if we're showing a page beyond the first.
-			count += 1
-			if count <= offset and count <= max_posts:
-				continue
-=======
 		# Use an offset if we're showing a page beyond the first.
 		count += 1
 		if count <= offset:
 			continue
->>>>>>> 73e2226b
+
+		# Use an offset if we're showing a page beyond the first.
+		count += 1
+		if count <= offset:
+			continue
 
 		# Attribute column names and collect dataset's posts.
 		post_ids.append(post["id"])
 		posts.append(post)
 
-<<<<<<< HEAD
-			# Stop if we exceed the max posts per page.
-			if count >= (offset + limit) or count >= max_posts:
-				break
-=======
 		# Stop if we exceed the max posts per page.
-		if count >= (offset + limit):
+		if count >= (offset + limit) or count > max_posts:
 			break
->>>>>>> 73e2226b
 
 	# Clean up HTML
 	posts = [strip_html(post) for post in posts]
@@ -151,11 +127,7 @@
 		annotations = json.loads(annotations["annotations"])
 
 	# Generate the HTML page
-<<<<<<< HEAD
-	return render_template("explorer/explorer.html", key=key, datasource=datasource, board=board, is_local=is_local, parameters=parameters, annotation_fields=annotation_fields, annotations=annotations, posts=posts, css=css, custom_fields=custom_fields, page=page, offset=offset, limit=limit, post_count=post_count, max_posts=max_posts)
-=======
-	return render_template("explorer/explorer.html", key=key, datasource=datasource, board=board, is_local=is_local, parameters=parameters, annotation_fields=annotation_fields, annotations=annotations, posts=posts, custom_css=css, custom_fields=custom_fields, page=page, offset=offset, limit=limit, post_count=int(dataset["num_rows"]))
->>>>>>> 73e2226b
+	return render_template("explorer/explorer.html", key=key, datasource=datasource, board=board, is_local=is_local, parameters=parameters, annotation_fields=annotation_fields, annotations=annotations, posts=posts, custom_css=css, custom_fields=custom_fields, page=page, offset=offset, limit=limit, post_count=post_count, max_posts=max_posts)
 
 @app.route('/explorer/thread/<datasource>/<board>/<string:thread_id>')
 @api_ratelimit
@@ -190,10 +162,6 @@
 
 	posts = [format(post) for post in posts]
 
-<<<<<<< HEAD
-
-=======
->>>>>>> 73e2226b
 	# Include custom css if it exists in the datasource's 'explorer' dir.
 	# The file's naming format should e.g. be 'reddit-explorer.css'.
 	css = get_custom_css(datasource)
@@ -202,11 +170,8 @@
 	# The file's naming format should e.g. be 'reddit-explorer.json'.
 	custom_fields = get_custom_fields(datasource)
 
-<<<<<<< HEAD
-	return render_template("explorer/explorer.html", datasource=datasource, board=board, posts=posts, css=css, custom_fields=custom_fields, limit=len(posts), post_count=len(posts), thread=thread_id)
-=======
+
 	return render_template("explorer/explorer.html", datasource=datasource, board=board, posts=posts, custom_css=css, custom_fields=custom_fields, limit=len(posts), post_count=len(posts), thread=thread_id)
->>>>>>> 73e2226b
 
 @app.route('/explorer/post/<datasource>/<board>/<string:post_id>')
 @api_ratelimit
