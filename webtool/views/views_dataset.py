--- conflicted
+++ resolved
@@ -8,19 +8,11 @@
 import zipfile
 
 import json_stream
-<<<<<<< HEAD
 import markupsafe
-from flask import render_template, request, redirect, send_from_directory, flash, get_flashed_messages, \
-    url_for, stream_with_context, Response
+from flask import Blueprint, current_app, render_template, request, redirect, send_from_directory, flash, get_flashed_messages, \
+    url_for, stream_with_context, g, Response
 from flask_login import login_required, current_user
 
-from webtool import app, db, config, log, fourcat_modules, time_this
-=======
-from flask import Blueprint, current_app, render_template, request, redirect, send_from_directory, flash, get_flashed_messages, \
-    url_for, stream_with_context, g
-from flask_login import login_required, current_user
-
->>>>>>> 7afed240
 from webtool.lib.helpers import Pagination, error, setting_required
 from webtool.views.api_tool import toggle_favourite, toggle_private, queue_processor
 
@@ -31,12 +23,7 @@
 
 csv.field_size_limit(1024 * 1024 * 1024)
 
-<<<<<<< HEAD
-@app.route('/create-dataset/')
-=======
-
 @component.route('/create-dataset/')
->>>>>>> 7afed240
 @login_required
 @setting_required("privileges.can_create_dataset")
 def create_dataset():
@@ -167,13 +154,9 @@
 """
 Downloading results
 """
-<<<<<<< HEAD
-@app.route('/result/<path:query_file>')
-=======
 
 
 @component.route('/result/<path:query_file>')
->>>>>>> 7afed240
 def get_result(query_file):
     """
     Get dataset result file
@@ -182,7 +165,6 @@
     :return:  Result file
     :rmime: text/csv
     """
-<<<<<<< HEAD
     if ".zip" in query_file and not query_file.endswith(".zip"):
         def generate_file(archive_path, archived_file):
             with zipfile.ZipFile(archive_path, "r") as archive:
@@ -202,7 +184,7 @@
         archived_file = query_file.split(".zip/")[1].lstrip("/")
         mime_type, _ = mimetypes.guess_type(archived_file)
 
-        generator = generate_file(archive_path=config.get("PATH_ROOT").joinpath(config.get("PATH_DATA")).joinpath(query_file.split(".zip")[0].split("/")[-1] + ".zip"),
+        generator = generate_file(archive_path=g.config.get("PATH_ROOT").joinpath(g.config.get("PATH_DATA")).joinpath(query_file.split(".zip")[0].split("/")[-1] + ".zip"),
                                       archived_file= archived_file)
         first_value = next(generator, None)
         if first_value is None:
@@ -210,10 +192,7 @@
 
         return Response((first_value, *generator), mimetype=mime_type)
 
-    return send_from_directory(directory=config.get('PATH_ROOT').joinpath(config.get('PATH_DATA')), path=query_file)
-=======
     return send_from_directory(directory=g.config.get('PATH_ROOT').joinpath(g.config.get('PATH_DATA')), path=query_file)
->>>>>>> 7afed240
 
 
 @component.route('/mapped-result/<string:key>/')
@@ -646,10 +625,9 @@
         dataset.keep = True
 
     flash("Dataset expiration data removed. The dataset will no longer be deleted automatically.")
-<<<<<<< HEAD
     return redirect(url_for("show_result", key=key))
 
-@app.route("/results/<string:key>/plot/")
+@component.route("/results/<string:key>/plot/")
 @login_required
 def view_image_plot(key):
     try:
@@ -664,7 +642,4 @@
     if not dataset.type.startswith("image-downloader") and not dataset.type.startswith("custom-image-plot") and not dataset.type.startswith("pix-plot"):
         return error(403, error="This dataset is not an image dataset.")
 
-    return render_template("pixplot.html", dataset=dataset)
-=======
-    return redirect(url_for("dataset.show_result", key=key))
->>>>>>> 7afed240
+    return render_template("pixplot.html", dataset=dataset)