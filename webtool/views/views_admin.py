"""
4CAT Web Tool views - pages to be viewed by the user
"""
import markdown2
import datetime
import psycopg2
import psycopg2.errors
import tailer
import smtplib
import time
import json
import csv
import io
import re

from pathlib import Path
from dateutil.parser import parse as parse_datetime, ParserError

from email.mime.multipart import MIMEMultipart
from email.mime.text import MIMEText

from flask import render_template, jsonify, request, flash, get_flashed_messages, url_for, redirect, Response
from flask_login import current_user, login_required

from webtool import app, db, config, fourcat_modules
from webtool.lib.helpers import error, Pagination, generate_css_colours, setting_required
from common.lib.user import User
from common.lib.dataset import DataSet
from common.lib.helpers import call_api, send_email, UserInput, get_git_branch
from common.lib.exceptions import QueryParametersException
import common.lib.config_definition as config_definition


@app.route("/admin/")
@login_required
def admin_frontpage():
    # can be viewed if user has any admin privileges
    admin_privileges = config.get(
        [key for key in config.config_definition.keys() if key.startswith("privileges.admin")])

    if not any(admin_privileges.values()):
        return render_template("error.html", message="You cannot view this page."), 403

    # collect some stats
    now = time.time()
    num_items = {
        "day": db.fetchone("SELECT SUM(num_rows) AS num FROM datasets WHERE timestamp > %s AND key_parent = '' AND (type LIKE '%%-search' OR type LIKE '%%-import')", (now - 86400,))["num"],
        "week": db.fetchone("SELECT SUM(num_rows) AS num FROM datasets WHERE timestamp > %s AND key_parent = '' AND (type LIKE '%%-search' OR type LIKE '%%-import')", (now - (86400 * 7),))[
            "num"],
        "overall": db.fetchone("SELECT SUM(num_rows) AS num FROM datasets WHERE key_parent = '' AND (type LIKE '%%-search' OR type LIKE '%%-import')")["num"]
    }

    num_datasets = {
        "day": db.fetchone("SELECT COUNT(*) AS num FROM datasets WHERE timestamp > %s", (now - 86400,))["num"],
        "week": db.fetchone("SELECT COUNT(*) AS num FROM datasets WHERE timestamp > %s", (now - (86400 * 7),))["num"],
        "overall": db.fetchone("SELECT COUNT(*) AS num FROM datasets")["num"]
    }

    disk_stats = {
        "data": db.fetchone("SELECT count FROM metrics WHERE datasource = '4cat' AND metric = 'size_data'"),
        "logs": db.fetchone("SELECT count FROM metrics WHERE datasource = '4cat' AND metric = 'size_logs'"),
        "db": db.fetchone("SELECT count FROM metrics WHERE datasource = '4cat' AND metric = 'size_db'"),
    }

    # it is possible these stats don't exist yet, so replace with 0 if that is the case
    disk_stats = {k: v["count"] if v else 0 for k, v in disk_stats.items()}

    upgrade_available = not not db.fetchone(
        "SELECT * FROM users_notifications WHERE username = '!admin' AND notification LIKE 'A new version of 4CAT%'")

    tags = config.get_active_tags(current_user)
    current_branch = get_git_branch()
    return render_template("controlpanel/frontpage.html", flashes=get_flashed_messages(), stats={
        "captured": num_items, "datasets": num_datasets, "disk": disk_stats
    }, upgrade_available=upgrade_available, tags=tags, current_branch=current_branch)


@app.route("/admin/users/", defaults={"page": 1})
@app.route("/admin/users/page/<int:page>/")
@login_required
@setting_required("privileges.admin.can_manage_users")
def list_users(page):
    """
    List users

    :param int page:
    """
    page_size = 25
    tag = request.args.get("tag", "")
    offset = (page - 1) * page_size
    filter_name = request.args.get("name", "")
    order = request.args.get("sort", "name")

    # craft SQL query to filter users with
    filter_bits = []
    replacements = []
    if filter_name:
        filter_bits.append("(name ILIKE %s OR userdata::json->>'notes' ILIKE %s)")
        replacements.append("%" + filter_name + "%")
        replacements.append("%" + filter_name + "%")

    if tag:
        if tag.startswith("user:"):
            filter_bits.append("name LIKE %s")
            replacements.append(re.sub("^user:", "", tag))
        else:
            filter_bits.append("tags != '[]' AND tags @> %s")
            replacements.append('["' + tag + '"]')

    filter_bit = "WHERE " + (" AND ".join(filter_bits)) if filter_bits else ""
    order_bit = "name ASC"
    if order == "age":
        order_bit = "timestamp_created ASC"
    elif order == "status":
        order_bit = "tags @> '[\"admin\"]' DESC, timestamp_token > 0 DESC, is_deactivated DESC"

    num_users = db.fetchone("SELECT COUNT(*) AS num FROM users " + filter_bit, replacements)["num"]
    users = db.fetchall(
        f"SELECT * FROM users {filter_bit} ORDER BY {order_bit} LIMIT {page_size} OFFSET {offset}",
        replacements)

    # these are used for autocompletion in the filter form
    distinct_tags = set.union(*[set(u["tags"]) for u in db.fetchall("SELECT DISTINCT tags FROM users")])
    distinct_users = [u["name"] for u in db.fetchall("SELECT DISTINCT name FROM users")]

    pagination = Pagination(page, page_size, num_users, "list_users")
    return render_template("controlpanel/users.html", users=[User(db, user, config=config) for user in users],
                           filter={"tag": tag, "name": filter_name, "sort": order}, pagination=pagination,
                           flashes=get_flashed_messages(), tag=tag, all_tags=distinct_tags, all_users=distinct_users)


@app.route("/admin/worker-status/")
@login_required
@setting_required("privileges.admin.can_view_status")
def get_worker_status():
    api_response = call_api("worker-status")
    if api_response["status"] != "success":
        return """<p class="content-placeholder">Backend unavailable; View logs</p>""", 200, {"Content-Type": "text/html"}
    workers = [
        {
            **worker,
            "dataset": None if not worker["dataset_key"] else DataSet(key=worker["dataset_key"], db=db)
        } for worker in api_response["response"]["running"]
    ]
    return render_template("controlpanel/worker-status.html", workers=workers, worker_types=fourcat_modules.workers,
                           now=time.time())


@app.route("/admin/queue-status/")
@login_required
@setting_required("privileges.admin.can_view_status")
def get_queue_status():
<<<<<<< HEAD
    queue = call_api("worker-status")["response"]["queued"]
=======
    api_response = call_api("worker-status")
    if api_response["status"] != "success":
        return """<p class="content-placeholder">Backend unavailable; View logs</p>""", 200, {"Content-Type": "text/html"}

    queue = api_response["response"]["queued"]
>>>>>>> 2eccc09e
    return render_template("controlpanel/queue-status.html", queue=queue, worker_types=fourcat_modules.workers,
                           now=time.time())


@app.route("/admin/add-user/")
@login_required
@setting_required("privileges.admin.can_manage_users")
def add_user():
    """
    Create a new user

    Sends the user an e-mail with a link through which they can set their
    password.

    This route is used for the 'approve' link in the e-mail sent when people
    request a new account.

    :return: Either an html page with a message, or a JSON response, depending
    on whether ?format == html
    """
    response = {"success": False}

    email = request.form.get("email", request.args.get("email", "")).strip()
    fmt = request.form.get("format", request.args.get("format", "")).strip()
    force = request.form.get("force", request.args.get("force", None))
    redirect_to_page = False

    if not email or not re.match(r"[^@]+\@.*?\.[a-zA-Z]+", email):
        response = {**response, **{"message": "Please provide a valid e-mail address."}}
    else:
        username = email
        try:
            db.insert("users", data={"name": username, "timestamp_token": int(time.time()),
                                     "timestamp_created": int(time.time())})

            user = User.get_by_name(db, username)
            user.with_config(config)
            if user is None:
                response = {**response, **{"message": "User was created but could not be instantiated properly."}}
            else:
                try:
                    token = user.email_token(new=True)
                    response["success"] = True
                    response = {**response, **{
                        "message": "An e-mail containing a link through which the registration can be completed has "
                                   "been sent to %s.\n\nTheir registration link is [%s](%s)" % (
                                       username, token, token)}}
                except RuntimeError as e:
                    response = {**response, **{
                        "message": "User was created but the registration e-mail could not be sent to them (%s)." % e}}
        except (psycopg2.IntegrityError, psycopg2.errors.UniqueViolation):
            db.rollback()
            if not force:
                response = {**response, **{
                    "message": 'Error: User %s already exists. If you want to re-create the user and re-send the '
                               'registration e-mail, use [this link](/admin/add-user?email=%s&force=1&format=%s).' % (
                                   username, username, fmt)}}
            else:
                # if a user does not use their token in time, maybe you want to
                # be a benevolent admin and give them another change, without
                # having them go through the whole signup again
                user = User.get_by_name(db, username)
                user.with_config(config)
                db.update("users", data={"password": "", "timestamp_token": int(time.time())}, where={"name": username})

                try:
                    url = user.email_token(new=True)
                    redirect_to_page = True
                    response["success"] = True
                    response = {**response, **{
                        "message": "A new registration e-mail has been sent to %s. The registration link is [%s](%s)" % (
                            username, url, url)}}
                except RuntimeError as e:
                    # Grab the token and provide it to the admin, so they can send to user
                    new_token = user.generate_token()
                    url_base = config.get("flask.server_name")
                    protocol = "https" if config.get("flask.https") else "http"
                    url = "%s://%s/reset-password/?token=%s" % (protocol, url_base, new_token)
                    response = {**response, **{
                        "message": "Token was reset but registration e-mail could not be sent (%s). Reset password link: [%s](%s)" % (e, url, url)}}

    if fmt == "html":
        if redirect_to_page:
            flash(response["message"])
            return redirect(url_for("manipulate_user", mode="edit", name=username))
        else:
            return render_template("error.html", message=response["message"],
                                   title=("New account created" if response["success"] else "Error"))
    else:
        return jsonify(response)


@app.route("/admin/reject-user/", methods=["GET", "POST"])
@login_required
@setting_required("privileges.admin.can_manage_users")
def reject_user():
    """
    (Politely) reject an account request

    Sometimes, account requests need to be rejected. If you want to let the
    requester know of the rejection, this is the route to use :-)

    :return: HTML form, or message containing the e-mail send status
    """
    email_address = request.form.get("email", request.args.get("email", "")).strip()
    name = request.form.get("name", request.args.get("name", "")).strip()
    form_message = request.form.get("message", request.args.get("message", "")).strip()

    incomplete = []
    if not email_address:
        incomplete.append("email")

    if not name:
        incomplete.append(name)

    if not form_message:
        incomplete.append(form_message)

    if incomplete:
        if not form_message:
            form_answer = Path(config.get("PATH_ROOT"), "webtool/pages/reject-template.md")
            if not form_answer.exists():
                form_message = "No %s 4 u" % config.get("4cat.name")
            else:
                form_message = form_answer.read_text(encoding="utf-8")
                form_message = form_message.replace("{{ name }}", name)
                form_message = form_message.replace("{{ email }}", email_address)

        return render_template("account/reject.html", email=email_address, name=name, message=form_message,
                               incomplete=incomplete)

    message = MIMEMultipart("alternative")
    message["From"] = config.get("mail.noreply")
    message["To"] = email_address
    message["Subject"] = "Your %s account request" % config.get("4cat.name")

    html_message = markdown2.markdown(form_message)
    message.attach(MIMEText(form_message, "plain"))
    message.attach(MIMEText(html_message, "html"))

    try:
        send_email([email_address], message)
    except (smtplib.SMTPException, ConnectionRefusedError) as e:
        return render_template("error.html", message="Could not send e-mail to %s: %s" % (email_address, e),
                               title="Error sending rejection")

    return render_template("error.html", message="Rejection sent to %s." % email_address, title="Rejection sent")


@app.route("/admin/delete-user", methods=["POST"])
@login_required
@setting_required("privileges.admin.can_manage_users")
def delete_user():
    """
    Delete a user

    :return:
    """
    username = request.form.get("name")
    user = User.get_by_name(db=db, name=username)
    user.with_config(config)
    if not username:
        return render_template("error.html", message=f"User {username} does not exist.",
                               title="User not found"), 404

    if user.is_special:
        return render_template("error.html", message=f"User {username} cannot be deleted.",
                               title="User cannot be deleted"), 403

    if user.get_id() == current_user.get_id():
        return render_template("error.html", message=f"You cannot delete your own account.",
                               title="User cannot be deleted"), 403

    # first delete favourites and notifications and api tokens
    user.delete()

    flash(f"User {username} and their datasets have been deleted.")
    return redirect(url_for("admin_frontpage"))


@app.route("/admin/<string:mode>-user/", methods=["GET", "POST"])
@login_required
@setting_required("privileges.admin.can_manage_users")
def manipulate_user(mode):
    """
    Edit or create a user

    :param str mode: Edit an existing user or create a new one?
    :return:
    """
    user_email = request.args.get("name", request.form.get("current-name"))
    if user_email in ("anonymous", "autologin"):
        return error(403, message="System users cannot be edited")

    user = User.get_by_name(db, request.args.get("name")) if mode == "edit" else {}
    if user is None:
        return error(404, message="User not found")

    user.with_config(config)
    incomplete = []
    if request.method == "POST":
        if not request.form.get("name", request.args.get("name")):
            incomplete.append("name")

        # names cannot contain whitespace
        if request.form.get("name") and re.findall(r"\s", request.form.get("name")):
            flash("User name cannot contain whitespace.")
            incomplete.append("name")

        # ensure there is always at least one admin user
        old_tags = user.tags if user else []
        new_tags = [re.sub(r"[^a-z0-9_]", "", t.strip().lower()) for t in request.form.get("tags", "").split(",")]
        if "admin" in old_tags and "admin" not in new_tags:
            admin_users = db.fetchall("SELECT name FROM users WHERE tags @> '[\"admin\"]'")
            if len(admin_users) == 1:
                # one admin user that would no longer be an admin - not OK
                flash("There always needs to be at least one user with the 'admin' tag.")
                incomplete.append("tags")

        if not incomplete:
            user_data = {
                "name": request.form.get("name"),
                "is_deactivated": request.form.get("is_deactivated") == "on",
                "tags": json.dumps(new_tags)
            }

            if mode == "edit":
                db.update("users", where={"name": request.form.get("current-name")}, data=user_data)
                user = User.get_by_name(db, user_data["name"])  # ensure updated data

            else:
                try:
                    db.insert("users", user_data)
                    user = User.get_by_name(db, user_data["name"])

                    if request.form.get("password"):
                        user.set_password(request.form.get("password"))
                    else:
                        token = user.generate_token(None, regenerate=True)
                        link = url_for("reset_password", _external=True) + "?token=%s" % token
                        flash('User created. %s can set a password via<br><a href="%s">%s</a>.' % (
                            user_data["name"], link, link))

                    # show the edit form for the user next
                    mode = "edit"

                except psycopg2.IntegrityError:
                    flash("A user with this e-mail address already exists.")
                    incomplete.append("name")
                    db.rollback()

            user.with_config(config)
            if not incomplete and "autodelete" in request.form:
                autodelete = request.form.get("autodelete").replace("T", " ")[:16]
                if not autodelete:
                    user.set_value("delete-after", "")

                elif not re.match("[0-9]{4}-[0-9]{2}-[0-9]{2} [0-9]{2}:[0-9]{2}", autodelete):
                    incomplete.append("autodelete")
                    flash("'Delete after' date must be in YYYY-MM-DD hh:mm format")

                else:
                    autodelete = datetime.datetime.strptime(autodelete, "%Y-%m-%d %H:%M")
                    # I fucking hate timezones
                    autodelete = autodelete.replace(tzinfo=datetime.timezone.utc)
                    user.set_value("delete-after", int(autodelete.timestamp()))

            if not incomplete and request.form.get("notes"):
                user.set_value("notes", request.form.get("notes"))

            if not incomplete:
                user.sort_user_tags()
                flash("User data saved")
        else:
            flash("Pleasure ensure all fields contain a valid value.")

    return render_template("controlpanel/user.html", user=user, incomplete=incomplete, flashes=get_flashed_messages(),
                           mode=mode)


@app.route("/admin/user-tags/", methods=["GET", "POST"])
@login_required
@setting_required("privileges.admin.can_manage_tags")
def manipulate_tags():
    tag_priority = config.get("flask.tag_order")

    # explicit tags are already ordered; implicit tags have not been given a
    # place in the order yet, but are used for at least one user
    all_tags = set.union(
        *[set(user["tags"]) for user in db.fetchall("SELECT tags FROM users")],
        set([setting["tag"] for setting in db.fetchall("SELECT DISTINCT tag FROM settings") if setting["tag"]]))

    tags = [{"tag": tag, "explicit": True} for tag in tag_priority]
    tags.extend([{"tag": tag, "explicit": False} for tag in all_tags if tag not in tag_priority])

    if not [tag for tag in tags if tag["tag"] == "admin"]:
        # admin tag always exists
        tags.append({"tag": "admin", "explicit": True})

    num_admins = 0
    for i, tag in enumerate(tags):
        tags[i]["users"] = db.fetchone("SELECT COUNT(*) AS count FROM users WHERE tags != '[]' AND tags @> %s", ('["' + tag["tag"] + '"]',))["count"]
        if tag["tag"] == "admin":
            num_admins = tags[i]["users"]
        elif tag["tag"].startswith("user:"):
            tags[i]["users"] = 1  # by definition

    if request.method == "POST":
        try:
            # no empty tags
            order = [tag for tag in request.form.get("order", "").split(",") if tag.strip()]
            if not order:
                raise ValueError
        except (TypeError, ValueError):
            return error(406, message="Tag order required")

        # ensure admin is always first in the list
        if "admin" in order and order.index("admin") != 0:
            order.remove("admin")

        if "admin" not in order:
            order.insert(0, "admin")

        # update tags for each user
        # this means we can just use the tags saved for the user directly
        # instead of having to cross-reference with the tag order value, at the
        # expense of some overhead when sorting tags (but that should not
        # happen often)
        tagged_users = db.fetchall("SELECT name, tags FROM users WHERE tags != '{}'")

        for user in tagged_users:
            sorted_tags = []
            for tag in order:
                if tag in user["tags"]:
                    sorted_tags.append(tag)

            db.update("users", where={"name": user["name"]}, data={"tags": json.dumps(sorted_tags)}, commit=False)

        db.commit()

        # save global order, too
        config.set("flask.tag_order", order, tag="")

        # always async
        return jsonify({"success": True})

    return render_template("controlpanel/user-tags.html", tags=tags, num_admins=num_admins, flashes=get_flashed_messages())


@app.route("/admin/settings", methods=["GET", "POST"])
@login_required
@setting_required("privileges.admin.can_manage_settings")
def manipulate_settings():
    """
    Update 4CAT settings
    """
    tag = request.args.get("tag", "")

    definition = config.config_definition
    categories = config_definition.categories

    modules = {
        **{datasource + "-search": definition["name"] for datasource, definition in
           fourcat_modules.datasources.items()},
        **{processor.type: processor.title if hasattr(processor, "title") else processor.type for processor in
           fourcat_modules.processors.values()}
    }

    global_settings = config.get_all(user=None, tags=None)
    update_css = False

    if request.method == "POST":
        try:
            # this gives us the parsed values, as Python variables, i.e. before
            # potentially encoding them as JSON
            new_settings = UserInput.parse_all(definition, request.form,
                                               silently_correct=False)

            for setting, value in new_settings.items():
                if tag:
                    # don't override global settings on a tag level
                    if definition.get(setting, {}).get("global"):
                        continue

                    # admin is a special tag that always has all admin privileges
                    if tag == "admin" and setting.startswith("privileges.admin"):
                        continue

                    # global_settings has the values in 'raw' format, i.e. as
                    # stored in the database, i.e. as JSON
                    global_value = global_settings.get(setting)

                    # only update if value is not the same as global config
                    # else remove override, so if the global changes the tag
                    # isn't stuck in history
                    # if None, the value is not set explicitly, so whatever has
                    # been set here is different (because it is explicit) for now
                    #
                    # so here we compare the JSON from global_settings to the
                    # parsed value, encoded as JSON
                    if global_value == value and global_value is not None:
                        config.delete_for_tag(setting, tag)
                        continue

                valid = config.set(setting, value, tag=tag)

                if valid is None:
                    flash("Invalid value for %s" % setting)
                    continue

                if definition.get(setting, {}).get("type") == UserInput.OPTION_HUE:
                    update_css = True

            if update_css:
                generate_css_colours(force=True)

            flash("Settings saved")
        except QueryParametersException as e:
            flash("Invalid settings: %s" % str(e))

    all_settings = config.get_all(user=None, tags=[tag])
    options = {}

    changed_categories = set()
    for option in sorted({*all_settings.keys(), *definition.keys()}):
        tag_value = all_settings.get(option, definition.get(option, {}).get("default"))
        global_value = global_settings.get(option, definition.get(option, {}).get("default"))
        is_changed = tag and global_value != tag_value

        default = all_settings.get(option, definition.get(option, {}).get("default"))
        if definition.get(option, {}).get("type") == UserInput.OPTION_TEXT_JSON:
            default = json.dumps(default)

        # this is used for organising things in the UI
        option_owner = option.split(".")[0]
        submenu = "other"
        if option_owner in ("4cat", "datasources", "privileges", "path", "mail", "explorer", "flask",
                                    "logging", "ui"):
            submenu = "core"
        elif option_owner.endswith("-search"):
            submenu = "datasources"
        elif option_owner in fourcat_modules.processors:
            submenu = "processors"

        tabname = config_definition.categories.get(option_owner)
        if not tabname:
            tabname = modules.get(option_owner)
        if not tabname:
            tabname = option_owner

        options[option] = {
            **definition.get(option, {
                "type": UserInput.OPTION_TEXT,
                "help": option,
                "default": all_settings.get(option)
            }),
            "submenu": submenu,
            "default": default,
            "tabname": tabname,
            "is_changed": is_changed
        }

        if tag and is_changed:
            changed_categories.add(option.split(".")[0])

    tab = "" if not request.form.get("current-tab") else request.form.get("current-tab")
    options = {k: options[k] for k in sorted(options, key=lambda o: options[o]["tabname"])}

    # 'data sources' is one setting but we want to be able to indicate
    # overrides per sub-item
    expire_override = []
    if all_settings.get("datasources.expiration") and global_settings.get("datasources.expiration"):
        expire_override = [datasource for datasource, settings in all_settings["datasources.expiration"].items() if
                           settings != global_settings["datasources.expiration"].get(datasource)]

    datasources = {
        datasource: {
            **info,
            "enabled": datasource in config.get("datasources.enabled"),
            "expires": config.get("datasources.expiration").get(datasource, {})
        }
        for datasource, info in fourcat_modules.datasources.items()}

    return render_template("controlpanel/config.html", options=options, flashes=get_flashed_messages(),
                           categories=categories, modules=modules, tag=tag, current_tab=tab,
                           datasources_config=datasources, changed=changed_categories,
                           expire_override=expire_override)


@app.route("/manage-notifications/", methods=["GET", "POST"])
@login_required
@setting_required("privileges.admin.can_manage_notifications")
def manipulate_notifications():
    """
    Create new notification

    :return:
    """
    incomplete = []
    notification = {}

    if request.method == "POST":
        params = request.form.to_dict()

        if not params["notification"]:
            incomplete.append("notification")

        if not params["username"]:
            incomplete.append("username")

        recipient = User.get_by_name(db, params["username"])
        if not recipient and not params["username"].startswith("!"):
            flash("User '%s' does not exist" % params["username"])
            incomplete.append("username")

        if params["expires"]:
            try:
                expires = int(params["expires"])
            except ValueError:
                incomplete.append("expires")
        else:
            expires = None

        notification = {
            "username": params.get("username"),
            "notification": params.get("notification"),
            "timestamp_expires": int(time.time() + expires) if expires else None,
            "allow_dismiss": not not params.get("allow_dismiss")
        }

        if not incomplete:
            db.insert("users_notifications", notification, safe=True)
            flash("Notification added")

        else:
            flash("Please ensure all fields contain a valid value.")

    notifications = db.fetchall("SELECT * FROM users_notifications ORDER BY username ASC, id ASC")
    return render_template("controlpanel/notifications.html", incomplete=incomplete, flashes=get_flashed_messages(),
                           notification=notification, notifications=notifications)


@app.route("/delete-notification/<int:notification_id>")
@login_required
@setting_required("privileges.admin.can_manage_notifications")
def delete_notification(notification_id):
    """
    Delete notification

    Deletes a notification with the given ID

    :param notification_id:  ID of notification to delete
    :return:
    """
    db.execute("DELETE FROM users_notifications WHERE id = %s", (notification_id,))

    redirect_url = request.headers.get("Referer")
    if not redirect_url:
        redirect_url = url_for("admin_frontpage")

    return redirect(redirect_url)


@app.route("/logs/")
@login_required
@setting_required("privileges.admin.can_view_status")
def view_logs():
    """
    Log file overview

    :return:
    """
    headers = "\n".join([f"{h}: {request.headers[h]}" for h in dict(request.headers)])
    return render_template("controlpanel/logs.html", headers=headers)


@app.route("/logs/<string:logfile>/")
@login_required
@setting_required("privileges.admin.can_view_status")
def get_log(logfile):
    """
    Get last lines of log file

    Returns the tail end of a log file.

    :param str logfile: 'backend' or 'stderr'
    :return:
    """
    if logfile not in ("stderr", "backend", "import"):
        return "Not Found", 404

    if logfile == "backend":
        filename = "4cat.log" if not config.get("USING_DOCKER") else "backend_4cat.log"
    elif logfile == "stderr":
        filename = "4cat.stderr"
    else:
        filename = f"{logfile}.log"

    log_file = config.get("PATH_ROOT").joinpath(config.get("PATH_LOGS")).joinpath(filename)
    if log_file.exists():
        with log_file.open() as infile:
            return "\n".join(tailer.tail(infile, 250))
    else:
        return ""


@app.route("/user-bulk", methods=["GET", "POST"])
@login_required
@setting_required("privileges.admin.can_manage_users")
def user_bulk():
    """
    Create many users at once

    Useful if one wants to e.g. import users from elsewhere
    """
    incomplete = []

    if request.method == "POST" and request.files:
        # handle the CSV file
        # sniff the dialect, because it's CSV, so who knows what format it's in
        file = io.TextIOWrapper(request.files["datafile"])
        sample = file.read(3 * 1024)  # 3kB should be enough
        dialect = csv.Sniffer().sniff(sample, delimiters=(",", ";", "\t"))
        file.seek(0)
        reader = csv.DictReader(file, dialect=dialect)

        # keep track of what we read from the file
        prospective_users = []
        dupes = []
        failed_rows = []
        mail_fail = False
        row_index = 1

        # use while True instead of looping through the reader directly,
        # because that way we can catch read errors for individual lines
        while True:
            try:
                row = next(reader)
                if "name" not in row:
                    # the one required column
                    raise ValueError()
                else:
                    prospective_users.append(row)

            except ValueError:
                failed_rows.append(row_index)
                continue

            except StopIteration:
                break

        # OK, we have the users with enough data, now add them one by one
        success = 0
        if prospective_users:
            for user in prospective_users:
                # prevent duplicate users
                exists = db.fetchone("SELECT name FROM users WHERE name = %s", (user["name"],))
                if exists:
                    dupes.append(user["name"])
                    continue

                # only insert with username - other properties are set through
                # the object
                db.insert("users", {"name": user["name"], "timestamp_created": int(time.time())})
                user_obj = User.get_by_name(db, user["name"])
                user_obj.with_config(config)

                if user.get("expires"):
                    try:
                        # expiration date needs to be a parseable timestamp
                        # note that we do not check if it is in the future!
                        expires_after = parse_datetime(user["expires"])
                        user_obj.set_value("delete-after", int(expires_after.timestamp()))
                    except (OverflowError, ParserError):
                        # delete the already created user because we have bad
                        # data, and continue with the next one
                        failed_rows.append(user.get("name"))
                        user_obj.delete()
                        continue

                if user.get("password"):
                    user_obj.set_password(user["password"])

                elif config.get("mail.server") and not mail_fail and "@" in user.get("name"):
                    # can send a registration e-mail, but only if the name is
                    # an email address and we have a mail server
                    try:
                        user_obj.email_token(new=True)
                    except RuntimeError as e:
                        mail_fail = str(e)

                if user.get("tags"):
                    for tag in user["tags"].split(","):
                        user_obj.add_tag(tag.strip())

                if user.get("notes"):
                    user_obj.set_value("notes", user.get("notes"))

                success += 1

            flash(f"{success} user(s) were created.")

        # and now we have some specific errors to output if anything went wrong
        else:
            flash("No valid rows in user file, no users added.")

        if dupes:
            flash(f"The following users were skipped because the username already exists: {', '.join(dupes)}.")

        if mail_fail:
            flash(f"E-mails were not sent ({mail_fail}).")

        if failed_rows and prospective_users:
            flash(f"The following rows were skipped because the data in them was invalid: {', '.join([str(r) for r in failed_rows])}.")

    return render_template("controlpanel/user-bulk.html", flashes=get_flashed_messages(),
                           incomplete=incomplete)


@app.route("/dataset-bulk/", methods=["GET", "POST"])
@login_required
@setting_required("privileges.admin.can_manipulate_all_datasets")
def dataset_bulk():
    """
    Manipulate many datasets at once

    Useful to e.g. make sure datasets will not expire, or to make all datasets
    eligible for expiration.
    """
    incomplete = []
    forminput = {}
    datasources = {datasource: meta["name"] for datasource, meta in fourcat_modules.datasources.items()}

    if request.method == "POST":
        # action depends on which button was clicked
        action = [key for key in request.form if key.startswith("action-")]
        if not action:
            flash("Invalid action")
            incomplete.append("action")
        else:
            action = action[0].split("-")[-1]

        where = []
        replacements = []
        forminput = request.form.to_dict()

        # convert date range to timestamps
        try:
            forminput["filter_date_from"] = datetime.datetime.strptime(forminput["filter_date_from"], "%Y-%m-%d").timestamp() if forminput.get("filter_date_from") else None
            forminput["filter_date_to"] = datetime.datetime.strptime(forminput["filter_date_to"], "%Y-%m-%d").timestamp() if forminput.get("filter_date_to") else None
        except (TypeError, ValueError):
            flash("When filtering by date, dates should be in YYYY-mm-dd format.")
            incomplete.append("filter-date")

        # construct SQL filter for datasets
        if forminput.get("filter_name"):
            where.append("key IN ( SELECT key FROM datasets_owners WHERE name LIKE %s AND key = datasets.key)")
            replacements.append(forminput.get("filter_name").replace("*", "%"))

        if forminput.get("filter_date_from"):
            where.append("timestamp >= %s")
            replacements.append(forminput.get("filter_date_from"))

        if forminput.get("filter_date_to"):
            where.append("timestamp < %s")
            replacements.append(forminput.get("filter_date_to"))

        if forminput.get("filter_datasource"):
            forminput["filter_datasource"] = request.form.getlist("filter_datasource")
            where.append("parameters::json->>'datasource' IS NOT NULL AND parameters::json->>'datasource' IN %s")
            replacements.append(tuple(forminput["filter_datasource"]))

        datasets_meta = db.fetchall(f"SELECT * FROM datasets {'WHERE' if where else ''} {' AND '.join(where)}",
                                    tuple(replacements))

        if not datasets_meta:
            flash("No datasets match these criteria")
            incomplete.append("filter")

        if action == "owner":
            # this one is a bit special because we need to figure out if the
            # owners are legitimate (tags are not checked)
            bulk_owner = request.form.get("bulk-owner").replace("*", "%")
            if not bulk_owner:
                flash("Please enter a user or tag to add as owner")
                incomplete.append("bulk-owner")

            if not bulk_owner.startswith("tag:"):
                users = db.fetchall("SELECT name FROM users WHERE name LIKE %s", (bulk_owner,))
                if not users:
                    flash("No users match that username")
                    incomplete.append("bulk-owner")
                else:
                    bulk_owner = [user["name"] for user in users]
            else:
                bulk_owner = [bulk_owner]

            flash(f"{len(bulk_owner):,} new owner(s) were added to the datasets.")

        if not incomplete:
            datasets = [DataSet(data=dataset, db=db, modules=fourcat_modules) for dataset in datasets_meta]
            flash(f"{len(datasets):,} dataset(s) updated.")

            if action == "export":
                # export dataset metadata as a CSV file, basically a dataset
                # table dump
                def generate_csv(data):
                    """
                    Stream a CSV as a Flask response
                    """
                    buffer = io.StringIO()
                    writer = None
                    for item in data:
                        if not writer:
                            writer = csv.DictWriter(buffer, fieldnames=item.keys())
                            writer.writeheader()
                        writer.writerow(item)
                        buffer.seek(0)
                        yield buffer.read()
                        buffer.truncate(0)
                        buffer.seek(0)

                response = Response(generate_csv(datasets_meta), mimetype="text/csv")
                exporttime = datetime.datetime.now().strftime("%Y-%m-%d-%H%M%S")
                response.headers["Content-Disposition"] = f"attachment; filename=dataset-export-{exporttime}.csv"
                return response

            else:
                for dataset in datasets:
                    if action == "keep":
                        dataset.keep = True

                    if action == "unkeep":
                        dataset.delete_parameter("keep")

                    if action == "delete":
                        dataset.delete()

                    if action == "public":
                        dataset.is_private = False

                    if action == "private":
                        dataset.is_private = True

                    if action == "owner":
                        for user_or_tag in bulk_owner:
                            dataset.add_owner(user_or_tag)

    return render_template("controlpanel/dataset-bulk.html", flashes=get_flashed_messages(),
                           incomplete=incomplete, form=forminput, datasources=datasources)

def import_dataset_from():
    """
    Validate custom data input

    Confirms that the uploaded file is a valid CSV or tab file and, if so, returns
    some metadata.

    :param dict query:  Query parameters, from client-side.
    :param request:  Flask request
    :param User user:  User object of user who has submitted the query
    :return dict:  Safe query parameters
    """
    urls = query.get("url")
    if not urls:
        return QueryParametersException("Provide at least one dataset URL.")

    urls = urls.split(",")
    bases = set([url.split("/results/")[0].lower() for url in urls])
    keys = [url.split("/results/")[-1].split("/")[0].split("#")[0].split("?")[0] for url in urls]
    if len(bases) != 1:
        return QueryParametersException("All URLs need to point to the same 4CAT server. You can only import from "
                                        "one 4CAT server at a time.")

    base = urls[0].split("/results/")[0]
    try:
        test = SearchImportFromFourcat.fetch_from_4cat(base, keys[0], query.get("api-key"), "metadata")
    except FourcatImportException as e:
        raise QueryParametersException(str(e))

    try:
        metadata = test.json()
    except ValueError:
        raise QueryParametersException(f"Unexpected response when trying to fetch metadata for dataset {keys[0]}.")

    version_file = config.get("PATH_ROOT", user=user).joinpath("config/.current-version")
    with version_file.open() as infile:
        version = infile.readline().strip()

    if metadata.get("version") != version:
        raise QueryParametersException("This 4CAT server is running a different version of 4CAT ({version}) than "
                                       "the one you are trying to import from ({metadata.get('version')}). Make "
                                       "sure both are running the same version of 4CAT and try again.")

    # OK, we can import at least one dataset
    return {
        "url": ",".join(urls),
        "api-key": query.get("api-key")
    }<|MERGE_RESOLUTION|>--- conflicted
+++ resolved
@@ -150,15 +150,11 @@
 @login_required
 @setting_required("privileges.admin.can_view_status")
 def get_queue_status():
-<<<<<<< HEAD
-    queue = call_api("worker-status")["response"]["queued"]
-=======
     api_response = call_api("worker-status")
     if api_response["status"] != "success":
         return """<p class="content-placeholder">Backend unavailable; View logs</p>""", 200, {"Content-Type": "text/html"}
 
     queue = api_response["response"]["queued"]
->>>>>>> 2eccc09e
     return render_template("controlpanel/queue-status.html", queue=queue, worker_types=fourcat_modules.workers,
                            now=time.time())
 
