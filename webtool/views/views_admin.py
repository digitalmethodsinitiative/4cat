--- conflicted
+++ resolved
@@ -25,14 +25,9 @@
 from webtool.lib.helpers import error, Pagination, generate_css_colours, setting_required
 from common.lib.user import User
 from common.lib.dataset import DataSet
-<<<<<<< HEAD
-from common.lib.helpers import call_api, send_email, UserInput, folder_size, get_git_branch, find_extensions
-from common.lib.exceptions import QueryParametersException
-=======
 from common.lib.job import Job
-from common.lib.helpers import call_api, send_email, UserInput, get_git_branch
+from common.lib.helpers import call_api, send_email, UserInput, get_git_branch, find_extensions
 from common.lib.exceptions import DataSetException, JobNotFoundException, QueryParametersException
->>>>>>> c0d00919
 import common.lib.config_definition as config_definition
 
 
@@ -734,7 +729,12 @@
         for datasource, info in g.modules.datasources.items()}
 
     # similar deal for extensions
-    extension_config = find_extensions()[0]
+    extension_config = {
+        extension_name: {
+            **extension,
+            "enabled": g.config.get("extensions.enabled").get(extension_name, {}).get("enabled")
+        }
+        for extension_name, extension in find_extensions()[0].items()}
 
     return render_template("controlpanel/config.html", options=options, flashes=get_flashed_messages(),
                            categories=categories, modules=modules, tag=tag, current_tab=tab,
@@ -853,11 +853,7 @@
     :param str logfile: 'backend' or 'stderr'
     :return:
     """
-<<<<<<< HEAD
-    if logfile not in ("stderr", "backend", "import", "extensions"):
-=======
-    if logfile not in ("stderr", "backend", "import", "frontend"):
->>>>>>> c0d00919
+    if logfile not in ("stderr", "backend", "import", "extensions", "frontend"):
         return "Not Found", 404
 
     # number of lines to return
@@ -873,11 +869,7 @@
     else:
         filename = f"{logfile}.log"
 
-<<<<<<< HEAD
-    log_file = config.get("PATH_LOGS").joinpath(filename)
-=======
-    log_file = g.config.get("PATH_ROOT").joinpath(g.config.get("PATH_LOGS")).joinpath(filename)
->>>>>>> c0d00919
+    log_file = g.config.get("PATH_LOGS").joinpath(filename)
     if log_file.exists():
         with log_file.open("rb") as infile:
             infile.seek(0, 2)  # end of file
@@ -1143,57 +1135,4 @@
                             dataset.add_owner(user_or_tag)
 
     return render_template("controlpanel/dataset-bulk.html", flashes=get_flashed_messages(),
-<<<<<<< HEAD
-                           incomplete=incomplete, form=forminput, datasources=datasources)
-
-def import_dataset_from():
-    """
-    Validate custom data input
-
-    Confirms that the uploaded file is a valid CSV or tab file and, if so, returns
-    some metadata.
-
-    :param dict query:  Query parameters, from client-side.
-    :param request:  Flask request
-    :param User user:  User object of user who has submitted the query
-    :return dict:  Safe query parameters
-    """
-    urls = query.get("url")
-    if not urls:
-        return QueryParametersException("Provide at least one dataset URL.")
-
-    urls = urls.split(",")
-    bases = set([url.split("/results/")[0].lower() for url in urls])
-    keys = [url.split("/results/")[-1].split("/")[0].split("#")[0].split("?")[0] for url in urls]
-    if len(bases) != 1:
-        return QueryParametersException("All URLs need to point to the same 4CAT server. You can only import from "
-                                        "one 4CAT server at a time.")
-
-    base = urls[0].split("/results/")[0]
-    try:
-        test = SearchImportFromFourcat.fetch_from_4cat(base, keys[0], query.get("api-key"), "metadata")
-    except FourcatImportException as e:
-        raise QueryParametersException(str(e))
-
-    try:
-        metadata = test.json()
-    except ValueError:
-        raise QueryParametersException(f"Unexpected response when trying to fetch metadata for dataset {keys[0]}.")
-
-    version_file = config.get("PATH_CONFIG", user=user).joinpath(".current-version")
-    with version_file.open() as infile:
-        version = infile.readline().strip()
-
-    if metadata.get("version") != version:
-        raise QueryParametersException("This 4CAT server is running a different version of 4CAT ({version}) than "
-                                       "the one you are trying to import from ({metadata.get('version')}). Make "
-                                       "sure both are running the same version of 4CAT and try again.")
-
-    # OK, we can import at least one dataset
-    return {
-        "url": ",".join(urls),
-        "api-key": query.get("api-key")
-    }
-=======
-                           incomplete=incomplete, form=forminput, datasources=datasources)
->>>>>>> c0d00919
+                           incomplete=incomplete, form=forminput, datasources=datasources)