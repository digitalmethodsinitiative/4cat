--- conflicted
+++ resolved
@@ -26,12 +26,6 @@
 from webtool.lib.helpers import error, Pagination, generate_css_colours, setting_required
 from common.lib.user import User
 from common.lib.dataset import DataSet
-<<<<<<< HEAD
-from common.lib.helpers import call_api, send_email, UserInput, get_git_branch
-from common.lib.exceptions import QueryParametersException
-import common.lib.config_definition as config_definition
-
-=======
 from common.lib.job import Job
 from common.lib.helpers import call_api, send_email, UserInput, get_git_branch
 from common.lib.exceptions import DataSetException, JobNotFoundException, QueryParametersException
@@ -39,8 +33,6 @@
 
 
 component = Blueprint("admin", __name__)
-
->>>>>>> 482bc80a
 
 @component.route("/admin/")
 @login_required
@@ -134,13 +126,8 @@
     distinct_tags = set.union(*[set(u["tags"]) for u in g.db.fetchall("SELECT DISTINCT tags FROM users")])
     distinct_users = [u["name"] for u in g.db.fetchall("SELECT DISTINCT name FROM users")]
 
-<<<<<<< HEAD
-    pagination = Pagination(page, page_size, num_users, "list_users")
-    return render_template("controlpanel/users.html", users=[User(db, user, config=config) for user in users],
-=======
     pagination = Pagination(page, page_size, num_users, "admin.list_users")
-    return render_template("controlpanel/users.html", users=[User(g.db, user) for user in users],
->>>>>>> 482bc80a
+    return render_template("controlpanel/users.html", users=[User(g.db, user, config=g.config) for user in users],
                            filter={"tag": tag, "name": filter_name, "sort": order}, pagination=pagination,
                            flashes=get_flashed_messages(), tag=tag, all_tags=distinct_tags, all_users=distinct_users)
 
@@ -279,12 +266,8 @@
             g.db.insert("users", data={"name": username, "timestamp_token": int(time.time()),
                                      "timestamp_created": int(time.time())})
 
-<<<<<<< HEAD
-            user = User.get_by_name(db, username)
-            user.with_config(config)
-=======
             user = User.get_by_name(g.db, username)
->>>>>>> 482bc80a
+            user.with_config(g.config)
             if user is None:
                 response = {**response, **{"message": "User was created but could not be instantiated properly."}}
             else:
@@ -309,14 +292,9 @@
                 # if a user does not use their token in time, maybe you want to
                 # be a benevolent admin and give them another change, without
                 # having them go through the whole signup again
-<<<<<<< HEAD
-                user = User.get_by_name(db, username)
-                user.with_config(config)
-                db.update("users", data={"password": "", "timestamp_token": int(time.time())}, where={"name": username})
-=======
                 user = User.get_by_name(g.db, username)
+		user.with_config(g.config)
                 g.db.update("users", data={"password": "", "timestamp_token": int(time.time())}, where={"name": username})
->>>>>>> 482bc80a
 
                 try:
                     url = user.email_token(new=True)
@@ -412,12 +390,8 @@
     :return:
     """
     username = request.form.get("name")
-<<<<<<< HEAD
-    user = User.get_by_name(db=db, name=username)
-    user.with_config(config)
-=======
     user = User.get_by_name(db=g.db, name=username)
->>>>>>> 482bc80a
+    user.with_config(g.config)
     if not username:
         return render_template("error.html", message=f"User {username} does not exist.",
                                title="User not found"), 404
@@ -942,14 +916,9 @@
 
                 # only insert with username - other properties are set through
                 # the object
-<<<<<<< HEAD
-                db.insert("users", {"name": user["name"], "timestamp_created": int(time.time())})
-                user_obj = User.get_by_name(db, user["name"])
-                user_obj.with_config(config)
-=======
                 g.db.insert("users", {"name": user["name"], "timestamp_created": int(time.time())})
                 user_obj = User.get_by_name(g.db, user["name"])
->>>>>>> 482bc80a
+                user_obj.with_config(g.config)
 
                 if user.get("expires"):
                     try:
