"""
4CAT Data API - endpoints to get post and thread data from
"""

import json
import csv
import re
import markdown2


from pathlib import Path

from flask import jsonify, abort, send_file, request, render_template
from flask_login import login_required, current_user

<<<<<<< HEAD
from webtool import app, db, openapi, limiter, fourcat_modules, config
=======
from webtool import app, db, openapi, limiter, config, fourcat_modules
>>>>>>> 2eccc09e
from webtool.lib.helpers import format_chan_post, error, setting_required
from common.lib.dataset import DataSet
from common.lib.helpers import strip_tags
from common.lib.exceptions import DataSetException

api_ratelimit = limiter.shared_limit("45 per minute", scope="api")

@app.route('/explorer/dataset/<string:key>/', defaults={'page': 0})
@app.route('/explorer/dataset/<string:key>/<int:page>')
@api_ratelimit
@login_required
@setting_required("privileges.can_use_explorer")
@openapi.endpoint("explorer")
def explorer_dataset(key, page):
	"""
	Show posts from a specific dataset

	:param str dataset_key:  Dataset key

	:return-schema: {type=array,items={type=integer}}

	:return-error 404: If the dataset does not exist.
	"""

	# Get dataset info.
	try:
		dataset = DataSet(key=key, db=db, modules=fourcat_modules)
	except DataSetException:
		return error(404, error="Dataset not found.")

	if dataset.is_private and not (config.get("privileges.can_view_all_datasets") or dataset.is_accessible_by(current_user)):
		return error(403, error="This dataset is private.")

	if len(dataset.get_genealogy()) > 1:
		return error(404, error="Exporer only available for top-level datasets")

	results_path = dataset.check_dataset_finished()
	if not results_path:
		return error(404, error="This dataset didn't finish executing (yet)")

	# The amount of posts to show on a page
	limit = config.get("explorer.posts_per_page", 50)

	# The amount of posts that may be included (limit for large datasets)
	max_posts = config.get('explorer.max_posts', 500000)

	# The offset for posts depending on the current page
	offset = ((page - 1) * limit) if page else 0

	# Load some variables
	parameters = dataset.get_parameters()
	datasource = parameters["datasource"]
	board = parameters.get("board", "")
	post_count = int(dataset.data["num_rows"])
	annotation_fields = dataset.get_annotation_fields()

	# If the dataset is local, we can add some more features
	# (like the ability to navigate to threads)
	is_local = False

	if datasource in list(fourcat_modules.datasources.keys()):
		is_local = True if fourcat_modules.datasources[datasource].get("is_local") else False

	# Check if we have to sort the data in a specific way.
	sort_by = request.args.get("sort")
	if sort_by == "dataset-order":
		sort_by = None

	# Check if we have to reverse the order.
	descending = request.args.get("desc")
	if descending == "true" or descending == True:
		descending = True
	else:
		descending = False

	# Check if we have to convert the sort value to an integer.
	force_int = request.args.get("int")
	if force_int == "true" or force_int == True:
		force_int = True
	else:
		force_int = False

	# Load posts
	post_ids = []
	posts = []
	count = 0

	first_post = False

	for post in iterate_items(results_path, max_rows=max_posts, sort_by=sort_by, descending=descending, force_int=force_int):

		count += 1

		# Use an offset if we're showing a page beyond the first.
		if count <= offset:
			continue

		# Attribute column names and collect dataset's posts.
		post_ids.append(post["id"])
		posts.append(post)

		if "link_id" in post:
			if post["link_id"][2] == "_":
				post["link_id"] = post["link_id"][3:]

		# Stop if we exceed the max posts per page.
		if count >= (offset + limit) or count > max_posts:
			break

	# Include custom css if it exists in the datasource's 'explorer' dir.
	# The file's naming format should e.g. be 'reddit-explorer.css'.
	css = get_custom_css(datasource)

	# Include custom fields if it they are in the datasource's 'explorer' dir.
	# The file's naming format should e.g. be 'reddit-explorer.json'.
	# For some datasources (e.g. Twitter) we also have to explicitly set
	# what data type we're working with.
	filetype = dataset.get_extension()
	custom_fields = get_custom_fields(datasource, filetype=filetype)

	# Convert posts from markdown to HTML
	if custom_fields and "markdown" in custom_fields and custom_fields.get("markdown"):
		posts = [convert_markdown(post) for post in posts]
	# Clean up HTML
	else:
		posts = [strip_html(post) for post in posts]
		posts = [format(post, datasource=datasource) for post in posts]

	if not posts:
		return error(404, error="No posts available for this datasource")

	# Check whether there's already annotations inserted already.
	# If so, also pass these to the template.
	annotations = db.fetchone("SELECT * FROM annotations WHERE key = %s", (key,))
	if not annotations or not annotations.get("annotations"):
		annotations = None
	else:
		annotations = json.loads(annotations["annotations"])

	# Generate the HTML page
	return render_template("explorer/explorer.html", key=key, datasource=datasource, board=board, is_local=is_local, parameters=parameters, annotation_fields=annotation_fields, annotations=annotations, posts=posts, custom_css=css, custom_fields=custom_fields, page=page, offset=offset, limit=limit, post_count=post_count, max_posts=max_posts)

@app.route('/explorer/thread/<datasource>/<board>/<string:thread_id>')
@api_ratelimit
@login_required
@setting_required("privileges.can_use_explorer")
@openapi.endpoint("explorer")
def explorer_thread(datasource, board, thread_id):
	"""
	Show a thread in the explorer

	:param str datasource:  Data source ID
	:param str board:  Board name
	:param int thread_id:  Thread ID

	:return-error 404:  If the thread ID does not exist for the given data source.
	"""

	if not datasource:
		return error(404, error="No datasource provided")
	if datasource not in config.get('datasources.enabled'):
		return error(404, error="Invalid data source")
	if not board:
		return error(404, error="No board provided")
	if not thread_id:
		return error(404, error="No thread ID provided")

	# The amount of posts that may be included (limit for large datasets)
	max_posts = config.get('explorer.max_posts', 500000)

	# Get the posts with this thread ID.
	posts = get_posts(db, datasource, board=board, ids=tuple([thread_id]), threads=True, order_by=["id"])

	if not posts:
		return error(404, error="No posts available for this thread")

	posts = [strip_html(post) for post in posts]
	posts = [format(post, datasource=datasource) for post in posts]

	# Include custom css if it exists in the datasource's 'explorer' dir.
	# The file's naming format should e.g. be 'reddit-explorer.css'.
	css = get_custom_css(datasource)

	# Include custom fields if it they are in the datasource's 'explorer' dir.
	# The file's naming format should e.g. be 'reddit-explorer.json'.
	custom_fields = get_custom_fields(datasource)

	return render_template("explorer/explorer.html", datasource=datasource, board=board, posts=posts, custom_css=css, custom_fields=custom_fields, limit=len(posts), post_count=len(posts), thread=thread_id, max_posts=max_posts)

@app.route('/explorer/post/<datasource>/<board>/<string:post_id>')
@api_ratelimit
@login_required
@setting_required("privileges.can_use_explorer")
@openapi.endpoint("explorer")
def explorer_post(datasource, board, thread_id):
	"""
	Show a thread in the explorer

	:param str datasource:  Data source ID
	:param str board:  Board name
	:param int thread_id:  Thread ID

	:return-error 404:  If the thread ID does not exist for the given data source.
	"""

	if not datasource:
		return error(404, error="No datasource provided")
	if datasource not in config.get('datasources.enabled'):
		return error(404, error="Invalid data source")
	if not board:
		return error(404, error="No board provided")
	if not thread_id:
		return error(404, error="No thread ID provided")

	# Get the posts with this thread ID.
	posts = get_posts(db, datasource, board=board, ids=tuple([thread_id]), threads=True, order_by=["id"])

	posts = [strip_html(post) for post in posts]
	posts = [format(post) for post in posts]

	# Include custom css if it exists in the datasource's 'explorer' dir.
	# The file's naming format should e.g. be 'reddit-explorer.css'.
	css = get_custom_css(datasource)

	# Include custom fields if it they are in the datasource's 'explorer' dir.
	# The file's naming format should e.g. be 'reddit-explorer.json'.
	custom_fields = get_custom_fields(datasource)

	return render_template("explorer/explorer.html", datasource=datasource, board=board, posts=posts, custom_css=css, custom_fields=custom_fields, limit=len(posts), post_count=len(posts))

@app.route("/explorer/save_annotation_fields/<string:key>", methods=["POST"])
@api_ratelimit
@login_required
@setting_required("privileges.can_run_processors")
@setting_required("privileges.can_use_explorer")
@openapi.endpoint("explorer")
def save_annotation_fields(key):
	"""
	Save the annotation fields of a dataset to the datasets table.
	If the changes to the annotation fields affect existing annotations,
	this function also updates or deleted those old values.

	:param str key:  The dataset key

	:return-error 404:  If the dataset ID does not exist.
	"""

	if not key:
		return error(404, error="No dataset key provided")

	# Do some preperations
	new_fields = request.get_json()
	new_field_ids = set(new_fields.keys())
	text_fields = ["textarea", "text"]
	option_fields = set()

	# Get dataset info.
	dataset = db.fetchone("SELECT key, annotation_fields FROM datasets WHERE key = %s;", (key,))

	if not dataset:
		return error(404, error="Dataset not found")

	# We're saving the annotation fields as-is
	db.execute("UPDATE datasets SET annotation_fields = %s WHERE key = %s;", (json.dumps(new_fields), key))

	# If fields and annotations were saved before, we must also check whether we need to
	# change old annotation data, for instance when a field is deleted or its label has changed.

	# Get the annotation fields that were already saved to check what's changed.
	old_fields = dataset.get("annotation_fields")
	if old_fields:
		old_fields = json.loads(old_fields)

	# Get the annotations
	if old_fields:
		annotations = db.fetchone("SELECT annotations FROM annotations WHERE key = %s;", (key,))
		if annotations and "annotations" in annotations:
			if not annotations["annotations"]:
				annotations = None
			else:
				annotations = json.loads(annotations["annotations"])

	# If there's old fields *and* annotations saved, we need to check if we need to update stuff.
	if old_fields and annotations:

		fields_to_delete = set()
		labels_to_update = {}
		options_to_delete = set()
		options_to_update = {}

		for field_id, field in old_fields.items():

			# We'll delete all prior annotations for a field if its input field is deleted
			if field_id not in new_field_ids:

				# Labels are used as keys in the annotations table
				# They should already be unique, so that's okay.
				fields_to_delete.add(field["label"])
				continue

			# If the type has changed, also delete prior references (except between text and textarea)
			new_type = new_fields[field_id]["type"]
			if field["type"] != new_type:

				if not field["type"] in text_fields and not new_type in text_fields:
					fields_to_delete.add(field["label"])
					continue

			# If the label has changed, change it in the old annotations
			old_label = old_fields[field_id]["label"]
			new_label = new_fields[field_id]["label"]

			if old_label != new_label:
				labels_to_update[old_label] = new_label

			# Check if the options for dropdowns or checkboxes have changed
			if new_type == "checkbox" or new_type == "dropdown":

				if "options" in old_fields[field_id]:

					option_fields.add(old_fields[field_id]["label"])
					new_options = new_fields[field_id]["options"]

					new_ids = [list(v.keys())[0] for v in new_options]
					new_ids = [list(v.keys())[0] for v in new_options]

					# If it's a dropdown or checkbox..
					for option in old_fields[field_id]["options"]:
						option_id = list(option.keys())[0]
						option_label = list(option.values())[0]

						# If this ID is not present anymore, delete it
						if option_id not in new_ids:
							options_to_delete.add(option_label)
							continue

						# Change the label if it has changed. Bit ugly but it works.
						new_label = [list(new_option.values())[0] for i, new_option in enumerate(new_options) if list(new_options[i].keys())[0] == option_id][0]

						if option_label != new_label:
							options_to_update[option_label] = new_label

		# Loop through the old annotations if things need to be changed
		if fields_to_delete or labels_to_update or options_to_update or options_to_delete:

			for post_id in list(annotations.keys()):

				for field_label in list(annotations[post_id].keys()):

					# Delete the field entirely
					if field_label in fields_to_delete:
						del annotations[post_id][field_label]
						continue

					# Update the label
					if field_label in labels_to_update:
						annotations[post_id][labels_to_update[field_label]] = annotations[post_id].pop(field_label)
						field_label = labels_to_update[field_label]

					# Update or delete option values
					if field_label in option_fields:
						options_inserted = annotations[post_id][field_label]

						# We can just delete/change the entire annotation if its a string
						if type(options_inserted) == str:

							# Delete the option if it's not present anymore
							if options_inserted in options_to_delete:
								del annotations[post_id][field_label]

							# Update the option label if it has changed
							elif options_inserted in options_to_update:
								annotations[post_id][field_label] = options_to_update[options_inserted]

						# For lists (i.e. checkboxes), we have to loop
						elif type(options_inserted) == list:

							for option_inserted in options_inserted:

								# Delete the option if it's not present anymore
								if option_inserted in options_to_delete:
									annotations[post_id][field_label].remove(option_inserted)

								# Update the option label if it has changed
								elif option_inserted in options_to_update:
									annotations[post_id][field_label] = options_to_update[option_inserted]

				# Delete entire post dict if there's nothing left
				if not annotations[post_id]:
					del annotations[post_id]

			# Save annotations as an empty string if there's none.
			if not annotations:
				annotations = ""
			else:
				annotations = json.dumps(annotations)

			# Insert into the annotations table.
			db.execute("INSERT INTO annotations(key, annotations) VALUES(%s, %s) ON CONFLICT (key) DO UPDATE SET annotations = %s ", (key, annotations, annotations))

	return "success"

@app.route("/explorer/save_annotations/<string:key>", methods=["POST"])
@api_ratelimit
@login_required
@setting_required("privileges.can_run_processors")
@setting_required("privileges.can_use_explorer")
@openapi.endpoint("explorer")
def save_annotations(key):
	"""
	Save the annotations of a dataset to the annotations table.

	:param str key:  The dataset key

	:return-error 404:  If the dataset ID does not exist.
	"""

	if not key:
		return error(404, error="No dataset key provided")

	new_annotations = request.get_json()

	# If there were already annotations added, we need to make sure
	# we're not incorrectly overwriting any.
	# We also need to check whether any of the input fields have changed.
	# If so, we're gonna edit or remove their old values.
	old_annotations = db.fetchone("SELECT annotations FROM annotations WHERE key = %s;", (key,))

	if old_annotations:

		if "annotations" in old_annotations and old_annotations["annotations"]:
			old_annotations = json.loads(old_annotations["annotations"])

			# Loop through all new annotations and add/overwrite them
			# with the old annotations dict.
			for post_id in list(new_annotations.keys()):
				old_annotations[post_id] = new_annotations[post_id]
				if not old_annotations[post_id]:
					del old_annotations[post_id]

			new_annotations = old_annotations

	if not new_annotations:
		new_annotations = ""
	else:
		new_annotations = json.dumps(new_annotations)

	# We're saving all annotations as a JSON string in one go
	db.execute("INSERT INTO annotations(key, annotations) VALUES(%s, %s) ON CONFLICT (key) DO UPDATE SET annotations = %s ", (key, new_annotations, new_annotations))

	return "success"

@app.route('/api/<datasource>/boards.json')
@api_ratelimit
@login_required
@setting_required("privileges.can_use_explorer")
@openapi.endpoint("data")
def get_boards(datasource):
	"""
	Get available boards in datasource

	:param datasource:  The datasource for which to acquire the list of available
	                  boards.
	:return:  A list containing a list of `boards`, as string IDs.

	:return-schema: {type=object,properties={
		boards={type=array,items={type=object,properties={
			board={type=string}
		}}}
	}}

	:return-error 404: If the datasource does not exist.
	"""
	if datasource not in config.get('datasources.enabled'):
		return error(404, error="Invalid data source")

	boards = db.fetchall("SELECT DISTINCT board FROM threads_" + datasource)
	return jsonify({"boards": [{"board": board["board"]} for board in boards]})

@app.route('/api/image/<img_file>')
@app.route('/api/imagefile/<img_file>')
@login_required
@setting_required("privileges.can_use_explorer")
def get_image_file(img_file, limit=0):
	"""
	Returns an image based on filename
	Request should hex the md5 hashes first (e.g. with hexdigest())

	"""
	if not re.match(r"([a-zA-Z0-9]+)\.([a-z]+)", img_file):
		abort(404)

	image_path = Path(config.get('PATH_ROOT'), config.get('PATH_IMAGES'), img_file)
	if not image_path.exists():
		abort(404)

	return send_file(str(image_path))

def iterate_items(in_file, max_rows=None, sort_by=None, descending=False, force_int=False):
	"""
	Loop through both csv and NDJSON files.
	:param in_file, str:		The input file to read.
	:param sort_by, str:		The key that determines the sort order.
	:param descending, bool:	Whether to sort by descending values.
	:param force_int, bool:		Whether the sort value should be converted to an
								integer.
	"""

	suffix = in_file.name.split(".")[-1].lower()

	if suffix == "csv":

		with open(in_file, "r", encoding="utf-8") as dataset_file:

			# Sort on date by default
			# Unix timestamp integers are not always saved in the same field.
			reader = csv.reader(dataset_file)
			columns = next(reader)
			if sort_by:
				try:
					# Get index number of sort_by value
					sort_by_index = columns.index(sort_by)

					# Generate reader on the basis of sort_by value
					reader = sorted(reader, key=lambda x: to_float(x[sort_by_index], convert=force_int) if len(x) >= sort_by_index else 0, reverse=descending)

				except (ValueError, IndexError) as e:
					pass

			for item in reader:

				# Add columns
				item = {columns[i]: item[i] for i in range(len(item))}

				yield item

	elif suffix == "ndjson":

		# In this format each line in the file is a self-contained JSON
		# file
		with open(in_file, "r", encoding="utf-8") as dataset_file:

			# Unfortunately we can't easily sort here.
			# We're just looping through the file if no sort is given.
			if not sort_by:
				for line in dataset_file:
					item = json.loads(line)
					yield item

			# If a sort order is given explicitly, we're sorting anyway.
			else:
				keys = sort_by.split(".")

				if max_rows:
					for item in sorted([json.loads(line) for i, line in enumerate(dataset_file) if i < max_rows], key=lambda x: to_float(get_nested_value(x, keys), convert=force_int), reverse=descending):
							yield item
				else:
					for item in sorted([json.loads(line) for line in dataset_file], key=lambda x: to_float(get_nested_value(x, keys), convert=force_int), reverse=descending):
							yield item

	return Exception("Can't loop through file with extension %s" % suffix)

def get_posts(db, datasource, ids, board="", threads=False, limit=0, offset=0, order_by=["timestamp"]):

	if not ids:
		return None

	if board:
		board = " AND board = '" + board + "' "

	id_field = "id" if not threads else "thread_id"
	order_by = " ORDER BY " + ", ".join(order_by)
	limit = "" if not limit or limit <= 0 else " LIMIT %i" % int(limit)
	offset = " OFFSET %i" % int(offset)

	posts = db.fetchall("SELECT * FROM posts_" + datasource + " WHERE " + id_field + " IN %s " + board + order_by + " ASC" + limit + offset,
						(ids,))
	if not posts:
		return False

	return posts

def get_custom_css(datasource):
	"""
	Check if there's a custom css file for this dataset.
	If so, return the text.
	Custom css files should be placed in an 'explorer' directory in the the datasource folder and named
	'<datasourcename>-explorer.css' (e.g. 'reddit/explorer/reddit-explorer.css').
	See https://github.com/digitalmethodsinitiative/4cat/wiki/Exploring-and-annotating-datasets for more information.

	:param datasource, str: Datasource name

	:return: The css as string.
	"""

	# Set the directory name of this datasource.
	# Some naming inconsistensies are caught here
	if datasource == "twitter":
		datasource_dir = "twitter-import"
		datasource = "twitter-import"
	else:
		datasource_dir = datasource


	css_path = Path(config.get('PATH_ROOT'), "datasources", datasource_dir, "explorer", datasource.lower() + "-explorer.css")
	
	print(css_path)
	read = False
	if css_path.exists():
		read = True
	else:
		# Allow both hypens and underscores in datasource name (to avoid some legacy issues)
		css_path = re.sub(datasource, datasource.replace("-", "_"), str(css_path.absolute()))
		if Path(css_path).exists():
			read = True

	# Read the css file if it exists
	if read:
		with open(css_path, "r", encoding="utf-8") as css:
			css = css.read()
	else:
		css = None

	return css

def get_custom_fields(datasource, filetype=None):
	"""
	Check if there are custom fields that need to be showed for this datasource.
	If so, return a dictionary of those fields.
	Custom field json files should be placed in an 'explorer' directory in the the datasource folder and named
	'<datasourcename>-explorer.json' (e.g. 'reddit/explorer/reddit-explorer.json').
	See https://github.com/digitalmethodsinitiative/4cat/wiki/Exploring-and-annotating-datasets for more information.

	:param datasource, str: Datasource name
	:param filetype, str:	The filetype that is handled. This can fluctuate
							between e.g. NDJSON and csv files.

	:return: Dictionary of custom fields that should be shown.
	"""

	# Set the directory name of this datasource.
	if datasource == "twitter":
		datasource_dir = "twitter-import"
		datasource = "twitter-import"
	else:
		datasource_dir = datasource

	json_path = Path(config.get('PATH_ROOT'), "datasources", datasource_dir, "explorer", datasource.lower() + "-explorer.json")
	read = False

	if json_path.exists():
		read = True
	else:
		# Allow both hypens and underscores in datasource name (to avoid some legacy issues)
		json_path = re.sub(datasource, datasource.replace("-", "_"), str(json_path.absolute()))
		if Path(json_path).exists():
			read = True
	
	if read:
		with open(json_path, "r", encoding="utf-8") as json_file:
			try:
				custom_fields = json.load(json_file)
			except ValueError as e:
				return ("invalid", e)
	else:
		custom_fields = None

	filetype = filetype.replace(".", "")
	if filetype and custom_fields:
		if filetype in custom_fields:
			custom_fields = custom_fields[filetype]
	else:
		custom_fields = None
		
	return custom_fields

def get_nested_value(di, keys):
	"""
	Gets a nested value on the basis of a dictionary and a list of keys.
	"""

	for key in keys:
		di = di.get(key)
		if not di:
			return 0
	return di

def to_float(value, convert=False):
	if convert:
		if not value:
			value = 0
		else:
			value = float(value)
	return value

def strip_html(post):
	post["body"] = strip_tags(post.get("body", ""))
	return post

def format(post, datasource=""):
	if "chan" in datasource or datasource == "8kun":
		post["body"] = format_chan_post(post.get("body", ""))
	post["body"] = post.get("body", "").replace("\n", "<br>")
	return post

def convert_markdown(post):
	post["body"] = post.get("body", "").replace("\n", "\n\n").replace("&gt;", ">").replace("] (", "](")
	post["body"] = markdown2.markdown(post.get("body", ""), extras=["nofollow","target-blank-links"])
	return post<|MERGE_RESOLUTION|>--- conflicted
+++ resolved
@@ -13,11 +13,7 @@
 from flask import jsonify, abort, send_file, request, render_template
 from flask_login import login_required, current_user
 
-<<<<<<< HEAD
-from webtool import app, db, openapi, limiter, fourcat_modules, config
-=======
 from webtool import app, db, openapi, limiter, config, fourcat_modules
->>>>>>> 2eccc09e
 from webtool.lib.helpers import format_chan_post, error, setting_required
 from common.lib.dataset import DataSet
 from common.lib.helpers import strip_tags
