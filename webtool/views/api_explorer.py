--- conflicted
+++ resolved
@@ -648,12 +648,7 @@
 	else:
 		datasource_dir = datasource
 
-<<<<<<< HEAD
 	json_path = Path(config.get('PATH_ROOT'), "datasources", datasource_dir, "explorer", datasource.lower() + "-explorer.json")
-=======
-	json_path = Path(config.PATH_ROOT, "datasources", datasource_dir, "explorer", datasource.lower() + "-explorer.json")
-	print(json_path)
->>>>>>> 223c0cbb
 	if json_path.exists():
 		with open(json_path, "r", encoding="utf-8") as json_file:
 			try:
