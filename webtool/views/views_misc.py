--- conflicted
+++ resolved
@@ -14,12 +14,6 @@
 from flask_login import login_required, current_user
 from werkzeug.exceptions import HTTPException, InternalServerError
 
-<<<<<<< HEAD
-from webtool import app, db, config, fourcat_modules
-from webtool.lib.helpers import pad_interval, error
-from webtool.views.views_dataset import create_dataset, show_results
-
-=======
 from webtool import app, db, config, fourcat_modules, log
 from webtool.lib.helpers import pad_interval, error
 from webtool.views.views_dataset import create_dataset, show_results
@@ -28,7 +22,6 @@
 from common.lib.helpers import get_datasource_example_keys
 config = ConfigWrapper(config, user=current_user, request=request)
 
->>>>>>> 2eccc09e
 csv.field_size_limit(1024 * 1024 * 1024)
 
 @app.errorhandler(Exception)
@@ -113,11 +106,7 @@
 
     datasources = {k: v for k, v in fourcat_modules.datasources.items() if
                    k in config.get("datasources.enabled") and not v["importable"]}
-<<<<<<< HEAD
-    importables = {k: v for k, v in fourcat_modules.datasources.items() if v["importable"]}
-=======
     importables = {k: v for k, v in fourcat_modules.datasources.items() if (v["importable"] and k in config.get("datasources.enabled"))}
->>>>>>> 2eccc09e
 
     return render_template("frontpage.html", stats=stats, news=news, datasources=datasources, importables=importables)
 
