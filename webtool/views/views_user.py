--- conflicted
+++ resolved
@@ -147,14 +147,9 @@
 
     # autologin is a special user that is automatically logged in for this
     # request only if the hostname or IP matches the whitelist
-<<<<<<< HEAD
     if any([fnmatch.filter(filterables, hostmask) for hostmask in current_app.autologin.hostnames]):
-        autologin_user = User.get_by_name(g.db, "autologin")
-        autologin_user.with_config(g.config)
-=======
-    if any([fnmatch.filter(filterables, hostmask) for hostmask in current_app.fourcat_config.get("flask.autologin.hostnames", [])]):
         autologin_user = User.get_by_name(current_app.db, "autologin")
->>>>>>> 51fc9f1f
+        
         if not autologin_user:
             # this user should exist by default
             abort(500)
@@ -184,11 +179,7 @@
     except (socket.herror, socket.timeout):
         pass  # no hostname for this address
 
-<<<<<<< HEAD
     if any([fnmatch.filter(filterables, hostmask) for hostmask in current_app.autologin.api]):
-=======
-    if any([fnmatch.filter(filterables, hostmask) for hostmask in current_app.fourcat_config.get("flask.autologin.api", [])]):
->>>>>>> 51fc9f1f
         return True
 
     return False
