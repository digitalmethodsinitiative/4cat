"""
Control access to web tool - views and functions used in handling user access
"""
import html2text
import requests
import smtplib
import fnmatch
import socket
import random
import time

from email.mime.multipart import MIMEMultipart
from email.mime.text import MIMEText

from flask import current_app, Blueprint, request, abort, render_template, redirect, url_for, flash, get_flashed_messages, jsonify, g
from flask_login import login_user, login_required, logout_user, current_user
from common.lib.user import User
from webtool.lib.helpers import error, generate_css_colours, setting_required
from common.lib.helpers import send_email, get_software_commit
from common.config_manager import ConfigWrapper

from pathlib import Path

component = Blueprint("user", __name__)

# ok to use the app's config reader here since this is a global-only setting
access_request_limit = current_app.fourcat_config.get("4cat.allow_access_request_limiter", default="100/day")

@current_app.login_manager.user_loader
def load_user(user_name):
    """
    Load user object

    Required for Flask-Login.
    :param user_name:  ID of user
    :return:  User object
    """
    user = User.get_by_name(current_app.db, user_name)
    if user:
        user.authenticate()

    return user


@current_app.login_manager.request_loader
def load_user_from_request(request):
    """
    Load user object via access token

    Access token may be supplied via a GET parameter or the Authorization
    HTTP header.

    :param request:  Flask request
    :return:  User object, or None if no valid access token was given
    """
    token = request.args.get("access-token")

    if not token:
        token = request.headers.get("Authentication")

    if not token:
        # this was a mistake, but was being checked for a long time, so we're
        # keeping it for legacy support
        token = request.headers.get("Authorization")

    if not token:
        return None

    user = current_app.db.fetchone("SELECT name AS user FROM access_tokens WHERE token = %s AND (expires = 0 OR expires > %s)",
                       (token, int(time.time())))
    if not user:
        return None
    else:
        current_app.db.execute("UPDATE access_tokens SET calls = calls + 1 WHERE name = %s", (user["user"],))
        user = User.get_by_name(current_app.db, user["user"])
        user.authenticate()
        user.with_config(ConfigWrapper(current_app.fourcat_config, user=user, request=request))
        return user

@current_app.login_manager.unauthorized_handler
def unauthorized():
    """
    Handle unauthorized requests

    Shows an error message, or if the user is not logged in yet redirects them
    to the login page.
    """
    if current_user.is_authenticated:
        return render_template("error.html", message="You cannot view this page."), 403
    else:
        return redirect(url_for("user.show_login"))


@component.before_request
def reroute_requests():
    """
    Sometimes the requested route should be overruled
    """

    # Displays a 'sorry, no 4cat for you' message to banned or deactivated users.
    if current_user and current_user.is_authenticated and current_user.is_deactivated:
        message = "Your 4CAT account has been deactivated and you can no longer access this page."
        if current_user.get_value("deactivated.reason"):
            message += "\n\nThe following reason was recorded for your account's deactivation: *"
            message += current_user.get_value("deactivated.reason") + "*"

        return render_template("error.html", title="Your account has been deactivated", message=message), 403

    # ensures admins get to see the phone home screen at least once
    elif current_user and current_user.is_authenticated and current_user.is_admin and \
            request.url_rule and request.url_rule.endpoint not in ("static", "first_run_dialog"):
        wants_phone_home = not g.config.get("4cat.phone_home_asked", False)
        if wants_phone_home:
            return redirect(url_for("user.first_run_dialog"))


@component.before_app_request
def autologin_whitelist():
    """
    Checks if host name matches whitelisted hostmask or IP. If so, the user is
    logged in as the special "autologin" user.
    """
    # ok to use the app's config reader here since this is a global-only setting
    if not current_app.autologin.hostnames:
        # if there's no whitelist, there's no point in checking it
        return

    if "/static/" in request.path:
        # never check login for static files
        return

    # filter by IP address and hostname, if the latter is available
    filterables = [request.remote_addr]
    try:
        socket.setdefaulttimeout(2)
        hostname = socket.gethostbyaddr(request.remote_addr)[0]
        filterables.append(hostname)
    except (socket.herror, socket.timeout):
        pass  # no hostname for this address

    if current_user:
        if current_user.get_id() == "autologin":
            # whitelist should be checked on every request
            logout_user()
        elif current_user.is_authenticated:
            # if we're logged in as a regular user, no need for a check
            return

    # autologin is a special user that is automatically logged in for this
    # request only if the hostname or IP matches the whitelist
    if any([fnmatch.filter(filterables, hostmask) for hostmask in current_app.autologin.hostnames]):
        autologin_user = User.get_by_name(current_app.db, "autologin")
        
        if not autologin_user:
            # this user should exist by default
            abort(500)
        autologin_user.authenticate()
        autologin_user.with_config(ConfigWrapper(current_app.fourcat_config, user=autologin_user, request=request))
        login_user(autologin_user, remember=False)


@current_app.limiter.request_filter
def exempt_from_limit():
    """
    Checks if host name matches whitelisted hostmasks for exemption from API
    rate limiting.

    :return bool:  Whether the request's hostname is exempt
    """
    # ok to use the app's config reader here since this is a global-only setting
    if not current_app.autologin.api:
        return False

    # filter by IP address and hostname, if the latter is available
    filterables = [request.remote_addr]
    try:
        socket.setdefaulttimeout(2)
        hostname = socket.gethostbyaddr(request.remote_addr)[0]
        filterables.append(hostname)
    except (socket.herror, socket.timeout):
        pass  # no hostname for this address

    if any([fnmatch.filter(filterables, hostmask) for hostmask in current_app.autologin.api]):
        return True

    return False


@component.route("/first-run/", methods=["GET", "POST"])
def first_run_dialog():
    """
    Special route for creating an initial admin user

    This route is only available if there are no admin users in the database
    yet. The user created through this route is always made an admin.

    :return:
    """
    has_admin_user = g.db.fetchone("SELECT COUNT(*) AS amount FROM users WHERE tags @> '[\"admin\"]'")["amount"]
    wants_phone_home = not g.config.get("4cat.phone_home_asked", False)

    if has_admin_user and not wants_phone_home:
        return error(403, message="The 'first run' page is not available")

<<<<<<< HEAD
    version_file = Path(config.get("PATH_ROOT"), "config/.current-version")

=======
    version_file = Path(g.config.get("PATH_ROOT"), "config/.current-version")
>>>>>>> c0d00919
    if version_file.exists():
        with version_file.open() as infile:
            version = infile.readline().strip()
    else:
        version = "unknown"

    missing = []
    
    # choose a random adjective to differentiate this 4CAT instance (this can
    # be edited by the user)
    adjective_file = Path(g.config.get("PATH_ROOT"), "common/assets/wordlists/positive-adjectives.txt")
    if not adjective_file.exists():
        adjectives = ["Awesome"]
    else:
        with adjective_file.open() as infile:
            adjectives = [line.strip().title() for line in infile.readlines()]
    adjective = random.choice(adjectives)

    # choose a random accent colour (this can also be edited)
    interface_hue = random.random()

    phone_home_url = g.config.get("4cat.phone_home_url")
    if request.method == 'GET':
        template = "account/first-run.html" if not has_admin_user else "account/first-run-after-update.html"
        return render_template(template, incomplete=missing, form=request.form, phone_home_url=phone_home_url,
                               version=version, adjective=adjective, interface_hue=interface_hue)

    if not has_admin_user:
        username = request.form.get("username").strip()
        password = request.form.get("password").strip()
        instance_name = request.form.get("4cat_name").strip()
        interface_hue = request.form.get("interface_hue").strip()
        confirm_password = request.form.get("confirm_password").strip()

        if not username:
            missing.append("username")
        else:
            user_exists = g.db.fetchone("SELECT name FROM users WHERE name = %s", (username,))
            if user_exists:
                flash("The username '%s' already exists and is reserved." % username)
                missing.append("username")

        if not password:
            missing.append("password")
        elif password != confirm_password:
            flash("The passwords provided do not match")
            missing.append("password")
            missing.append("confirm_password")

        if not instance_name:
            missing.append("4cat_name")

        if missing:
            flash("Please make sure all fields are complete")
            return render_template("account/first-run.html", form=request.form, incomplete=missing,
                                   flashes=get_flashed_messages(), phone_home_url=phone_home_url,
                                   adjective=adjective, interface_hue=interface_hue)

        g.db.insert("users", data={"name": username, "timestamp_created": int(time.time())})
        g.db.commit()
        user = User.get_by_name(db=g.db, name=username)
        user.with_config(g.config)
        user.set_password(password)
        user.add_tag("admin")  # first user is always admin

        g.config.set("4cat.name_long", instance_name)

        # handle hue colour
        try:
            interface_hue = int(interface_hue)
            interface_hue = interface_hue if 0 <= interface_hue <= 360 else random.randrange(0, 360)
        except (ValueError, TypeError):
            interface_hue = random.randrange(0, 360)

        g.config.set("4cat.layout_hue", interface_hue)
        generate_css_colours(config=g.config, force=True)

        # make user an admin
        g.db.update("users", where={"name": username}, data={"is_deactivated": False})
        g.db.commit()

        flash("The admin user '%s' was created, you can now use it to log in." % username)

    if phone_home_url and request.form.get("phonehome"):
<<<<<<< HEAD
        with config.get("PATH_CONFIG").joinpath(".current-version").open() as outfile:
=======
        with Path(g.config.get("PATH_ROOT"), "config/.current-version").open() as outfile:
>>>>>>> c0d00919
            version = outfile.read(64).split("\n")[0].strip()

        payload = {
            "version": version,
            "commit": get_software_commit(),
            "role": request.form.get("role", ""),
            "affiliation": request.form.get("affiliation", ""),
            "email": request.form.get("email", "")
        }

        try:
            requests.post(phone_home_url, payload, timeout=5)
        except requests.RequestException:
            # too bad
            flash("Could not send install ping to 4CAT developers")

    # don't ask phone home again until next update
    g.config.set("4cat.phone_home_asked", True)

    redirect_path = "user.show_login" if not has_admin_user else "misc.show_frontpage"
    return redirect(url_for(redirect_path))


@component.route('/login/', methods=['GET', 'POST'])
def show_login():
    """
    Handle logging in

    If not submitting a form, show form; if submitting, check if login is valid
    or not.

    :return: Redirect to either the URL form, or the index (if logged in)
    """
    if current_user.is_authenticated:
        return redirect(url_for("misc.show_frontpage"))

    has_admin_user = g.db.fetchone("SELECT * FROM users WHERE tags @> '[\"admin\"]'")
    if not has_admin_user:
        return redirect(url_for("user.first_run_dialog"))

    have_email = g.config.get('mail.admin_email') and g.config.get('mail.server')
    if request.method == 'GET':
        return render_template('account/login.html', flashes=get_flashed_messages(), have_email=have_email), 401

    username = request.form['username']
    password = request.form['password']
    registered_user = User.get_by_login(g.db, username, password)

    if registered_user is None:
        flash('Username or Password is invalid.', 'error')
        return redirect(url_for('user.show_login'))

    registered_user.with_config(g.config)
    login_user(registered_user, remember=True)

    return redirect(url_for("misc.show_frontpage"))


@component.route("/logout")
@login_required
def logout():
    """
    Log a user out

    :return:  Redirect to URL form
    """
    logout_user()
    flash("You have been logged out of 4CAT.")
    return redirect(url_for("user.show_login"))


@component.route("/request-access/", methods=["GET", "POST"])
@setting_required("4cat.allow_access_request")
@current_app.limiter.limit(access_request_limit, methods=["POST"])
def request_access():
    """
    Request a 4CAT Account

    Displays a web form for people to fill in their details which can then be
    sent to the 4CAT admin via e-mail so they can create an account (if
    approved)
    """
    if not g.config.get('mail.admin_email'):
        return render_template("error.html",
                               message="No administrator e-mail is configured; the request form cannot be displayed.")

    if not g.config.get('mail.server'):
        return render_template("error.html",
                               message="No e-mail server configured; the request form cannot be displayed.")

    if current_user.is_authenticated:
        return render_template("error.html", message="You are already logged in and cannot request another account.")

    incomplete = []

    policy_template = Path(g.config.get('PATH_ROOT'), "webtool/pages/access-policy.md")
    access_policy = ""
    if policy_template.exists():
        access_policy = policy_template.read_text(encoding="utf-8")

    if request.method == "POST":
        required = ("name", "email", "university", "intent", "source")
        for field in required:
            if not request.form.get(field, "").strip():
                incomplete.append(field)

        if incomplete:
            flash("Please fill in all fields before submitting.")
        else:
            html_parser = html2text.HTML2Text()

            sender = g.config.get('mail.noreply')
            message = MIMEMultipart("alternative")
            message["Subject"] = "Account request"
            message["From"] = sender
            message["To"] = g.config.get('mail.admin_email', "")

            mail = "<p>Hello! Someone requests a 4CAT Account:</p>\n"
            for field in required:
                mail += "<p><b>" + field + "</b>: " + request.form.get(field, "") + " </p>\n"

            root_url = "https" if g.config.get("flask.https") else "http"
            root_url += "://%s/admin/" % g.config.get("flask.server_name")
            approve_url = root_url + "add-user/?format=html&email=%s" % request.form.get("email", "")
            reject_url = root_url + "reject-user/?name=%s&email=%s" % (
            request.form.get("name", ""), request.form.get("email", ""))
            mail += "<p>Use <a href=\"%s\">this link</a> to approve this request and send a password reset e-mail.</p>" % approve_url
            mail += "<p>Use <a href=\"%s\">this link</a> to send a message to this person about why their request was " \
                    "rejected.</p>" % reject_url

            message.attach(MIMEText(html_parser.handle(mail), "plain"))
            message.attach(MIMEText(mail, "html"))

            try:
                send_email(g.config.get('mail.admin_email'), message, g.config)
                return render_template("error.html", title="Thank you",
                                       message="Your request has been submitted; we'll try to answer it as soon as possible.")
            except (smtplib.SMTPException, ConnectionRefusedError, socket.timeout):
                return render_template("error.html", title="Error",
                                       message="The form could not be submitted; the e-mail server is unreachable.")

    return render_template("account/request.html", incomplete=incomplete, flashes=get_flashed_messages(),
                           form=request.form, access_policy=access_policy)


@component.route("/reset-password/", methods=["GET", "POST"])
def reset_password():
    """
    Reset a password

    This page requires a valid reset token to be supplied as a GET parameter.
    If that is satisfied then the user may choose a new password which they can
    then use to log in.
    """
    if current_user.is_authenticated:
        # this makes no sense if you're already logged in
        return render_template("error.html", message="You are already logged in and cannot request another account.")

    token = request.args.get("token", None) or request.form.get("token", None)
    if token is None:
        # we need *a* token
        return render_template("error.html", message="You need a valid reset token to set a password.")

    resetting_user = User.get_by_token(g.db, token)
    if not resetting_user or resetting_user.is_special:
        # this doesn't mean the token is unknown, but it could be older than 3 days
        return render_template("error.html",
                               message="You need a valid reset token to set a password. Your token may have expired: in this case, you have to request a new one.")

    # check form
    resetting_user.with_config(g.config)
    incomplete = []
    if request.method == "POST":
        # check password validity
        password = request.form.get("password", None)
        if password is None or len(password) < 8:
            incomplete.append("password")
            flash("Please provide a password of at least 8 characters.")

        # reset password if okay and redirect to login
        if not incomplete:
            resetting_user.set_password(password)
            resetting_user.clear_token()
            flash("Your password has been set. You can now log in to 4CAT.")
            return redirect(url_for("user.show_login"))

    # show form
    return render_template("account/reset-password.html", username=resetting_user.get_name(), incomplete=incomplete,
                           flashes=get_flashed_messages(), token=token,
                           form=request.form)


@component.route("/request-password/", methods=["GET", "POST"])
@current_app.limiter.limit("6 per minute")
def request_password():
    """
    Request a password reset

    A user that is not logged in can use this page to request that a password
    reset link will be sent to them. Only one link can be requested per 3 days.

    This view is rate-limited to prevent brute forcing a list of e-mails.
    :return:
    """
    if current_user.is_authenticated:
        # using this while logged in makes no sense
        return render_template("error.html", message="You are already logged in and cannot request a password reset.")

    # check form submission
    incomplete = []
    if request.method == "POST":
        # we need *a* username
        username = request.form.get("username", None)
        if username is None:
            incomplete.append(username)
            flash("Please provide a username.")

        # is it also a valid username? that is not a 'special' user (like autologin)?
        resetting_user = User.get_by_name(g.db, username)

        if resetting_user is None or resetting_user.is_special:
            incomplete.append("username")
            flash("That user is not known here. Note that your username is typically your e-mail address.")

        elif resetting_user.get_token() and resetting_user.data["timestamp_token"] > 0 and resetting_user.data[
            "timestamp_token"] > time.time() - (3 * 86400):
            # and have they not already requested a reset?
            incomplete.append("")
            flash(
                "You have recently requested a password reset and an e-mail has been sent to you containing a reset link. It could take a while to arrive; also, don't forget to check your spam folder.")
        else:
            # okay, send an e-mail
            resetting_user.with_config(g.config)
            try:
                resetting_user.email_token(new=False)
                return render_template("error.html", title="Success",
                                       message="An e-mail has been sent to you containing instructions on how to reset your password.")
            except RuntimeError:
                # no e-mail could be sent - clear the token so the user can try again later
                resetting_user.clear_token()
                incomplete.append(username)
                flash("The username was recognised but no reset e-mail could be sent. Please try again later.")

    # show page
    return render_template("account/request-password.html", incomplete=incomplete, flashes=get_flashed_messages(),
                           form=request.form)



@component.route("/access-tokens/")
@login_required
def show_access_tokens():
    user = current_user.get_id()

    if user == "autologin":
        return error(403, message="You cannot view or generate access tokens without a personal acount.")

    tokens = g.db.fetchall("SELECT * FROM access_tokens WHERE name = %s", (user,))

    return render_template("access-tokens.html", tokens=tokens)

@component.route("/dismiss-notification/<int:notification_id>")
def dismiss_notification(notification_id):
    current_user.dismiss_notification(notification_id)

    if not request.args.get("async"):
        redirect_url = request.headers.get("Referer")
        if not redirect_url:
            redirect_url = url_for("misc.show_frontpage")

        return redirect(redirect_url)
    else:
        return jsonify({"success": True})<|MERGE_RESOLUTION|>--- conflicted
+++ resolved
@@ -202,12 +202,8 @@
     if has_admin_user and not wants_phone_home:
         return error(403, message="The 'first run' page is not available")
 
-<<<<<<< HEAD
-    version_file = Path(config.get("PATH_ROOT"), "config/.current-version")
-
-=======
-    version_file = Path(g.config.get("PATH_ROOT"), "config/.current-version")
->>>>>>> c0d00919
+    version_file = g.config.get("PATH_CONFIG").joinpath(".current-version")
+
     if version_file.exists():
         with version_file.open() as infile:
             version = infile.readline().strip()
@@ -292,11 +288,7 @@
         flash("The admin user '%s' was created, you can now use it to log in." % username)
 
     if phone_home_url and request.form.get("phonehome"):
-<<<<<<< HEAD
-        with config.get("PATH_CONFIG").joinpath(".current-version").open() as outfile:
-=======
-        with Path(g.config.get("PATH_ROOT"), "config/.current-version").open() as outfile:
->>>>>>> c0d00919
+        with g.config.get("PATH_CONFIG").joinpath(".current-version").open() as outfile:
             version = outfile.read(64).split("\n")[0].strip()
 
         payload = {
