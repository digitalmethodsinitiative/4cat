"""
Control access to web tool - views and functions used in handling user access
"""
import html2text
import requests
import smtplib
import fnmatch
import socket
import random
import time

from email.mime.multipart import MIMEMultipart
from email.mime.text import MIMEText

from flask import current_app, Blueprint, request, abort, render_template, redirect, url_for, flash, get_flashed_messages, jsonify, g
from flask_login import login_user, login_required, logout_user, current_user
from common.lib.user import User
from webtool.lib.helpers import error, generate_css_colours, setting_required
from common.lib.helpers import send_email, get_software_commit

from pathlib import Path

component = Blueprint("user", __name__)

# ok to use the app's config reader here since this is a global-only setting
access_request_limit = current_app.fourcat_config.get("4cat.allow_access_request_limiter", default="100/day")

@current_app.login_manager.user_loader
def load_user(user_name):
    """
    Load user object

    Required for Flask-Login.
    :param user_name:  ID of user
    :return:  User object
    """
    user = User.get_by_name(current_app.db, user_name)
    if user:
        user.authenticate()
        user.with_config(ConfigWrapper(config, user=user, request=request))

    return user


@current_app.login_manager.request_loader
def load_user_from_request(request):
    """
    Load user object via access token

    Access token may be supplied via a GET parameter or the Authorization
    HTTP header.

    :param request:  Flask request
    :return:  User object, or None if no valid access token was given
    """
    token = request.args.get("access-token")

    if not token:
        token = request.headers.get("Authentication")

    if not token:
        # this was a mistake, but was being checked for a long time, so we're
        # keeping it for legacy support
        token = request.headers.get("Authorization")

    if not token:
        return None

    user = current_app.db.fetchone("SELECT name AS user FROM access_tokens WHERE token = %s AND (expires = 0 OR expires > %s)",
                       (token, int(time.time())))
    if not user:
        return None
    else:
<<<<<<< HEAD
        db.execute("UPDATE access_tokens SET calls = calls + 1 WHERE name = %s", (user["user"],))
        user = User.get_by_name(db, user["user"])
        user.with_config(config)
=======
        current_app.db.execute("UPDATE access_tokens SET calls = calls + 1 WHERE name = %s", (user["user"],))
        user = User.get_by_name(g.db, user["user"])
>>>>>>> 482bc80a
        user.authenticate()
        return user

@current_app.login_manager.unauthorized_handler
def unauthorized():
    """
    Handle unauthorized requests

    Shows an error message, or if the user is not logged in yet redirects them
    to the login page.
    """
    if current_user.is_authenticated:
        return render_template("error.html", message="You cannot view this page."), 403
    else:
        return redirect(url_for("user.show_login"))


@component.before_request
def reroute_requests():
    """
    Sometimes the requested route should be overruled
    """

    # Displays a 'sorry, no 4cat for you' message to banned or deactivated users.
    if current_user and current_user.is_authenticated and current_user.is_deactivated:
        message = "Your 4CAT account has been deactivated and you can no longer access this page."
        if current_user.get_value("deactivated.reason"):
            message += "\n\nThe following reason was recorded for your account's deactivation: *"
            message += current_user.get_value("deactivated.reason") + "*"

        return render_template("error.html", title="Your account has been deactivated", message=message), 403

    # ensures admins get to see the phone home screen at least once
    elif current_user and current_user.is_authenticated and current_user.is_admin and \
            request.url_rule and request.url_rule.endpoint not in ("static", "first_run_dialog"):
        wants_phone_home = not g.config.get("4cat.phone_home_asked", False)
        if wants_phone_home:
            return redirect(url_for("user.first_run_dialog"))


@component.before_app_request
def autologin_whitelist():
    """
    Checks if host name matches whitelisted hostmask or IP. If so, the user is
    logged in as the special "autologin" user.
    """
    # ok to use the app's config reader here since this is a global-only setting
    if not current_app.fourcat_config.get("flask.autologin.hostnames"):
        # if there's no whitelist, there's no point in checking it
        return

    if "/static/" in request.path:
        # never check login for static files
        return

    # filter by IP address and hostname, if the latter is available
    filterables = [request.remote_addr]
    try:
        socket.setdefaulttimeout(2)
        hostname = socket.gethostbyaddr(request.remote_addr)[0]
        filterables.append(hostname)
    except (socket.herror, socket.timeout):
        pass  # no hostname for this address

    if current_user:
        if current_user.get_id() == "autologin":
            # whitelist should be checked on every request
            logout_user()
        elif current_user.is_authenticated:
            # if we're logged in as a regular user, no need for a check
            return

    # autologin is a special user that is automatically logged in for this
    # request only if the hostname or IP matches the whitelist
<<<<<<< HEAD
    if any([fnmatch.filter(filterables, hostmask) for hostmask in config.get("flask.autologin.hostnames", [])]):
        autologin_user = User.get_by_name(db, "autologin")
        autologin_user.with_config(config)
=======
    if any([fnmatch.filter(filterables, hostmask) for hostmask in g.config.get("flask.autologin.hostnames", [])]):
        autologin_user = User.get_by_name(g.db, "autologin")
>>>>>>> 482bc80a
        if not autologin_user:
            # this user should exist by default
            abort(500)
        autologin_user.authenticate()
        login_user(autologin_user, remember=False)


@current_app.limiter.request_filter
def exempt_from_limit():
    """
    Checks if host name matches whitelisted hostmasks for exemption from API
    rate limiting.

    :return bool:  Whether the request's hostname is exempt
    """
    # ok to use the app's config reader here since this is a global-only setting
    if not current_app.fourcat_config.get("flask.autologin.api"):
        return False

    # filter by IP address and hostname, if the latter is available
    filterables = [request.remote_addr]
    try:
        socket.setdefaulttimeout(2)
        hostname = socket.gethostbyaddr(request.remote_addr)[0]
        filterables.append(hostname)
    except (socket.herror, socket.timeout):
        pass  # no hostname for this address

    if any([fnmatch.filter(filterables, hostmask) for hostmask in g.config.get("flask.autologin.api", [])]):
        return True

    return False


@component.route("/first-run/", methods=["GET", "POST"])
def first_run_dialog():
    """
    Special route for creating an initial admin user

    This route is only available if there are no admin users in the database
    yet. The user created through this route is always made an admin.

    :return:
    """
    has_admin_user = g.db.fetchone("SELECT COUNT(*) AS amount FROM users WHERE tags @> '[\"admin\"]'")["amount"]
    wants_phone_home = not g.config.get("4cat.phone_home_asked", False)

    if has_admin_user and not wants_phone_home:
        return error(403, message="The 'first run' page is not available")

    version_file = Path(g.config.get("PATH_ROOT"), "config/.current-version")
    if version_file.exists():
        with version_file.open() as infile:
            version = infile.readline().strip()
    else:
        version = "unknown"

    missing = []
    # choose a random adjective to differentiate this 4CAT instance (this can
    # be edited by the user)
    adjective_file = Path(g.config.get("PATH_ROOT"), "common/assets/wordlists/positive-adjectives.txt")
    if not adjective_file.exists():
        adjectives = ["Awesome"]
    else:
        with adjective_file.open() as infile:
            adjectives = [line.strip().title() for line in infile.readlines()]
    adjective = random.choice(adjectives)

    # choose a random accent colour (this can also be edited)
    interface_hue = random.random()

    phone_home_url = g.config.get("4cat.phone_home_url")
    if request.method == 'GET':
        template = "account/first-run.html" if not has_admin_user else "account/first-run-after-update.html"
        return render_template(template, incomplete=missing, form=request.form, phone_home_url=phone_home_url,
                               version=version, adjective=adjective, interface_hue=interface_hue)

    if not has_admin_user:
        username = request.form.get("username").strip()
        password = request.form.get("password").strip()
        instance_name = request.form.get("4cat_name").strip()
        interface_hue = request.form.get("interface_hue").strip()
        confirm_password = request.form.get("confirm_password").strip()

        if not username:
            missing.append("username")
        else:
            user_exists = g.db.fetchone("SELECT name FROM users WHERE name = %s", (username,))
            if user_exists:
                flash("The username '%s' already exists and is reserved." % username)
                missing.append("username")

        if not password:
            missing.append("password")
        elif password != confirm_password:
            flash("The passwords provided do not match")
            missing.append("password")
            missing.append("confirm_password")

        if not instance_name:
            missing.append("4cat_name")

        if missing:
            flash("Please make sure all fields are complete")
            return render_template("account/first-run.html", form=request.form, incomplete=missing,
                                   flashes=get_flashed_messages(), phone_home_url=phone_home_url,
                                   adjective=adjective, interface_hue=interface_hue)

<<<<<<< HEAD
        db.insert("users", data={"name": username, "timestamp_created": int(time.time())})
        db.commit()
        user = User.get_by_name(db=db, name=username)
        user.with_config(config)
=======
        g.db.insert("users", data={"name": username, "timestamp_created": int(time.time())})
        g.db.commit()
        user = User.get_by_name(db=g.db, name=username)
>>>>>>> 482bc80a
        user.set_password(password)
        user.add_tag("admin")  # first user is always admin

        g.config.set("4cat.name_long", instance_name)

        # handle hue colour
        try:
            interface_hue = int(interface_hue)
            interface_hue = interface_hue if 0 <= interface_hue <= 360 else random.randrange(0, 360)
        except (ValueError, TypeError):
            interface_hue = random.randrange(0, 360)

        g.config.set("4cat.layout_hue", interface_hue)
        generate_css_colours(force=True)

        # make user an admin
        g.db.update("users", where={"name": username}, data={"is_deactivated": False})
        g.db.commit()

        flash("The admin user '%s' was created, you can now use it to log in." % username)

    if phone_home_url and request.form.get("phonehome"):
        with Path(g.config.get("PATH_ROOT"), "config/.current-version").open() as outfile:
            version = outfile.read(64).split("\n")[0].strip()

        payload = {
            "version": version,
            "commit": get_software_commit(),
            "role": request.form.get("role", ""),
            "affiliation": request.form.get("affiliation", ""),
            "email": request.form.get("email", "")
        }

        try:
            requests.post(phone_home_url, payload, timeout=5)
        except requests.RequestException:
            # too bad
            flash("Could not send install ping to 4CAT developers")

    # don't ask phone home again until next update
    g.config.set("4cat.phone_home_asked", True)

    redirect_path = "user.show_login" if not has_admin_user else "misc.show_frontpage"
    return redirect(url_for(redirect_path))


@component.route('/login/', methods=['GET', 'POST'])
def show_login():
    """
    Handle logging in

    If not submitting a form, show form; if submitting, check if login is valid
    or not.

    :return: Redirect to either the URL form, or the index (if logged in)
    """
    if current_user.is_authenticated:
        return redirect(url_for("misc.show_frontpage"))

    has_admin_user = g.db.fetchone("SELECT * FROM users WHERE tags @> '[\"admin\"]'")
    if not has_admin_user:
        return redirect(url_for("user.first_run_dialog"))

    have_email = g.config.get('mail.admin_email') and g.config.get('mail.server')
    if request.method == 'GET':
        return render_template('account/login.html', flashes=get_flashed_messages(), have_email=have_email), 401

    username = request.form['username']
    password = request.form['password']
    registered_user = User.get_by_login(g.db, username, password)

    if registered_user is None:
        flash('Username or Password is invalid.', 'error')
        return redirect(url_for('user.show_login'))

    registered_user.with_config(config)
    login_user(registered_user, remember=True)

    return redirect(url_for("misc.show_frontpage"))


@component.route("/logout")
@login_required
def logout():
    """
    Log a user out

    :return:  Redirect to URL form
    """
    logout_user()
    flash("You have been logged out of 4CAT.")
    return redirect(url_for("user.show_login"))


@component.route("/request-access/", methods=["GET", "POST"])
@setting_required("4cat.allow_access_request")
@current_app.limiter.limit(access_request_limit, methods=["POST"])
def request_access():
    """
    Request a 4CAT Account

    Displays a web form for people to fill in their details which can then be
    sent to the 4CAT admin via e-mail so they can create an account (if
    approved)
    """
    if not g.config.get('mail.admin_email'):
        return render_template("error.html",
                               message="No administrator e-mail is configured; the request form cannot be displayed.")

    if not g.config.get('mail.server'):
        return render_template("error.html",
                               message="No e-mail server configured; the request form cannot be displayed.")

    if current_user.is_authenticated:
        return render_template("error.html", message="You are already logged in and cannot request another account.")

    incomplete = []

    policy_template = Path(g.config.get('PATH_ROOT'), "webtool/pages/access-policy.md")
    access_policy = ""
    if policy_template.exists():
        access_policy = policy_template.read_text(encoding="utf-8")

    if request.method == "POST":
        required = ("name", "email", "university", "intent", "source")
        for field in required:
            if not request.form.get(field, "").strip():
                incomplete.append(field)

        if incomplete:
            flash("Please fill in all fields before submitting.")
        else:
            html_parser = html2text.HTML2Text()

            sender = g.config.get('mail.noreply')
            message = MIMEMultipart("alternative")
            message["Subject"] = "Account request"
            message["From"] = sender
            message["To"] = g.config.get('mail.admin_email', "")

            mail = "<p>Hello! Someone requests a 4CAT Account:</p>\n"
            for field in required:
                mail += "<p><b>" + field + "</b>: " + request.form.get(field, "") + " </p>\n"

            root_url = "https" if g.config.get("flask.https") else "http"
            root_url += "://%s/admin/" % g.config.get("flask.server_name")
            approve_url = root_url + "add-user/?format=html&email=%s" % request.form.get("email", "")
            reject_url = root_url + "reject-user/?name=%s&email=%s" % (
            request.form.get("name", ""), request.form.get("email", ""))
            mail += "<p>Use <a href=\"%s\">this link</a> to approve this request and send a password reset e-mail.</p>" % approve_url
            mail += "<p>Use <a href=\"%s\">this link</a> to send a message to this person about why their request was " \
                    "rejected.</p>" % reject_url

            message.attach(MIMEText(html_parser.handle(mail), "plain"))
            message.attach(MIMEText(mail, "html"))

            try:
                send_email(g.config.get('mail.admin_email'), message)
                return render_template("error.html", title="Thank you",
                                       message="Your request has been submitted; we'll try to answer it as soon as possible.")
            except (smtplib.SMTPException, ConnectionRefusedError, socket.timeout):
                return render_template("error.html", title="Error",
                                       message="The form could not be submitted; the e-mail server is unreachable.")

    return render_template("account/request.html", incomplete=incomplete, flashes=get_flashed_messages(),
                           form=request.form, access_policy=access_policy)


@component.route("/reset-password/", methods=["GET", "POST"])
def reset_password():
    """
    Reset a password

    This page requires a valid reset token to be supplied as a GET parameter.
    If that is satisfied then the user may choose a new password which they can
    then use to log in.
    """
    if current_user.is_authenticated:
        # this makes no sense if you're already logged in
        return render_template("error.html", message="You are already logged in and cannot request another account.")

    token = request.args.get("token", None) or request.form.get("token", None)
    if token is None:
        # we need *a* token
        return render_template("error.html", message="You need a valid reset token to set a password.")

    resetting_user = User.get_by_token(g.db, token)
    if not resetting_user or resetting_user.is_special:
        # this doesn't mean the token is unknown, but it could be older than 3 days
        return render_template("error.html",
                               message="You need a valid reset token to set a password. Your token may have expired: in this case, you have to request a new one.")

    # check form
    resetting_user.with_config(config)
    incomplete = []
    if request.method == "POST":
        # check password validity
        password = request.form.get("password", None)
        if password is None or len(password) < 8:
            incomplete.append("password")
            flash("Please provide a password of at least 8 characters.")

        # reset password if okay and redirect to login
        if not incomplete:
            resetting_user.set_password(password)
            resetting_user.clear_token()
            flash("Your password has been set. You can now log in to 4CAT.")
            return redirect(url_for("user.show_login"))

    # show form
    return render_template("account/reset-password.html", username=resetting_user.get_name(), incomplete=incomplete,
                           flashes=get_flashed_messages(), token=token,
                           form=request.form)


@component.route("/request-password/", methods=["GET", "POST"])
@current_app.limiter.limit("6 per minute")
def request_password():
    """
    Request a password reset

    A user that is not logged in can use this page to request that a password
    reset link will be sent to them. Only one link can be requested per 3 days.

    This view is rate-limited to prevent brute forcing a list of e-mails.
    :return:
    """
    if current_user.is_authenticated:
        # using this while logged in makes no sense
        return render_template("error.html", message="You are already logged in and cannot request a password reset.")

    # check form submission
    incomplete = []
    if request.method == "POST":
        # we need *a* username
        username = request.form.get("username", None)
        if username is None:
            incomplete.append(username)
            flash("Please provide a username.")

        # is it also a valid username? that is not a 'special' user (like autologin)?
<<<<<<< HEAD
        resetting_user = User.get_by_name(db, username)
        resetting_user.with_config(config)
=======
        resetting_user = User.get_by_name(g.db, username)
>>>>>>> 482bc80a
        if resetting_user is None or resetting_user.is_special:
            incomplete.append("username")
            flash("That user is not known here. Note that your username is typically your e-mail address.")

        elif resetting_user.get_token() and resetting_user.data["timestamp_token"] > 0 and resetting_user.data[
            "timestamp_token"] > time.time() - (3 * 86400):
            # and have they not already requested a reset?
            incomplete.append("")
            flash(
                "You have recently requested a password reset and an e-mail has been sent to you containing a reset link. It could take a while to arrive; also, don't forget to check your spam folder.")
        else:
            # okay, send an e-mail
            try:
                resetting_user.email_token(new=False)
                return render_template("error.html", title="Success",
                                       message="An e-mail has been sent to you containing instructions on how to reset your password.")
            except RuntimeError:
                # no e-mail could be sent - clear the token so the user can try again later
                resetting_user.clear_token()
                incomplete.append(username)
                flash("The username was recognised but no reset e-mail could be sent. Please try again later.")

    # show page
    return render_template("account/request-password.html", incomplete=incomplete, flashes=get_flashed_messages(),
                           form=request.form)



@component.route("/access-tokens/")
@login_required
def show_access_tokens():
    user = current_user.get_id()

    if user == "autologin":
        return error(403, message="You cannot view or generate access tokens without a personal acount.")

    tokens = g.db.fetchall("SELECT * FROM access_tokens WHERE name = %s", (user,))

    return render_template("access-tokens.html", tokens=tokens)

@component.route("/dismiss-notification/<int:notification_id>")
def dismiss_notification(notification_id):
    current_user.dismiss_notification(notification_id)

    if not request.args.get("async"):
        redirect_url = request.headers.get("Referer")
        if not redirect_url:
            redirect_url = url_for("misc.show_frontpage")

        return redirect(redirect_url)
    else:
        return jsonify({"success": True})<|MERGE_RESOLUTION|>--- conflicted
+++ resolved
@@ -71,14 +71,9 @@
     if not user:
         return None
     else:
-<<<<<<< HEAD
-        db.execute("UPDATE access_tokens SET calls = calls + 1 WHERE name = %s", (user["user"],))
-        user = User.get_by_name(db, user["user"])
-        user.with_config(config)
-=======
         current_app.db.execute("UPDATE access_tokens SET calls = calls + 1 WHERE name = %s", (user["user"],))
         user = User.get_by_name(g.db, user["user"])
->>>>>>> 482bc80a
+		user.with_config(g.config)
         user.authenticate()
         return user
 
@@ -153,14 +148,9 @@
 
     # autologin is a special user that is automatically logged in for this
     # request only if the hostname or IP matches the whitelist
-<<<<<<< HEAD
-    if any([fnmatch.filter(filterables, hostmask) for hostmask in config.get("flask.autologin.hostnames", [])]):
-        autologin_user = User.get_by_name(db, "autologin")
-        autologin_user.with_config(config)
-=======
     if any([fnmatch.filter(filterables, hostmask) for hostmask in g.config.get("flask.autologin.hostnames", [])]):
         autologin_user = User.get_by_name(g.db, "autologin")
->>>>>>> 482bc80a
+		autologin_user.with_config(g.config)
         if not autologin_user:
             # this user should exist by default
             abort(500)
@@ -269,16 +259,10 @@
                                    flashes=get_flashed_messages(), phone_home_url=phone_home_url,
                                    adjective=adjective, interface_hue=interface_hue)
 
-<<<<<<< HEAD
-        db.insert("users", data={"name": username, "timestamp_created": int(time.time())})
-        db.commit()
-        user = User.get_by_name(db=db, name=username)
-        user.with_config(config)
-=======
         g.db.insert("users", data={"name": username, "timestamp_created": int(time.time())})
         g.db.commit()
         user = User.get_by_name(db=g.db, name=username)
->>>>>>> 482bc80a
+		user.with_config(g.config)
         user.set_password(password)
         user.add_tag("admin")  # first user is always admin
 
@@ -520,12 +504,9 @@
             flash("Please provide a username.")
 
         # is it also a valid username? that is not a 'special' user (like autologin)?
-<<<<<<< HEAD
-        resetting_user = User.get_by_name(db, username)
-        resetting_user.with_config(config)
-=======
         resetting_user = User.get_by_name(g.db, username)
->>>>>>> 482bc80a
+		resetting_user.with_config(g.config)
+
         if resetting_user is None or resetting_user.is_special:
             incomplete.append("username")
             flash("That user is not known here. Note that your username is typically your e-mail address.")
