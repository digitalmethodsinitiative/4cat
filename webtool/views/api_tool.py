--- conflicted
+++ resolved
@@ -384,7 +384,6 @@
 	if hasattr(search_worker, "after_create"):
 		search_worker.after_create(sanitised_query, dataset, request)
 
-<<<<<<< HEAD
 	# Allow user to schedule datasets to be queue on interval
 	if request.form.to_dict().get("schedule-collection", False) and config.get("privileges.can_schedule_datasources", user=current_user):
 		job_interval = max(0, int(request.form.to_dict().get("schedule-interval", 0)) * 60) # * (60 * 60 * 24)) # Convert days to seconds
@@ -393,11 +392,6 @@
 		queue.add_job(jobtype=search_worker_id, remote_id=dataset.key, interval=0)
 		new_job = Job.get_by_remote_ID(dataset.key, db)
 		dataset.link_job(new_job)
-=======
-	queue.add_job(jobtype=search_worker_id, remote_id=dataset.key, interval=0)
-	new_job = Job.get_by_remote_ID(dataset.key, db)
-	dataset.link_job(new_job)
->>>>>>> db5b6498
 
 	return jsonify({"status": "success", "message": "", "key": dataset.key})
 
