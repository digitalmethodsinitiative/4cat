--- conflicted
+++ resolved
@@ -426,7 +426,7 @@
 	block = request.args.get("block", "status")
 
 	try:
-		dataset = DataSet(key=dataset_key, db=db, modules=fourcat_modules)
+		dataset = DataSet(key=dataset_key, db=db)
 	except DataSetException:
 		return error(404, error="Dataset does not exist.")
 
@@ -496,7 +496,7 @@
 	label = request.form.get("label", "")
 
 	try:
-		dataset = DataSet(key=dataset_key, db=db, modules=fourcat_modules)
+		dataset = DataSet(key=dataset_key, db=db)
 	except DataSetException:
 		return error(404, error="Dataset does not exist.")
 
@@ -541,7 +541,7 @@
 	datasource = request.form.get("to_datasource", "")
 
 	try:
-		dataset = DataSet(key=dataset_key, db=db, modules=fourcat_modules)
+		dataset = DataSet(key=dataset_key, db=db)
 	except DataSetException:
 		return error(404, error="Dataset does not exist.")
 
@@ -589,7 +589,7 @@
 		reason = "[no reason given]"
 
 	try:
-		dataset = DataSet(key=dataset_key, db=db, modules=fourcat_modules)
+		dataset = DataSet(key=dataset_key, db=db)
 	except DataSetException:
 		return error(404, error="Dataset does not exist.")
 
@@ -662,7 +662,7 @@
 	dataset_key = request.form.get("key", "") if not key else key
 
 	try:
-		dataset = DataSet(key=dataset_key, db=db, modules=fourcat_modules)
+		dataset = DataSet(key=dataset_key, db=db)
 	except DataSetException:
 		return error(404, error="Dataset does not exist.")
 
@@ -693,7 +693,7 @@
 					 message="The 4CAT backend is not available. Try again in a minute or contact the instance maintainer if the problem persists.")
 
 	# do we have a parent?
-	parent_dataset = DataSet(key=dataset.key_parent, db=db, modules=fourcat_modules) if dataset.key_parent else None
+	parent_dataset = DataSet(key=dataset.key_parent, db=db) if dataset.key_parent else None
 
 	# and delete the dataset and child datasets
 	dataset.delete()
@@ -732,7 +732,7 @@
 	dataset_key = request.form.get("key", "") if not key else key
 
 	try:
-		dataset = DataSet(key=dataset_key, db=db, modules=fourcat_modules)
+		dataset = DataSet(key=dataset_key, db=db)
 	except DataSetException:
 		return error(404, error="Dataset does not exist.")
 
@@ -830,7 +830,7 @@
 	usernames = request.form.get("name", "") if not username else username
 
 	try:
-		dataset = DataSet(key=dataset_key, db=db, modules=fourcat_modules)
+		dataset = DataSet(key=dataset_key, db=db)
 	except DataSetException:
 		return error(404, error="Dataset does not exist.")
 
@@ -926,26 +926,8 @@
 	:return-schema: {type=array,properties={jobtype={type=string}, count={type=integer}},items={type=string}}
 	"""
 	unfinished_jobs = db.fetchall("SELECT jobtype, COUNT(*)count FROM jobs WHERE jobtype LIKE '%-search' GROUP BY jobtype ORDER BY count DESC;")
-<<<<<<< HEAD
-
-	for i, job in enumerate(unfinished_jobs):
-		processor = backend.all_modules.processors.get(job["jobtype"])
-		if processor:
-			unfinished_jobs[i]["processor_name"] = processor.title
-		else:
-			unfinished_jobs[i]["processor_name"] = job["jobtype"]
-
-=======
-
-	for i, job in enumerate(unfinished_jobs):
-		processor = fourcat_modules.processors.get(job["jobtype"])
-		if processor:
-			unfinished_jobs[i]["processor_name"] = processor.title
-		else:
-			unfinished_jobs[i]["processor_name"] = job["jobtype"]
-
->>>>>>> 8f2193cd
-	return jsonify(unfinished_jobs)
+
+	return jsonify(unfinished_datasets)
 
 @app.route("/api/toggle-dataset-favourite/<string:key>")
 @login_required
