"""
4CAT Tool API - To be used to queue and check datasets
"""

import importlib
import hashlib
import psutil
import json
import time
import csv
import os
import re

from pathlib import Path

import backend

from flask import jsonify, request, render_template, render_template_string, redirect, send_file, url_for, flash, \
	get_flashed_messages
from flask_login import login_required, current_user
from werkzeug.utils import secure_filename

from webtool import app, db, log, openapi, limiter, queue, config
from webtool.lib.helpers import error, setting_required

from common.lib.exceptions import QueryParametersException, JobNotFoundException, QueryNeedsExplicitConfirmationException, QueryNeedsFurtherInputException
from common.lib.queue import JobQueue
from common.lib.job import Job
from common.lib.dataset import DataSet
from common.lib.helpers import UserInput, call_api
from backend.lib.worker import BasicWorker

api_ratelimit = limiter.shared_limit("3 per second", scope="api")

API_SUCCESS = 200
API_FAIL = 404

csv.field_size_limit(1024 * 1024 * 1024)

@app.route("/api/")
@api_ratelimit
def openapi_overview():
	return jsonify({
		"status": "The following API specifications are available from this server.",
		"data": {
			api_id: "http" + (
				"s" if config.get("flask.https") else "") + "://" + config.get("flask.server_name") + "/api/spec/" + api_id + "/swagger.json"
			for api_id in openapi.apis
		}
	})


@app.route('/api/spec/<string:api_id>/')
@app.route('/api/spec/<string:api_id>/swagger.json')
@api_ratelimit
def openapi_specification(api_id="all"):
	"""
	Show OpenAPI specification of 4CAT API

	:return: OpenAPI-formatted API specification
	"""
	return jsonify(openapi.generate(api_id))


@app.route('/api/status.json')
@api_ratelimit
def api_status():
	"""
	Get service status

	:return: Flask JSON response
	"""

	# get job stats
	queue = JobQueue(logger=log, database=db)
	jobs = queue.get_all_jobs()
	jobs_count = len(jobs)
	jobs_types = set([job.data["jobtype"] for job in jobs])
	jobs_sorted = {jobtype: len([job for job in jobs if job.data["jobtype"] == jobtype]) for jobtype in jobs_types}
	jobs_sorted["total"] = jobs_count

	# determine if backend is live by checking if the process is running
	lockfile = Path(config.get('PATH_ROOT'), config.get('PATH_LOCKFILE'), "4cat.pid")
	if os.path.isfile(lockfile):
		with lockfile.open() as pidfile:
			pid = pidfile.read()
			backend_live = int(pid) in psutil.pids()
	else:
		backend_live = False

	response = {
		"code": API_SUCCESS,
		"items": {
			"backend": {
				"live": backend_live,
				"queued": jobs_sorted
			},
			"frontend": {
				"live": True  # duh
			}
		}
	}

	return jsonify(response)


@app.route("/api/datasource-form/<string:datasource_id>/")
@login_required
@setting_required("privileges.can_create_dataset")
def datasource_form(datasource_id):
	"""
	Get data source query form HTML

	The data source needs to have been loaded as a module with a
	`ModuleCollector`, and also needs to be present in `config.py`. If so, this
	endpoint returns the HTML form configured by the template in the
	data source's folder.

	If a file `tool.js` is available in the data source's `webtool` folder, the
	response will indicate that a javascript file is available for this data
	source.

	If the data source has no search worker or its search worker does not have
	any parameters defined, this returns a 404 Not Found status.

	:param datasource_id:  Data source ID, as specified in the data source and
						   config.py
	:return: A JSON object with the `html` of the template,
	         a boolean `has_javascript` determining whether javascript should be
	         loaded for this template, a `status` code and the `datasource` ID.

	:return-error 404: If the datasource does not exist.
	"""
	if datasource_id not in backend.all_modules.datasources:
		return error(404, message="Datasource '%s' does not exist" % datasource_id)

	if datasource_id not in config.get('4cat.datasources'):
		return error(404, message="Datasource '%s' does not exist" % datasource_id)

	datasource = backend.all_modules.datasources[datasource_id]
	worker_class = backend.all_modules.workers.get(datasource_id + "-search")

	if not worker_class:
		return error(404, message="Datasource '%s' has no search worker" % datasource_id)

	worker_options = worker_class.get_options(None, current_user)
	if not worker_options:
		return error(404, message="Datasource '%s' has no dataset parameter options defined" % datasource_id)

	# Status labels to display in query form
	labels = []
	is_local = "local" if hasattr(worker_class, "is_local") and worker_class.is_local else "external"
	is_static = True if hasattr(worker_class, "is_static") and worker_class.is_static else False

	labels.append(is_local)
	if is_static:
		labels.append("static")
	status = worker_class.get_status()
	if status:
		labels.append(status)

	form = render_template("create-dataset-option.html", options=worker_options, labels=labels)
	javascript_path = datasource["path"].joinpath("webtool", "tool.js")
	has_javascript = javascript_path.exists()

	html = render_template_string(form, datasource_id=datasource_id, datasource=datasource)

	return jsonify({
		"status": "success",
		"datasource": datasource_id,
		"has_javascript": has_javascript,
		"type": labels,
		"html": html
	})


@app.route("/api/datasource-script/<string:datasource_id>/")
@login_required
@setting_required("privileges.can_create_dataset")
def datasource_script(datasource_id):
	"""
	Get data source query form HTML

	The data source needs to have been loaded as a module with a
	`ModuleCollector`, and also needs to be present in `config.py`. If so, this
	endpoint returns the data source's tool javascript file, if it exists as
	`tool.js` in the data source's `webtool` folder.

	:param datasource_id:  Datasource ID, as specified in the datasource and
						   config.py
	:return: A javascript file
	:return-error 404: If the datasource does not exist.
	"""
	if datasource_id not in backend.all_modules.datasources:
		return error(404, message="Datasource '%s' does not exist" % datasource_id)

	if datasource_id not in config.get('4cat.datasources'):
		return error(404, message="Datasource '%s' does not exist" % datasource_id)

	datasource = backend.all_modules.datasources[datasource_id]
	script_path = datasource["path"].joinpath("webtool", "tool.js")

	if not script_path.exists():
		return error(404, message="Datasource '%s' does not exist" % datasource_id)

	return send_file(str(script_path))


@app.route("/api/import-dataset/", methods=["POST"])
@login_required
@limiter.limit("5 per minute")
@openapi.endpoint("tool")
@setting_required("privileges.can_create_dataset")
def import_dataset():
	"""
	Import a dataset from another tool via upload

	Currently only Zeeschuimer is explicitly supported. Receives a file,
	stores it at a temporary location, and runs the search worker for the given
	platform with a "file" parameter pointing to the temporary location. The
	search worker should then parse the data file and finish the dataset.

	The data should be sent in the request body, as a POST request.

    :request-param str ?access_token:  Access token; only required if not
                                       logged in currently.

	:return-error 404:  If the platform specified in the
						`X-Zeeschuimer-Platform` header is not known

	:return-schema: {
		type=object,
		properties={
			status={type=string},
			key={type=string},
			url={type=integer}
		}
	}
	"""
	platform = request.headers.get("X-Zeeschuimer-Platform").split(".")[0]
	if not platform or platform not in backend.all_modules.datasources or platform not in config.get('4cat.datasources'):
		return error(404, message="Unknown platform or source format")

	worker_types = (f"{platform}-import", f"{platform}-search")
	worker = None
	for worker_type in worker_types:
		worker = backend.all_modules.workers.get(worker_type)
		if worker:
			break

	if not worker:
		return error(404, message="Unknown platform or source format")

	dataset = DataSet(
		parameters={"datasource": platform},
		type=worker.type,
		db=db,
		owner=current_user.get_id(),
		extension=worker.extension
	)
	dataset.update_status("Importing uploaded file...")

	# store the file at the result path for the dataset, but with a different suffix
	# since the dataset was only just created, this file is guaranteed to not exist yet
	# cleaning it up later is left as an exercise for the search worker
	temporary_path = dataset.get_results_path().with_suffix(".importing")
	dataset.file = str(temporary_path)

	with temporary_path.open("wb") as outfile:
		while True:
			chunk = request.stream.read(4096)
			if len(chunk) == 0:
				break

			outfile.write(chunk)

	job = queue.add_job(worker_type, {"file": str(temporary_path)}, dataset.key)
	dataset.link_job(job)

	return jsonify({
		"status": "queued",
		"key": dataset.key,
		"url": url_for("show_result", key=dataset.key)
	})


@app.route("/api/queue-query/", methods=["POST"])
@login_required
@setting_required("privileges.can_create_dataset")
@limiter.limit("5 per minute")
@openapi.endpoint("tool")
def queue_dataset():
	"""
	Queue a 4CAT search query for processing into a dataset

	Requires authentication by logging in or providing a valid access token.
	Request parameters vary by data source. The ones mandated constitute the
	minimum but more may be required.

	:request-param str board:  Board ID to query
	:request-param str datasource:  Data source ID to query
	:request-param str body_match:  String to match in the post body
	:request-param str subject_match:  String to match in the post subject
    :request-param int min_date:  Timestamp marking the beginning of the match
                                  period
    :request-param int max_date:  Timestamp marking the end of the match period
    :request-param str ?access_token:  Access token; only required if not
                                       logged in currently.

	:return str:  The dataset key, which may be used to later retrieve dataset
	              status and results.
	:return-error 404: If the datasource does not exist.
	"""
	datasource_id = request.form.get("datasource", "")
	if datasource_id not in backend.all_modules.datasources:
		return error(404, message="Datasource '%s' does not exist" % datasource_id)

	search_worker_id = datasource_id + "-search"
	if search_worker_id not in backend.all_modules.workers:
		return error(404, message="Datasource '%s' has no search interface" % datasource_id)

	search_worker = backend.all_modules.workers[search_worker_id]

	# handle confirmation outside of parameter parsing, since it is not data
	# source specific
	has_confirm = bool(request.form.get("frontend-confirm", False))

	if hasattr(search_worker, "validate_query"):
		# queries are always validated, also if they have been validated before,
		# just in case
		try:
			# first sanitise values
			sanitised_query = UserInput.parse_all(search_worker.get_options(None, current_user), request.form.to_dict(), silently_correct=False)

			# then validate for this particular datasource
			sanitised_query = {"frontend-confirm": has_confirm, **sanitised_query}
			sanitised_query = search_worker.validate_query(sanitised_query, request, current_user)

		except QueryNeedsFurtherInputException as e:
			# ask the user for more input by returning a HTML snippet
			# containing form fields to be added to the form before it is
			# re-submitted
			form = render_template("create-dataset-option.html", options=e.config)
			return jsonify({"status": "extra-form", "html": form})

		except QueryParametersException as e:
			# parameters need amending
			return jsonify({"status": "error", "message": "Cannot create a dataset with these parameters. %s" % e})

		except QueryNeedsExplicitConfirmationException as e:
			# parameters are OK, but we need to be sure the user wants this
			# (because it will e.g. take a long time)
			return jsonify({"status": "confirm", "message": str(e)})

	else:
		raise NotImplementedError("Data sources MUST sanitise input values with validate_query")

	# parameters OK, front-end can submit for real
	# why not just continue? because the initial validation is done with
	# potentially fragmentary input, e.g. only the first bytes of a file upload
	# are sent for validation. This makes the front-end re-submit the full
	# query
	if not has_confirm:
		return jsonify({"status": "validated", "keep": sanitised_query})

	sanitised_query["datasource"] = datasource_id
	sanitised_query["type"] = search_worker_id

	if request.form.to_dict().get("pseudonymise") in ("pseudonymise", "anonymise"):
		sanitised_query["pseudonymise"] = request.form.to_dict().get("pseudonymise")

	# unchecked checkboxes do not send data in html forms, so key will not exist if box is left unchecked
	is_private = bool(request.form.get("make-private", False))

	extension = search_worker.extension if hasattr(search_worker, "extension") else "csv"
	dataset = DataSet(
		parameters=sanitised_query,
		db=db,
		type=search_worker_id,
		extension=extension,
		is_private=is_private,
		owner=current_user.get_id()
	)

	if request.form.get("label"):
		dataset.update_label(request.form.get("label"))

	if hasattr(search_worker, "after_create"):
		search_worker.after_create(sanitised_query, dataset, request)

	queue.add_job(jobtype=search_worker_id, remote_id=dataset.key)
	dataset.link_job(Job.get_by_remote_ID(dataset.key, db))

	return jsonify({"status": "success", "message": "", "key": dataset.key})


@app.route('/api/check-query/')
@setting_required("privileges.can_create_dataset")
@openapi.endpoint("tool")
def check_dataset():
	"""
	Check dataset status

	Requires authentication by logging in or providing a valid access token.

	:request-param str key:  ID of the dataset for which to return the status
	:return: Dataset status, containing the `status`, `query`, number of `rows`,
	         the dataset `key`, whether the dataset is `done`, the `path` of the
	         result file and whether the dataset is `empty`.

	:return-schema: {
		type=object,
		properties={
			status={type=string},
			query={type=string},
			rows={type=integer},
			key={type=string},
			done={type=boolean},
			path={type=string},
			empty={type=boolean},
			is_favourite={type=boolean},
			url={type=string}
		}
	}

	:return-error 404:  If the dataset does not exist.
	"""
	dataset_key = request.args.get("key")
	block = request.args.get("block", "status")

	try:
		dataset = DataSet(key=dataset_key, db=db)
	except TypeError:
		return error(404, error="Dataset does not exist.")

	if not current_user.can_access_dataset(dataset):
		return error(403, error="Dataset is private")

	results = dataset.check_dataset_finished()
	if results == 'empty':
		dataset_data = dataset.data
		dataset_data["parameters"] = json.loads(dataset_data["parameters"])
		path = False
	elif results:
		# Return absolute folder when using localhost for debugging
		path = results.name
		dataset_data = dataset.data
		dataset_data["parameters"] = json.loads(dataset_data["parameters"])
	else:
		path = ""

	template = "result-status.html" if block == "status" else "result-result-row.html"

	status = {
		"datasource": dataset.parameters.get("datasource"),
		"status": dataset.get_status(),
		"status_html": render_template(template, dataset=dataset),
		"label": dataset.get_label(),
		"rows": dataset.data["num_rows"],
		"key": dataset_key,
		"done": True if dataset.is_finished() else False,
		"path": path,
		"progress": round(dataset.get_progress() * 100),
		"empty": (dataset.data["num_rows"] == 0),
		"is_favourite": (db.fetchone("SELECT COUNT(*) AS num FROM users_favourites WHERE name = %s AND key = %s",
									 (current_user.get_id(), dataset.key))["num"] > 0),
		"url": url_for("show_result", key=dataset.key, _external=True)
	}

	return jsonify(status)

@app.route("/api/edit-dataset-label/<string:key>/", methods=["POST"])
@api_ratelimit
@login_required
@openapi.endpoint("tool")
def edit_dataset_label(key):
	"""
	Change label for a dataset

	Only allowed for dataset owner or admin!

	:request-param str key:  ID of the dataset for which to change the label
	:return: Label info, containing the dataset `key`, the dataset `url`,
	         and the new `label`.

	:return-schema: {
		type=object,
		properties={
			key={type=string},
			url={type=string},
			label={type=string}
		}
	}

	:return-error 404:  If the dataset does not exist.
	:return-error 403:  If the user is not owner of the dataset or an admin
	"""
	dataset_key = request.form.get("key", "") if not key else key
	label = request.form.get("label", "")

	try:
		dataset = DataSet(key=dataset_key, db=db)
	except TypeError:
		return error(404, error="Dataset does not exist.")

	if not current_user.is_admin and not dataset.has_owner(current_user):
		return error(403, message="Not allowed")

	dataset.update_label(label)
	return jsonify({
		"key": dataset.key,
		"url": url_for("show_result", key=dataset.key),
		"label": dataset.get_label()
	})


@app.route("/api/convert-dataset/<string:key>/", methods=["POST"])
@api_ratelimit
@login_required
@openapi.endpoint("tool")
def convert_dataset(key):
	"""
	Change the type of custom datasets.

	Only allowed for admin!

	:request-param str key: ID of the dataset for which to change the label
	:return: Dataset info, containing the dataset `key`, the dataset `url`,
	         and the new `datasource`.

	:return-schema: {
		type=object,
		properties={
			key={type=string},
			url={type=string},
			datasource={type=string}
		}
	}

	:return-error 404:  If the dataset does not exist.
	:return-error 403:  If the user is not an admin
	"""
	dataset_key = request.form.get("key", "") if not key else key
	datasource = request.form.get("to_datasource", "")

	try:
		dataset = DataSet(key=dataset_key, db=db)
	except TypeError:
		return error(404, error="Dataset does not exist.")

	if not current_user.is_admin:
		return error(403, message="Not allowed")

	dataset.change_datasource(datasource)
	return jsonify({
		"key": dataset.key,
		"url": url_for("show_result", key=dataset.key),
		"label": dataset.get_label()
	})

@app.route("/api/nuke-query/", methods=["DELETE"])
@api_ratelimit
@login_required
@openapi.endpoint("tool")
def nuke_dataset(key=None, reason=None):
	"""
	Use executive override to cancel a query

	This cancels the running query for a dataset but does not delete the
	dataset; rather it allows the cancelling user to set a reason for the
	cancellation that will be displayed as the 'dataset status' in the
	interface.

	This can *only* be done by admins, *not* by the 'owner' of the dataset
	(unless that user is also an admin).

	:request-param str key:  ID of the dataset to delete
	:request-param str reason:  Deletion reason
	:request-param str ?access_token:  Access token; only required if not
	logged in currently.

	:return: A dictionary with a successful `status`.

	:return-schema: {type=object,properties={status={type=string}}}

	:return-error 404:  If the dataset does not exist.
	:return-error 403:  If the user is not an administrator
	"""
	dataset_key = request.form.get("key", "") if not key else key
	reason = request.form.get("reason", "") if not reason else reason
	if not reason:
		reason = "[no reason given]"

	try:
		dataset = DataSet(key=dataset_key, db=db)
	except TypeError:
		return error(404, error="Dataset does not exist.")

	if not current_user.is_admin:
		return error(403, message="Not allowed")

	# if there is an active or queued job for some child dataset, cancel and
	# delete it
	children = dataset.get_all_children()
	for child in children:
		try:
			job = Job.get_by_remote_ID(child.key, database=db, jobtype=child.type)
			call_api("cancel-job", {"remote_id": child.key, "jobtype": dataset.type, "level": BasicWorker.INTERRUPT_CANCEL})
			job.finish()
			child.delete()
		except JobNotFoundException:
			pass
		except ConnectionRefusedError:
			return error(500,
						 message="The 4CAT backend is not available. Try again in a minute or contact the instance maintainer if the problem persists.")

	# now cancel and delete the job for this one (if it exists)
	try:
		job = Job.get_by_remote_ID(dataset.key, database=db, jobtype=dataset.type)
		call_api("cancel-job", {"remote_id": dataset.key, "jobtype": dataset.type, "level": BasicWorker.INTERRUPT_CANCEL})
	except JobNotFoundException:
		pass
	except ConnectionRefusedError:
		return error(500,
					 message="The 4CAT backend is not available. Try again in a minute or contact the instance maintainer if the problem persists.")

	# wait for the dataset to actually be cancelled
	time.sleep(2)

	if dataset.get_results_path().exists():
		dataset.get_results_path().unlink()

	dataset.update_status("Dataset cancelled by instance administrator. Reason: %s" % reason)
	dataset.finish(0)

	return jsonify({"status": "success", "key": dataset.key})


@app.route("/api/delete-query/", methods=["DELETE", "POST"])
@api_ratelimit
@login_required
@openapi.endpoint("tool")
def delete_dataset(key=None):
	"""
	Delete a dataset

	Only available to administrators and dataset owners. Deletes a dataset, as
	well as any children linked to it, from 4CAT. Also tells the backend to stop
	any jobs dealing with the dataset.

	:request-param str key:  ID of the dataset to delete
    :request-param str ?access_token:  Access token; only required if not
    logged in currently.

	:return: A dictionary with a successful `status`.

	:return-schema: {type=object,properties={status={type=string}}}

	:return-error 404:  If the dataset does not exist.
	"""
	dataset_key = request.form.get("key", "") if not key else key

	try:
		dataset = DataSet(key=dataset_key, db=db)
	except TypeError:
		return error(404, error="Dataset does not exist.")

	if not current_user.is_admin and not dataset.has_owner(current_user):
		return error(403, message="Not allowed")

	# if there is an active or queued job for some child dataset, cancel and
	# delete it
	children = dataset.get_all_children()
	for child in children:
		try:
			job = Job.get_by_remote_ID(child.key, database=db, jobtype=child.type)
			call_api("cancel-job", {"remote_id": child.key, "jobtype": dataset.type, "level": BasicWorker.INTERRUPT_CANCEL})
			job.finish()
		except JobNotFoundException:
			pass
		except ConnectionRefusedError:
			return error(500, message="The 4CAT backend is not available. Try again in a minute or contact the instance maintainer if the problem persists.")

	# now cancel and delete the job for this one (if it exists)
	try:
		job = Job.get_by_remote_ID(dataset.key, database=db, jobtype=dataset.type)
		call_api("cancel-job", {"remote_id": dataset.key, "jobtype": dataset.type, "level": BasicWorker.INTERRUPT_CANCEL})
	except JobNotFoundException:
		pass
	except ConnectionRefusedError:
		return error(500,
					 message="The 4CAT backend is not available. Try again in a minute or contact the instance maintainer if the problem persists.")

	# and delete the dataset and child datasets
	dataset.delete()

	return jsonify({"status": "success", "key": dataset.key})


@app.route("/api/erase-credentials/", methods=["DELETE"])
@api_ratelimit
@login_required
@openapi.endpoint("tool")
def erase_credentials(key=None):
	"""
	Erase sensitive parameters from dataset

	Removes all parameters starting with `api_`. This heuristic could be made
	more expansive if more fine-grained control is required.

	:request-param str key:  ID of the dataset to delete
	:request-param str ?access_token:  Access token; only required if not
	logged in currently.

	:return: A dictionary with a successful `status`.

	:return-schema: {type=object,properties={status={type=string}}}

	:return-error 404:  If the dataset does not exist.
	:return-error 403:  If the user is not an administrator or the owner
	"""
	dataset_key = request.form.get("key", "") if not key else key

	try:
		dataset = DataSet(key=dataset_key, db=db)
	except TypeError:
		return error(404, error="Dataset does not exist.")

	if not current_user.is_admin and not dataset.has_owner(current_user):
		return error(403, message="Not allowed")

	for field in dataset.parameters:
		if field.startswith("api_"):
			dataset.delete_parameter(field, instant=True)

	return jsonify({"status": "success", "key": dataset.key})


@app.route("/api/check-search-queue/")
@login_required
@openapi.endpoint("tool")
def check_search_queue():
	"""
	Get the amount of search query datasets yet to finish processing.

	:return: An JSON array with search jobtypes and their counts.

	:return-schema: {type=array,properties={jobtype={type=string}, count={type=integer}},items={type=string}}
	"""
	unfinished_datasets = db.fetchall("SELECT jobtype, COUNT(*)count FROM jobs WHERE jobtype LIKE '%-search' GROUP BY jobtype ORDER BY count DESC;")

	return jsonify(unfinished_datasets)

@app.route("/api/toggle-dataset-favourite/<string:key>")
@login_required
@openapi.endpoint("tool")
def toggle_favourite(key):
	"""
	'Like' a dataset

	Marks the dataset as being liked by the currently active user, which can be
	used for organisation in the front-end.

	:param str key: Key of the dataset to mark as favourite.

	:return: A JSON object with the status of the request
	:return-schema: {type=object,properties={success={type=boolean},favourite_status={type=boolean}}}

	:return-error 404:  If the dataset key was not found
	"""
	try:
		dataset = DataSet(key=key, db=db)
	except TypeError:
		return error(404, error="Dataset does not exist.")

	if not current_user.can_access_dataset(dataset):
		return error(403, error="This dataset is private")

	current_status = db.fetchone("SELECT * FROM users_favourites WHERE name = %s AND key = %s",
								 (current_user.get_id(), dataset.key))
	if not current_status:
		db.insert("users_favourites", data={"name": current_user.get_id(), "key": dataset.key})
		return jsonify({"success": True, "favourite_status": True})
	else:
		db.delete("users_favourites", where={"name": current_user.get_id(), "key": dataset.key})
		return jsonify({"success": True, "favourite_status": False})

@app.route("/api/toggle-dataset-private/<string:key>")
@login_required
@openapi.endpoint("tool")
def toggle_private(key):
	"""
	Toggle whether a dataset is private or not

	Private datasets cannot be viewed by users that are not an admin or the
	owner of the dataset. An exception is datasets assigned to the user
	'anonymous', which can be viewed by anyone. Only admins and owners can
	toggle private status of a dataset.

	:param str key: Key of the dataset to mark as (not) private

	:return: A JSON object with the status of the request
	:return-schema: {type=object,properties={success={type=boolean},is_private={type=boolean}}}

	:return-error 404:  If the dataset key was not found
	"""
	try:
		dataset = DataSet(key=key, db=db)
	except TypeError:
		return error(404, error="Dataset does not exist.")

<<<<<<< HEAD
	if not dataset.has_owner(current_user) and not current_user.is_admin:
=======
	if dataset.owner != current_user.get_id() and not current_user.is_admin:
>>>>>>> d0897a9a
		return error(403, error="This dataset is private")

	# apply status to dataset and all children
	dataset.is_private = not dataset.is_private
	dataset.update_children(is_private=dataset.is_private)

	return jsonify({"success": True, "is_private": dataset.is_private})

@app.route("/api/queue-processor/", methods=["POST"])
@api_ratelimit
@login_required
@setting_required("privileges.can_run_processors")
@openapi.endpoint("tool")
def queue_processor(key=None, processor=None):
	"""
	Queue a new processor

	Queues the processor for a given dataset; with the returned query key,
	the processor status can then be checked periodically to download the
	result when available.

	Note that apart from the required parameters, further parameters may be
	provided based on the configuration options available for the chosen
	processor. Available options may be found via the
	`/get-available-processors/` endpoint.

	:request-param str key:  Key of dataset to queue processor for
	:request-param str processor:  ID of processor to queue
    :request-param str ?access_token:  Access token; only required if not
                                       logged in currently.

	:return: A list of dataset properties, with each dataset an item with a `key`,
	        whether it had `finished`, a `html` snippet containing details,
	        a `url` at which the result may be downloaded when finished, and a
	        list of `messages` describing any warnings generated while queuing.

	:return-schema: {type=object,additionalProperties={type=object,properties={
		key={type=string},
		finished={type=boolean},
		html={type=string},
		url={type=string},
		messages={type=array,items={type=string}}
	}}}
	"""
	if request.files and "input_file" in request.files:
		input_file = request.files["input_file"]
		if not input_file:
			return error(400, error="No file input provided")

		if input_file.filename[-4:] != ".csv":
			return error(400, error="File input is not a csv file")

		test_csv_file = csv.DictReader(input_file.stream)
		if "body" not in test_csv_file.fieldnames:
			return error(400, error="File must contain a 'body' column")

		filename = secure_filename(input_file.filename)
		input_file.save(str(config.get('PATH_DATA')) + "/")

	elif not key:
		key = request.form.get("key", "")

	if not processor:
		processor = request.form.get("processor", "")

	# cover all bases - can only run processor on "parent" dataset
	try:
		dataset = DataSet(key=key, db=db)
	except TypeError:
		return error(404, error="Not a valid dataset key.")

	if not current_user.can_access_dataset(dataset):
		return error(403, error="You cannot run processors on private datasets")

	# check if processor is available for this dataset
	available_processors = dataset.get_available_processors()
	if processor not in available_processors:
		return error(404, error="This processor is not available for this dataset or has already been run.")

	# create a dataset now
	try:
		options = UserInput.parse_all(available_processors[processor].get_options(dataset, current_user), request.form.to_dict(), silently_correct=False)
	except QueryParametersException as e:
		return error(400, error=str(e))

	# private or not is inherited from parent dataset
	analysis = DataSet(parent=dataset.key,
					   parameters=options,
					   db=db,
					   extension=available_processors[processor].get_extension(parent_dataset=dataset),
					   type=processor,
					   is_private=dataset.is_private,
					   owner=current_user.get_id()
	)

	if analysis.is_new:
		# analysis has not been run or queued before - queue a job to run it
		queue.add_job(jobtype=processor, remote_id=analysis.key)
		job = Job.get_by_remote_ID(analysis.key, database=db)
		analysis.link_job(job)
		analysis.update_status("Queued")
	else:
		flash("This analysis (%s) is currently queued or has already been run with these parameters." %
			  available_processors[processor].title)

	return jsonify({
		"status": "success",
		"container": "*[data-dataset-key=" + dataset.key + "]",
		"key": analysis.key,
		"html": render_template("result-child.html", child=analysis, dataset=dataset, parent_key=dataset.key,
                                processors=backend.all_modules.processors) if analysis.is_new else "",
		"messages": get_flashed_messages(),
		"is_filter": available_processors[processor].is_filter()
	})


@app.route('/api/check-processors/')
@login_required
@openapi.endpoint("tool")
def check_processor():
	"""
	Check processor status

	:request-param str subqueries:  A JSON-encoded list of dataset keys to get
	                                the status of
	:return: A list of dataset data, with each dataset an item with a `key`,
	        whether it had `finished`, a `html` snippet containing details, and
	        a `url` at which the result may be downloaded when finished.

	:return-schema:{type=array,items={type=object,properties={
		key={type=string},
		finished={type=boolean},
		html={type=string},
		url={type=string}
	}}}

	:return-error 406:  If the list of subqueries could not be parsed.
	"""
	try:
		keys = json.loads(request.args.get("subqueries"))
	except (TypeError, json.decoder.JSONDecodeError):
		return error(406, error="Unexpected format for child dataset key list.")

	children = []

	for key in keys:
		try:
			dataset = DataSet(key=key, db=db)
		except TypeError:
			continue

		if not current_user.can_access_dataset(dataset):
			continue

		genealogy = dataset.get_genealogy()
		parent = genealogy[-2]
		top_parent = genealogy[0]

		children.append({
			"key": dataset.key,
			"finished": dataset.is_finished(),
			"progress": round(dataset.get_progress() * 100),
			"html": render_template("result-child.html", child=dataset, dataset=parent,
                                    query=dataset.get_genealogy()[0], parent_key=top_parent.key,
                                    processors=backend.all_modules.processors),
			"resultrow_html": render_template("result-result-row.html", dataset=top_parent),
			"url": "/result/" + dataset.data["result_file"]
		})

	return jsonify(children)


@app.route("/api/request-token/")
@login_required
@setting_required("privileges.can_create_api_token")
@openapi.endpoint("tool")
def request_token():
	"""
	Request an access token

	Requires that the user is currently logged in to 4CAT.

	:return: An object with one item `token`

	:return-schema={type=object,properties={token={type=string}}}

	:return-error 403:  If the user is logged in with an anonymous account.
	"""
	if current_user.get_id() == "autologin":
		# access tokens are only for 'real' users so we can keep track of who
		# (ab)uses them
		return error(403, error="Anonymous users may not request access tokens.")

	token = db.fetchone("SELECT * FROM access_tokens WHERE name = %s AND (expires = 0 OR expires > %s)",
						(current_user.get_id(), int(time.time())))

	if token:
		token = token["token"]
	else:
		token = current_user.get_id() + str(time.time())
		token = hashlib.sha256(token.encode("utf8")).hexdigest()
		token = {
			"name": current_user.get_id(),
			"token": token,
			"expires": int(time.time()) + (365 * 86400)
		}

		# delete any expired tokens
		db.delete("access_tokens", where={"name": current_user.get_id()})

		# save new token
		db.insert("access_tokens", token)

	if request.args.get("forward"):
		# show HTML page
		return redirect(url_for("show_access_tokens"))
	else:
		# show JSON response (by default)
		return jsonify(token)<|MERGE_RESOLUTION|>--- conflicted
+++ resolved
@@ -809,11 +809,7 @@
 	except TypeError:
 		return error(404, error="Dataset does not exist.")
 
-<<<<<<< HEAD
 	if not dataset.has_owner(current_user) and not current_user.is_admin:
-=======
-	if dataset.owner != current_user.get_id() and not current_user.is_admin:
->>>>>>> d0897a9a
 		return error(403, error="This dataset is private")
 
 	# apply status to dataset and all children
