"""
4CAT Tool API - To be used to queue and check datasets
"""
import itertools
import hashlib
import psutil
import json
import time
import csv
import os

from pathlib import Path

from flask import Blueprint, current_app, jsonify, request, render_template, render_template_string, redirect, url_for, flash, \
	get_flashed_messages, send_from_directory, g
from flask_login import login_required, current_user

from webtool.lib.helpers import error, setting_required, parse_markdown

from common.lib.exceptions import QueryParametersException, JobNotFoundException, \
	QueryNeedsExplicitConfirmationException, QueryNeedsFurtherInputException, DataSetException
from common.lib.queue import JobQueue
from common.lib.job import Job
from common.lib.dataset import DataSet
from common.lib.helpers import UserInput, call_api
from common.lib.user import User
from backend.lib.worker import BasicWorker

component = Blueprint("toolapi", __name__)
api_ratelimit = current_app.limiter.shared_limit("3 per second", scope="api")

API_SUCCESS = 200
API_FAIL = 404

csv.field_size_limit(1024 * 1024 * 1024)

@component.route("/api/")
@api_ratelimit
def openapi_overview():
	return jsonify({
		"status": "The following API specifications are available from this server.",
		"data": {
			api_id: "http" + (
				"s" if g.config.get("flask.https") else "") + "://" + g.config.get("flask.server_name") + "/api/spec/" + api_id + "/swagger.json"
			for api_id in current_app.openapi.apis
		}
	})


@component.route('/api/spec/<string:api_id>/')
@component.route('/api/spec/<string:api_id>/swagger.json')
@api_ratelimit
def openapi_specification(api_id="all"):
	"""
	Show OpenAPI specification of 4CAT API

	:return: OpenAPI-formatted API specification
	"""
	return jsonify(current_app.openapi.generate(g.config, api_id))


@component.route('/api/status.json')
@api_ratelimit
def api_status():
	"""
	Get service status

	:return: Flask JSON response
	"""

	# get job stats
	queue = JobQueue(logger=g.log, database=g.db)
	jobs = queue.get_all_jobs()
	jobs_count = len(jobs)
	jobs_types = set([job.data["jobtype"] for job in jobs])
	jobs_sorted = {jobtype: len([job for job in jobs if job.data["jobtype"] == jobtype]) for jobtype in jobs_types}
	jobs_sorted["total"] = jobs_count

	# determine if backend is live by checking if the process is running
<<<<<<< HEAD
	lockfile = config.get('PATH_LOCKFILE').joinpath("4cat.pid")
=======
	lockfile = Path(g.config.get('PATH_ROOT'), g.config.get('PATH_LOCKFILE'), "4cat.pid")
>>>>>>> c0d00919
	if os.path.isfile(lockfile):
		with lockfile.open() as pidfile:
			pid = pidfile.read()
			backend_live = int(pid) in psutil.pids()
	else:
		backend_live = False

	response = {
		"code": API_SUCCESS,
		"items": {
			"backend": {
				"live": backend_live,
				"queued": jobs_sorted
			},
			"frontend": {
				"live": True  # duh
			}
		}
	}

	return jsonify(response)

@component.route("/api/available-processors/<string:dataset_key>/")
@login_required
@current_app.openapi.endpoint("tool")
def collect_available_processors(dataset_key):
	"""
	Get available processors for a given processor type and dataset
	:param processor_type:  Processor type, as specified in processor class `type` attribute
	:param dataset_id:  Dataset ID, as specified in the dataset class `key` attribute
	:return: A JSON object with the `status`, `processor`, `dataset`, and `available_processors` for the processor.
	"""
	if not dataset_key:
		return error(400, message="Dataset ID is required to get available processors.")
	
	# cover all bases - can only run processor on "parent" dataset
	try:
		dataset = DataSet(key=dataset_key, db=g.db, modules=g.modules)
	except DataSetException:
		return error(404, error="Not a valid dataset key.")

	if not g.config.get("privileges.admin.can_manipulate_all_datasets") and not current_user.can_access_dataset(dataset):
		return error(403, error="You do not have access to this dataset")

	# check if processor is available for this dataset
	available_processors = dataset.get_available_processors(config=g.config, exclude_hidden=True)

	return jsonify({
		"status": "success",
		"dataset": dataset_key,
		"available_processors": [{"type": processor_type, "title":processor.title, "description":processor.description, "category":processor.category, "extension":processor.get_extension()} for processor_type, processor in available_processors.items()],
	})

@component.route("/api/processor-options/<string:processor_type>/")
@component.route("/api/processor-options/<string:processor_type>/<string:dataset_id>/")
@login_required
@current_app.openapi.endpoint("tool")
def get_processor_options(processor_type, dataset_id=None):
	"""
	Get processor options

	Optionally returns the options for a specific dataset as datasets may have
	different options for the same processor type. Converts datasources to processor types
	if the processor type is a datasource.

	:param processor_type:  Processor type, as specified in processor class `type` attribute
	:param dataset_id:  Dataset ID, as specified in the dataset class `key` attribute
	:return: A JSON object with the `status`, `processor`, `dataset`, and `options` for the processor.
	"""
	if processor_type in g.modules.datasources:
		# Datasources were poorly named
		processor_type = processor_type + "-search"

	if processor_type not in g.modules.processors:
		return error(404, message="Processor '%s' does not exist" % processor_type)
	
	processor = g.modules.processors[processor_type]
	
	if not hasattr(processor, "get_options"):
		return jsonify({
			"status": "success",
			"processor": processor_type,
			"dataset": dataset_id,
			"options": {},
			"message": "Processor does not have options defined"
		})

	# get the options for the processor
	if dataset_id:
		try:
			dataset = DataSet(key=dataset_id, db=g.db, modules=g.modules)
		except DataSetException:
			return error(404, message="Dataset '%s' does not exist" % dataset_id)
		
		# Check compatibility of processor with dataset
		if hasattr(processor, "is_compatible_with") and not processor.is_compatible_with(dataset, g.config):
			return error(422, message="Processor '%s' is not compatible with dataset '%s'" % (processor_type, dataset_id))

		worker_options = processor.get_options(dataset, g.config)
	else:
		worker_options = processor.get_options(None, g.config)

	for option_name, option in worker_options.items():
		if "coerce_type" in option:
			# if the processor has a coerce option, we need to convert it to a string
			# so that it can be JSONified
			option["coerce_type"] = str(option["coerce_type"])

	return jsonify({
		"status": "success",
		"processor": processor_type,
		"dataset": dataset_id,
		"options": worker_options,
		"message": "'type' defines form type (for frontend), 'help' provides help title text, 'tooltip' additional help information, 'default' the default value, 'choices' the possible choices for the field, 'min' is minimum (for numeric), 'max' is maximum (for numeric), 'coerce_type' the data type the value will be coerced to, and 'requires' denotes if field is only relevant given another option's value."
	})

@component.route("/api/datasource-form/<string:datasource_id>/")
@login_required
@setting_required("privileges.can_create_dataset")
def datasource_form(datasource_id):
	"""
	Get data source query form HTML

	The data source needs to have been loaded as a module with a
	`ModuleCollector`, and also needs to be present in `config.py`. If so, this
	endpoint returns the HTML form configured by the template in the
	data source's folder.

	If a file `tool.js` is available in the data source's `webtool` folder, the
	response will indicate that a javascript file is available for this data
	source.

	If the data source has no search worker or its search worker does not have
	any parameters defined, this returns a 404 Not Found status.

	:param datasource_id:  Data source ID, as specified in the data source and
						   config.py
	:return: A JSON object with the `html` of the template, a `status` code and
	the `datasource` ID.

	:return-error 404: If the datasource does not exist.
	"""
	if datasource_id not in g.modules.datasources:
		return error(404, message="Datasource '%s' does not exist" % datasource_id)

	if datasource_id not in g.config.get('datasources.enabled'):
		return error(404, message="Datasource '%s' does not exist" % datasource_id)

	datasource = g.modules.datasources[datasource_id]
	worker_class = g.modules.workers.get(datasource_id + "-search")

	if not worker_class:
		return error(404, message="Datasource '%s' has no search worker" % datasource_id)

	worker_options = worker_class.get_options(None, g.config)
	if not worker_options:
		return error(404, message="Datasource '%s' has no dataset parameter options defined" % datasource_id)

	# Status labels to display in query form
	labels = []
	is_local = "local" if hasattr(worker_class, "is_local") and worker_class.is_local else "external"
	is_static = True if hasattr(worker_class, "is_static") and worker_class.is_static else False

	labels.append(is_local)
	if is_static:
		labels.append("static")
	status = worker_class.get_status()
	if status:
		labels.append(status)

	form = render_template("components/create-dataset-option.html", options=worker_options, labels=labels)
	html = render_template_string(form, datasource_id=datasource_id, datasource=datasource)

	return jsonify({
		"status": "success",
		"datasource": datasource_id,
		"type": labels,
		"html": html,
		# "options": worker_options
	})


@component.route("/api/import-dataset/", methods=["POST"])
@login_required
@current_app.limiter.limit("5 per minute")
@current_app.openapi.endpoint("tool")
@setting_required("privileges.can_create_dataset")
def import_dataset():
	"""
	Import a dataset from another tool via upload

	Currently only Zeeschuimer is explicitly supported. Receives a file,
	stores it at a temporary location, and runs the search worker for the given
	platform with a "file" parameter pointing to the temporary location. The
	search worker should then parse the data file and finish the dataset.

	The data should be sent in the request body, as a POST request.

    :request-param str ?access_token:  Access token; only required if not
                                       logged in currently.

	:return-error 404:  If the platform specified in the
						`X-Zeeschuimer-Platform` header is not known

	:return-schema: {
		type=object,
		properties={
			status={type=string},
			key={type=string},
			url={type=integer}
		}
	}
	"""
	platform = request.headers.get("X-Zeeschuimer-Platform").split(".")[0]
	pseudonymise_mode = request.args.get("pseudonymise", "none")

	# data source identifiers cannot start with a number but some do (such as
	# 9gag and 4chan) so sanitise those numbers to account for this...
	platform = platform.replace("1", "one").replace("2", "two").replace("3", "three").replace("4", "four") \
		.replace("5", "five").replace("6", "six").replace("7", "seven").replace("8", "eight") \
		.replace("9", "nine")

	if not platform or platform not in g.modules.datasources or platform not in g.config.get('datasources.enabled'):
		return error(404, message=f"Unknown platform or source format '{platform}'")

	worker_types = (f"{platform}-import", f"{platform}-search")
	worker = None
	for worker_type in worker_types:
		worker = g.modules.workers.get(worker_type)
		if worker:
			break

	if not worker:
		return error(404, message="Unknown platform or source format")

	dataset = DataSet(
		parameters={"datasource": platform},
		type=worker.type,
		db=g.db,
		owner=current_user.get_id(),
		extension=worker.extension,
		modules=g.modules
	)
	dataset.update_status("Importing uploaded file...")

	# if indicated that pseudonymisation is needed, immediately queue the
	# relevant worker so that it will pseudonymise the dataset before anything
	# else can be done with it
	if pseudonymise_mode in ("pseudonymise", "anonymise"):
		filterable_fields = worker.pseudonymise_fields if hasattr(worker, "pseudonymise_fields") else ["author*", "user*"]
		dataset.next = [{
			"type": "author-info-remover",
			"parameters": {
				"mode": pseudonymise_mode,
				"fields": filterable_fields
			}
		}]

	# store the file at the result path for the dataset, but with a different suffix
	# since the dataset was only just created, this file is guaranteed to not exist yet
	# cleaning it up later is left as an exercise for the search worker
	temporary_path = dataset.get_results_path().with_suffix(".importing")
	dataset.file = str(temporary_path)

	with temporary_path.open("wb") as outfile:
		while True:
			chunk = request.stream.read(4096)
			if len(chunk) == 0:
				break

			outfile.write(chunk)

	job = g.queue.add_job(worker_type, {"file": str(temporary_path)}, dataset.key)
	dataset.link_job(job)

	return jsonify({
		"status": "queued",
		"key": dataset.key,
		"url": url_for("dataset.show_result", key=dataset.key)
	})


@component.route("/api/queue-query/", methods=["POST"])
@login_required
@setting_required("privileges.can_create_dataset")
@current_app.limiter.limit("5 per minute")
@current_app.openapi.endpoint("tool")
def queue_dataset():
	"""
	Queue a 4CAT search query for processing into a dataset

	Requires authentication by logging in or providing a valid access token.
	Request parameters vary by data source. The ones mandated constitute the
	minimum but more may be required.

    :request-param str ?access_token:  Access token; only required if not
                                       logged in currently.

	:return str:  The dataset key, which may be used to later retrieve dataset
	              status and results.
	:return-error 404: If the datasource does not exist.
	"""

	datasource_id = request.form.get("datasource", "")
	if datasource_id not in g.modules.datasources:
		return error(404, message="Datasource '%s' does not exist" % datasource_id)

	search_worker_id = datasource_id + "-search"
	if search_worker_id not in g.modules.workers:
		return error(404, message="Datasource '%s' has no search interface" % datasource_id)

	search_worker = g.modules.workers[search_worker_id]

	# handle confirmation outside of parameter parsing, since it is not data
	# source specific
	has_confirm = bool(request.form.get("frontend-confirm", False))

	if hasattr(search_worker, "validate_query"):
		# queries are always validated, also if they have been validated before,
		# just in case
		try:
			# first sanitise values
			sanitised_query = UserInput.parse_all(search_worker.get_options(None, g.config), request.form, silently_correct=False)

			# then validate for this particular datasource
			sanitised_query = {"frontend-confirm": has_confirm, **sanitised_query}
			sanitised_query = search_worker.validate_query(sanitised_query, request, g.config)

		except QueryNeedsFurtherInputException as e:
			# ask the user for more input by returning a HTML snippet
			# containing form fields to be added to the form before it is
			# re-submitted
			form = render_template("components/create-dataset-option.html", options=e.config)
			return jsonify({"status": "extra-form", "html": form})

		except QueryParametersException as e:
			# parameters need amending
			return jsonify({"status": "error", "message": "Cannot create a dataset with these parameters. %s" % e})

		except QueryNeedsExplicitConfirmationException as e:
			# parameters are OK, but we need to be sure the user wants this
			# (because it will e.g. take a long time)
			return jsonify({"status": "confirm", "message": str(e)})

	else:
		raise NotImplementedError("Data sources MUST sanitise input values with validate_query")

	# parameters OK, front-end can submit for real
	# why not just continue? because the initial validation is done with
	# potentially fragmentary input, e.g. only the first bytes of a file upload
	# are sent for validation. This makes the front-end re-submit the full
	# query
	if not has_confirm:
		return jsonify({"status": "validated", "keep": sanitised_query})

	sanitised_query["datasource"] = datasource_id
	sanitised_query["type"] = search_worker_id

	if request.form.to_dict().get("pseudonymise") in ("pseudonymise", "anonymise"):
		sanitised_query["pseudonymise"] = request.form.to_dict().get("pseudonymise")

	if request.form.to_dict().get("email-complete", False):
		sanitised_query["email-complete"] = request.form.to_dict().get("email-user", False)

	# unchecked checkboxes do not send data in html forms, so key will not exist if box is left unchecked
	is_private = bool(request.form.get("make-private", False))

	extension = search_worker.extension if hasattr(search_worker, "extension") else "csv"

	dataset = DataSet(
		parameters=sanitised_query,
		db=g.db,
		type=search_worker_id,
		extension=extension,
		is_private=is_private,
		owner=current_user.get_id(),
		modules=g.modules
	)

	# this bit allows search workers to insist on the new dataset having a
	# certain key. This is at the time of writing only used by the worker that
	# imports 4CAT datasets from elsewhere
	if hasattr(search_worker, "ensure_key"):
		dataset.set_key(search_worker.ensure_key(sanitised_query))

	if request.form.get("label"):
		dataset.update_label(request.form.get("label"))

	if hasattr(search_worker, "after_create"):
		search_worker.after_create(sanitised_query, dataset, request)

	g.queue.add_job(jobtype=search_worker_id, remote_id=dataset.key, interval=0)
	new_job = Job.get_by_remote_ID(dataset.key, g.db)
	dataset.link_job(new_job)

	return jsonify({"status": "success", "message": "", "key": dataset.key})


@component.route('/api/check-query/')
@setting_required("privileges.can_create_dataset")
@current_app.openapi.endpoint("tool")
def check_dataset():
	"""
	Check dataset status

	Requires authentication by logging in or providing a valid access token.

	:request-param str key:  ID of the dataset for which to return the status
	:return: Dataset status, containing the `status`, `query`, number of `rows`,
	         the dataset `key`, whether the dataset is `done`, the `path` of the
	         result file and whether the dataset is `empty`.

	:return-schema: {
		type=object,
		properties={
			status={type=string},
			query={type=string},
			rows={type=integer},
			key={type=string},
			done={type=boolean},
			path={type=string},
			empty={type=boolean},
			is_favourite={type=boolean},
			url={type=string}
		}
	}

	:return-error 404:  If the dataset does not exist.
	"""
	dataset_key = request.args.get("key")
	block = request.args.get("block", "status")

	try:
		dataset = DataSet(key=dataset_key, db=g.db, modules=g.modules)
	except DataSetException:
		return error(404, error="Dataset does not exist.")

	if not current_user.can_access_dataset(dataset):
		return error(403, error="Dataset is private")

	results = dataset.check_dataset_finished()
	if results == 'empty':
		dataset_data = dataset.data
		dataset_data["parameters"] = json.loads(dataset_data["parameters"])
		path = False
	elif results:
		# Return absolute folder when using localhost for debugging
		path = results.name
		dataset_data = dataset.data
		dataset_data["parameters"] = json.loads(dataset_data["parameters"])
	else:
		path = ""

	template = "components/result-status.html" if block == "status" else "components/result-result-row.html"

	status = {
		"datasource": dataset.parameters.get("datasource"),
		"status": parse_markdown(dataset.get_status(), trim_container=True),
		"status_html": render_template(template, dataset=dataset),
		"label": dataset.get_label(),
		"rows": dataset.data["num_rows"],
		"key": dataset_key,
		"done": True if dataset.is_finished() else False,
		"path": path,
		"progress": round(dataset.get_progress() * 100),
		"empty": (dataset.data["num_rows"] == 0),
		"is_favourite": (g.db.fetchone("SELECT COUNT(*) AS num FROM users_favourites WHERE name = %s AND key = %s",
									 (current_user.get_id(), dataset.key))["num"] > 0),
		"url": url_for("dataset.show_result", key=dataset.key, _external=True)
	}

	return jsonify(status)

@component.route("/api/edit-dataset-label/<string:key>/", methods=["POST"])
@api_ratelimit
@login_required
@current_app.openapi.endpoint("tool")
def edit_dataset_label(key):
	"""
	Change label for a dataset

	Only allowed for dataset owner or admin!

	:request-param str key:  ID of the dataset for which to change the label
	:return: Label info, containing the dataset `key`, the dataset `url`,
	         and the new `label`.

	:return-schema: {
		type=object,
		properties={
			key={type=string},
			url={type=string},
			label={type=string}
		}
	}

	:return-error 404:  If the dataset does not exist.
	:return-error 403:  If the user is not owner of the dataset or an admin
	"""
	dataset_key = request.form.get("key", "") if not key else key
	label = request.form.get("label", "")

	try:
		dataset = DataSet(key=dataset_key, db=g.db, modules=g.modules)
	except DataSetException:
		return error(404, error="Dataset does not exist.")

	if not g.config.get("privileges.admin.can_manipulate_all_datasets") and not dataset.is_accessible_by(current_user, "owner"):
		return error(403, message="Not allowed")

	dataset.update_label(label)
	return jsonify({
		"key": dataset.key,
		"url": url_for("dataset.show_result", key=dataset.key),
		"label": dataset.get_label()
	})


@component.route("/api/convert-dataset/<string:key>/", methods=["POST"])
@api_ratelimit
@login_required
@current_app.openapi.endpoint("tool")
def convert_dataset(key):
	"""
	Change the type of custom datasets.

	Only allowed for admin!

	:request-param str key: ID of the dataset for which to change the label
	:return: Dataset info, containing the dataset `key`, the dataset `url`,
	         and the new `datasource`.

	:return-schema: {
		type=object,
		properties={
			key={type=string},
			url={type=string},
			datasource={type=string}
		}
	}

	:return-error 404:  If the dataset does not exist.
	:return-error 403:  If the user is not an admin
	"""
	dataset_key = request.form.get("key", "") if not key else key
	datasource = request.form.get("to_datasource", "")

	try:
		dataset = DataSet(key=dataset_key, db=g.db, modules=g.modules)
	except DataSetException:
		return error(404, error="Dataset does not exist.")

	if not current_user.is_admin:
		return error(403, message="Not allowed")

	dataset.change_datasource(datasource)
	return jsonify({
		"key": dataset.key,
		"url": url_for("dataset.show_result", key=dataset.key),
		"label": dataset.get_label()
	})

@component.route("/api/nuke-query/<string:key>", methods=["POST"])
@api_ratelimit
@login_required
@current_app.openapi.endpoint("tool")
def nuke_dataset(key=None, reason=None):
	"""
	Use executive override to cancel a query

	This cancels the running query for a dataset but does not delete the
	dataset; rather it allows the cancelling user to set a reason for the
	cancellation that will be displayed as the 'dataset status' in the
	interface.

	This can *only* be done by admins, *not* by the 'owner' of the dataset
	(unless that user is also an admin).

	:request-param str key:  ID of the dataset to delete
	:request-param str reason:  Deletion reason
	:request-param str ?access_token:  Access token; only required if not
	logged in currently.

	:return: A dictionary with a successful `status`.

	:return-schema: {type=object,properties={status={type=string}}}

	:return-error 404:  If the dataset does not exist.
	:return-error 403:  If the user is not an administrator
	"""
	dataset_key = request.form.get("key", "") if not key else key
	reason = request.form.get("reason", "") if not reason else reason
	if not reason:
		reason = "[no reason given]"

	try:
		dataset = DataSet(key=dataset_key, db=g.db, modules=g.modules)
	except DataSetException:
		return error(404, error="Dataset does not exist.")

	if not current_user.is_admin:
		return error(403, message="Not allowed")

	# if there is an active or queued job for some child dataset, cancel and
	# delete it
	children = dataset.get_all_children()
	for child in children:
		try:
			job = Job.get_by_remote_ID(child.key, database=g.db, jobtype=child.type)
			call_api("cancel-job", {"remote_id": child.key, "jobtype": dataset.type, "level": BasicWorker.INTERRUPT_CANCEL})
			job.finish()
			child.delete()
		except JobNotFoundException:
			pass
		except ConnectionRefusedError:
			return error(500,
						 message="The 4CAT backend is not available. Try again in a minute or contact the instance maintainer if the problem persists.")

	# now cancel and delete the job for this one (if it exists)
	try:
		job = Job.get_by_remote_ID(dataset.key, database=g.db, jobtype=dataset.type)
		call_api("cancel-job", {"remote_id": dataset.key, "jobtype": dataset.type, "level": BasicWorker.INTERRUPT_CANCEL})
	except JobNotFoundException:
		pass
	except ConnectionRefusedError:
		return error(500,
					 message="The 4CAT backend is not available. Try again in a minute or contact the instance maintainer if the problem persists.")

	# wait for the dataset to actually be cancelled
	time.sleep(2)

	if dataset.get_results_path().exists():
		dataset.get_results_path().unlink()

	dataset.update_status("Dataset cancelled by instance administrator. Reason: %s" % reason)
	dataset.finish(0)

	if request.args.get("redirect") is not None:
		return redirect(url_for("dataset.show_result", key=dataset.key))
	else:
		return jsonify({"status": "success", "key": dataset.key})


@component.route("/api/delete-dataset/", defaults={"key": None}, methods=["DELETE", "GET", "POST"])
@component.route("/api/delete-dataset/<string:key>/", methods=["DELETE", "GET", "POST"])
@api_ratelimit
@login_required
@current_app.openapi.endpoint("tool")
def delete_dataset(key=None):
	"""
	Delete a dataset

	Only available to administrators and dataset owners. Deletes a dataset, as
	well as any children linked to it, from 4CAT. Also tells the backend to stop
	any jobs dealing with the dataset.

	:request-param str key:  ID of the dataset to delete
    :request-param str ?access_token:  Access token; only required if not
    logged in currently.

	:return: A dictionary with a successful `status`.

	:return-schema: {type=object,properties={status={type=string}}}

	:return-error 404:  If the dataset does not exist.
	"""
	dataset_key = request.form.get("key", "") if not key else key

	try:
		dataset = DataSet(key=dataset_key, db=g.db, modules=g.modules)
	except DataSetException:
		return error(404, error="Dataset does not exist.")

	if not g.config.get("privileges.admin.can_manipulate_all_datasets") and not dataset.is_accessible_by(current_user, "owner"):
		return error(403, message="Not allowed")

	# do we have a parent?
	parent_dataset = DataSet(key=dataset.key_parent, db=g.db, modules=g.modules) if dataset.key_parent else None

	# and delete the dataset and child datasets
	dataset.delete()

	if request.args.get("redirect") is not None:
		if parent_dataset:
			return redirect(url_for("dataset.show_result", key=parent_dataset.key))
		else:
			return redirect(url_for("dataset.show_results"))
	else:
		return jsonify({"status": "success", "key": dataset.key})


@component.route("/api/erase-credentials/", methods=["DELETE"])
@api_ratelimit
@login_required
@current_app.openapi.endpoint("tool")
def erase_credentials(key=None):
	"""
	Erase sensitive parameters from dataset

	Removes all parameters starting with `api_`. This heuristic could be made
	more expansive if more fine-grained control is required.

	:request-param str key:  ID of the dataset to delete
	:request-param str ?access_token:  Access token; only required if not
	logged in currently.

	:return: A dictionary with a successful `status`.

	:return-schema: {type=object,properties={status={type=string}}}

	:return-error 404:  If the dataset does not exist.
	:return-error 403:  If the user is not an administrator or the owner
	"""
	dataset_key = request.form.get("key", "") if not key else key

	try:
		dataset = DataSet(key=dataset_key, db=g.db, modules=g.modules)
	except DataSetException:
		return error(404, error="Dataset does not exist.")

	if not g.config.get("privileges.admin.can_manipulate_all_datasets") and not dataset.is_accessible_by(current_user, "owner"):
		return error(403, message="Not allowed")

	for field in dataset.parameters:
		if field.startswith("api_"):
			dataset.delete_parameter(field, instant=True)

	if request.args.get("redirect") is not None:
		flash("Credentials erased.")
		return redirect(url_for("dataset.show_result", key=dataset.key))
	else:
		return jsonify({"status": "success", "key": dataset.key})


@component.route("/api/remove-tag/", methods=["GET"])
@api_ratelimit
@login_required
@setting_required("privileges.admin.can_manage_tags")
@current_app.openapi.endpoint("tool")
def remove_tag():
	"""
	Remove tag from all users with that tag

	:return: A dictionary with a successful `status`.

	:return-schema: {type=object,properties={status={type=string}}}

	:return-error 403:  If the user is not an administrator or the owner
	:request-param str tag:  Tag to remove
	"""
	tag = request.args.get("tag")

	tagged_users = g.db.fetchall("SELECT * FROM users WHERE tags @> %s ", (json.dumps([tag]),))
	all_tags = list(set(itertools.chain(*[u["tags"] for u in g.db.fetchall("SELECT DISTINCT tags FROM users")])))
	all_tags += [s["tag"] for s in g.db.fetchall("SELECT DISTINCT tag FROM settings WHERE tag LIKE 'user:%'")]

	for user in tagged_users:
		user = User.get_by_name(g.db, user["name"], config=g.config)
		user.remove_tag(tag)

	if tag in all_tags:
		all_tags.remove(tag)

	# all_tags is now our canonical list of tags
	# clean up settings
	# delete all tagged settings for tags that are no longer in use
	configured_tags = [t["tag"] for t in g.db.fetchall("SELECT DISTINCT tag FROM settings")]
	for configured_tag in configured_tags:
		if configured_tag and configured_tag not in all_tags:
			g.db.delete("settings", where={"tag": configured_tag})

	# we do not re-sort here, since we are preserving the original order, just
	# without any of the deleted or orphaned tags
	g.config.set("flask.tag_order", all_tags, tag="")

	if request.args.get("redirect") is not None:
		flash("Tag removed.")
		return redirect(url_for("admin.manipulate_tags"))
	else:
		return jsonify({"status": "success"})

@component.route("/api/add-dataset-owner/", methods=["POST"])
@api_ratelimit
@login_required
@current_app.openapi.endpoint("tool")
def add_dataset_owner(key=None, username=None, role=None):
	"""
	Add an owner to the dataset

	Add a user (if they exist) as an owner to the given dataset. The role of
	the owner can be specified ('owner' or 'viewer') and will determine what
	they can do with the dataset. If the user is already an owner, the role
	is potentially updated.

	:request-param str key:  ID of the dataset to add an owner to
	:request-param str username:  Username to add as owner, or a
	comma-separated of usernames
	:request-param str role?:  Role to add. Defaults to 'owner'.

	:return: A dictionary with a successful `status`.

	:return-schema: {type=object,properties={status={type=string},html={type=string},key={type=string}}}

	:return-error 404:  If the dataset or user do not exist.
	:return-error 403:  If the user is not an administrator or the owner

	:param str key:  Dataset key; `None` will use the GET parameter
	:param str username:  Username; `None` will use the GET parameter
	:param str role:  Role; `None` will use the GET parameter
	"""
	dataset_key = request.form.get("key", "") if not key else key
	usernames = request.form.get("name", "") if not username else username

	try:
		dataset = DataSet(key=dataset_key, db=g.db, modules=g.modules)
	except DataSetException:
		return error(404, error="Dataset does not exist.")

	if not g.config.get("privileges.admin.can_manipulate_all_datasets") and not dataset.is_accessible_by(current_user, "owner"):
		return error(403, message="Not allowed")

	for username in usernames.split(","):
		username = username.strip()
		new_owner = User.get_by_name(g.db, username, config=g.config)
		if new_owner is None and not username.startswith("tag:"):
			return error(404, error=f"The user '{username}' does not exist. Use tag:example to add a tag as an owner.")

		role = request.form.get("role", "owner") if not role else role
		if role not in ("owner", "viewer"):
			role = "owner"

		dataset.add_owner(username, role)

	html = render_template("components/dataset-owner.html", owner=username, role=role,
								  current_user=current_user, dataset=dataset)

	if request.args.get("redirect") is not None:
		flash("Dataset owner added.")
		return redirect(url_for("dataset.show_result", key=dataset_key))
	else:
		return jsonify({
			"status": "success",
			"key": dataset.key,
			"html": html
		})


@component.route("/api/remove-dataset-owner/", methods=["DELETE"])
@api_ratelimit
@login_required
@current_app.openapi.endpoint("tool")
def remove_dataset_owner(key=None, username=None):
	"""
	Add an owner to the dataset

	Remove a user (if they exist) as an owner from the given dataset. If no
	owners are left afterwards, the dataset will be owned by 'anonymous'.

	:request-param str key:  ID of the dataset to remove an owner from
	:request-param str username:  Username to remove as owner

	:return: A dictionary with a successful `status`.

	:return-schema: {type=object,properties={status={type=string},key={type=string}}}

	:return-error 404:  If the dataset or user do not exist.
	:return-error 403:  If the user is not an administrator or the owner

	:param str key:  Dataset key; `None` will use the GET parameter
	:param str username:  Username; `None` will use the GET parameter
	"""
	dataset_key = request.form.get("key", "") if not key else key
	username = request.form.get("name", "") if not username else username

	try:
		dataset = DataSet(key=dataset_key, db=g.db, modules=g.modules)
	except DataSetException:
		return error(404, error="Dataset does not exist.")

	if not g.config.get("privileges.admin.can_manipulate_all_datasets") and not dataset.is_accessible_by(current_user, "owner"):
		return error(403, error="Not allowed")

	if username == current_user.get_id():
		return error(403, error="You cannot remove yourself from a dataset.")

	owner = User.get_by_name(g.db, username, config=g.config)
	if owner is None and not username.startswith("tag:"):
		return error(404, error="User does not exist.")

	dataset.remove_owner(username)

	if request.args.get("redirect") is not None:
		flash("Dataset owner removed.")
		return redirect(url_for("dataset.show_result", key=dataset_key))
	else:
		return jsonify({"status": "success", "key": dataset.key})


@component.route("/api/check-search-queue/")
@login_required
@current_app.openapi.endpoint("tool")
def check_search_queue():
	"""
	Get the amount of search query datasets yet to finish processing.

	:return: An JSON array with search jobtypes and their counts.

	:return-schema: {type=array,properties={jobtype={type=string}, count={type=integer}},items={type=string}}
	"""
	unfinished_jobs = g.db.fetchall("SELECT jobtype, COUNT(*)count FROM jobs WHERE jobtype LIKE '%-search' GROUP BY jobtype ORDER BY count DESC;")

	for i, job in enumerate(unfinished_jobs):
		processor = g.modules.processors.get(job["jobtype"])
		if processor:
			unfinished_jobs[i]["processor_name"] = processor.title
		else:
			unfinished_jobs[i]["processor_name"] = job["jobtype"]

	return jsonify(unfinished_jobs)

@component.route("/api/toggle-dataset-favourite/<string:key>")
@login_required
@current_app.openapi.endpoint("tool")
def toggle_favourite(key):
	"""
	'Like' a dataset

	Marks the dataset as being liked by the currently active user, which can be
	used for organisation in the front-end.

	:param str key: Key of the dataset to mark as favourite.

	:return: A JSON object with the status of the request
	:return-schema: {type=object,properties={success={type=boolean},favourite_status={type=boolean}}}

	:return-error 404:  If the dataset key was not found
	"""
	try:
		dataset = DataSet(key=key, db=g.db, modules=g.modules)
	except DataSetException:
		return error(404, error="Dataset does not exist.")

	if not current_user.can_access_dataset(dataset):
		return error(403, error="This dataset is private")

	current_status = g.db.fetchone("SELECT * FROM users_favourites WHERE name = %s AND key = %s",
								 (current_user.get_id(), dataset.key))
	if not current_status:
		g.db.insert("users_favourites", data={"name": current_user.get_id(), "key": dataset.key})
	else:
		g.db.delete("users_favourites", where={"name": current_user.get_id(), "key": dataset.key})

	if request.args.get("redirect") is not None:
		flash("Dataset favourite status updated.")
		return redirect(url_for("dataset.show_result", key=dataset.key))
	else:
		return jsonify({"success": True, "favourite_status": not current_status})

@component.route("/api/toggle-dataset-private/<string:key>")
@login_required
@current_app.openapi.endpoint("tool")
def toggle_private(key):
	"""
	Toggle whether a dataset is private or not

	Private datasets cannot be viewed by users that are not an admin or the
	owner of the dataset. An exception is datasets assigned to the user
	'anonymous', which can be viewed by anyone. Only admins and owners can
	toggle private status of a dataset.

	:param str key: Key of the dataset to mark as (not) private

	:return: A JSON object with the status of the request
	:return-schema: {type=object,properties={success={type=boolean},is_private={type=boolean}}}

	:return-error 404:  If the dataset key was not found
	"""
	try:
		dataset = DataSet(key=key, db=g.db, modules=g.modules)
	except DataSetException:
		return error(404, error="Dataset does not exist.")

	if not g.config.get("privileges.admin.can_manipulate_all_datasets") and not dataset.is_accessible_by(current_user, "owner"):
		return error(403, error="This dataset is private")

	# apply status to dataset and all children
	dataset.is_private = not dataset.is_private
	dataset.update_children(is_private=dataset.is_private)

	if request.args.get("redirect") is not None:
		flash("Dataset private status toggled.")
		return redirect(url_for("dataset.show_result", key=dataset.key))
	else:
		return jsonify({"success": True, "is_private": dataset.is_private})

@component.route("/api/queue-processor/", methods=["POST"])
@api_ratelimit
@login_required
@setting_required("privileges.can_run_processors")
@current_app.openapi.endpoint("tool")
def queue_processor(key=None, processor=None):
	"""
	Queue a new processor

	Queues the processor for a given dataset; with the returned query key,
	the processor status can then be checked periodically to download the
	result when available.

	Note that apart from the required parameters, further parameters may be
	provided based on the configuration options available for the chosen
	processor. Available options may be found via the
	`/get-available-processors/` endpoint.

	:request-param str key:  Key of dataset to queue processor for
	:request-param str processor:  ID of processor to queue
    :request-param str ?access_token:  Access token; only required if not
                                       logged in currently.

	:return: A list of dataset properties, with each dataset an item with a `key`,
	        whether it had `finished`, a `html` snippet containing details,
	        a `url` at which the result may be downloaded when finished, and a
	        list of `messages` describing any warnings generated while queuing.

	:return-schema: {type=object,additionalProperties={type=object,properties={
		key={type=string},
		finished={type=boolean},
		html={type=string},
		url={type=string},
		messages={type=array,items={type=string}}
	}}}
	"""
	if not key:
		key = request.form.get("key", "")

	if not processor:
		processor = request.form.get("processor", "")

	# cover all bases - can only run processor on "parent" dataset
	try:
		dataset = DataSet(key=key, db=g.db, modules=g.modules)
	except DataSetException:
		return error(404, error="Not a valid dataset key.")

	if not g.config.get("privileges.admin.can_manipulate_all_datasets") and not current_user.can_access_dataset(dataset):
		return error(403, error="You cannot run processors on private datasets")

	# check if processor is available for this dataset
	available_processors = dataset.get_available_processors(config=g.config, exclude_hidden=True)
	if processor not in available_processors:
		return error(404, error="This processor is not available for this dataset or has already been run.")

	processor_worker = available_processors[processor]
	try:
		sanitised_query = UserInput.parse_all(processor_worker.get_options(dataset, g.config), request.form,
                                              silently_correct=False)

		if hasattr(processor_worker, "validate_query"):
			# validate_query is optional for processors
			sanitised_query = processor_worker.validate_query(sanitised_query, request, g.config)

	except QueryParametersException as e:
		# parameters need amending
		return jsonify({"status": "error", "message": (str(e) if e else "Cannot run the processor with these settings.")})


	if request.form.to_dict().get("email-complete", False):
		sanitised_query["email-complete"] = request.form.to_dict().get("email-user", False)

	# private or not is inherited from parent dataset
	analysis = DataSet(parent=dataset.key,
					   parameters=sanitised_query,
					   db=g.db,
					   extension=available_processors[processor].get_extension(parent_dataset=dataset),
					   type=processor,
					   is_private=dataset.is_private,
					   owner=current_user.get_id(),
					   modules=g.modules
	)

	# give same ownership as parent dataset
	analysis.copy_ownership_from(dataset)

	if analysis.is_new:
		# analysis has not been run or queued before - queue a job to run it
		g.queue.add_job(jobtype=processor, remote_id=analysis.key)
		job = Job.get_by_remote_ID(analysis.key, database=g.db)
		analysis.link_job(job)
		analysis.update_status("Queued")
	else:
		flash("This analysis (%s) is currently queued or has already been run with these parameters." %
			  available_processors[processor].title)

	if hasattr(processor_worker, "after_create"):
		processor_worker.after_create(sanitised_query, analysis, request)

	return jsonify({
		"status": "success",
		"container": "*[data-dataset-key=" + dataset.key + "]",
		"key": analysis.key,
		"html": render_template("components/result-child.html", child=analysis, dataset=dataset, parent_key=dataset.key,
                                processors=g.modules.processors) if analysis.is_new else "",
		"messages": get_flashed_messages(),
		"is_filter": available_processors[processor].is_filter()
	})


@component.route('/api/check-processors/')
@login_required
@current_app.openapi.endpoint("tool")
def check_processor():
	"""
	Check processor status

	:request-param str subqueries:  A JSON-encoded list of dataset keys to get
	                                the status of
	:return: A list of dataset data, with each dataset an item with a `key`,
	        whether it had `finished`, a `html` snippet containing details, and
	        a `url` at which the result may be downloaded when finished.

	:return-schema:{type=array,items={type=object,properties={
		key={type=string},
		finished={type=boolean},
		html={type=string},
		url={type=string}
	}}}

	:return-error 406:  If the list of subqueries could not be parsed.
	"""
	try:
		keys = json.loads(request.args.get("subqueries"))
	except (TypeError, json.decoder.JSONDecodeError):
		return error(406, error="Unexpected format for child dataset key list.")

	children = []

	for key in keys:
		try:
			dataset = DataSet(key=key, db=g.db, modules=g.modules)
		except DataSetException:
			continue

		if not current_user.can_access_dataset(dataset):
			continue

		genealogy = dataset.get_genealogy()
		parent = genealogy[-2]
		top_parent = genealogy[0]

		children.append({
			"key": dataset.key,
			"finished": dataset.is_finished(),
			"progress": round(dataset.get_progress() * 100),
			"html": render_template("components/result-child.html", child=dataset, dataset=parent,
                                    query=dataset.get_genealogy()[0], parent_key=top_parent.key,
                                    processors=g.modules.processors),
			"resultrow_html": render_template("components/result-result-row.html", dataset=top_parent),
			"url": "/result/" + dataset.data["result_file"]
		})

	return jsonify(children)


@component.route("/api/request-token/")
@login_required
@setting_required("privileges.can_create_api_token")
@current_app.openapi.endpoint("tool")
def request_token():
	"""
	Request an access token

	Requires that the user is currently logged in to 4CAT.

	:return: An object with one item `token`

	:return-schema={type=object,properties={token={type=string}}}

	:return-error 403:  If the user is logged in with an anonymous account.
	"""
	if current_user.get_id() == "autologin":
		# access tokens are only for 'real' users so we can keep track of who
		# (ab)uses them
		return error(403, error="Anonymous users may not request access tokens.")

	token = g.db.fetchone("SELECT * FROM access_tokens WHERE name = %s AND (expires = 0 OR expires > %s)",
						(current_user.get_id(), int(time.time())))

	if token:
		token = token["token"]
	else:
		token = current_user.get_id() + str(time.time())
		token = hashlib.sha256(token.encode("utf8")).hexdigest()
		token = {
			"name": current_user.get_id(),
			"token": token,
			"expires": int(time.time()) + (365 * 86400)
		}

		# delete any expired tokens
		g.db.delete("access_tokens", where={"name": current_user.get_id()})

		# save new token
		g.db.insert("access_tokens", token)

	if request.args.get("forward"):
		# show HTML page
		return redirect(url_for("user.show_access_tokens"))
	else:
		# show JSON response (by default)
		return jsonify(token)

@component.route("/api/export-packed-dataset/<string:key>/<string:component>/")
@login_required
@setting_required("privileges.can_export_datasets")
def export_packed_dataset(key=None, component=None):
	"""
	Export dataset for importing in another 4CAT instance

	:param key:
	:param component:
	:return:
	"""
	try:
		dataset = DataSet(key=key, db=g.db, modules=g.modules)
	except DataSetException:
		return error(404, error="Dataset not found.")

	if not current_user.can_access_dataset(dataset=dataset, role="owner"):
		return error(403, error=f"You cannot export this dataset. {current_user}")

	if not dataset.is_finished():
		return error(403, error="You cannot export unfinished datasets.")

	if component == "metadata":
		return jsonify(dataset.get_metadata())

	elif component == "children":
		children = [d["key"] for d in g.db.fetchall("SELECT key FROM datasets WHERE key_parent = %s AND is_finished = TRUE", (dataset.key,))]
		return jsonify(children)

	elif component in ("data", "log"):
		filepath = dataset.get_results_path() if component == "data" else dataset.get_results_path().with_suffix(".log")
		if not filepath.exists():		# def stream_data_content(datafile):
			return error(404, error=f"File for {component} not found")
		else:
			return send_from_directory(directory=filepath.parent, path=filepath.name)

	else:
		return error(406, error="Dataset component unknown")<|MERGE_RESOLUTION|>--- conflicted
+++ resolved
@@ -77,11 +77,7 @@
 	jobs_sorted["total"] = jobs_count
 
 	# determine if backend is live by checking if the process is running
-<<<<<<< HEAD
-	lockfile = config.get('PATH_LOCKFILE').joinpath("4cat.pid")
-=======
-	lockfile = Path(g.config.get('PATH_ROOT'), g.config.get('PATH_LOCKFILE'), "4cat.pid")
->>>>>>> c0d00919
+	lockfile = g.config.get('PATH_LOCKFILE').joinpath("4cat.pid")
 	if os.path.isfile(lockfile):
 		with lockfile.open() as pidfile:
 			pid = pidfile.read()
