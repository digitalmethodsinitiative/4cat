"""
General helper functions for Flask templating and 4CAT views
"""
import importlib
import datetime
import inspect
import json
import glob
import sys
import os
import re
import csv

from math import ceil
from fourcat import queue

from backend.abstract.postprocessor import BasicPostProcessor


class Pagination(object):
	"""
	Provide pagination
	"""

	def __init__(self, page, per_page, total_count):
		"""
		Set up pagination object

		:param int page:  Current page
		:param int per_page:  Items per page
		:param int total_count:  Total number of items
		"""
		self.page = page
		self.per_page = per_page
		self.total_count = total_count

	@property
	def pages(self):
		"""
		:return int:  Number of pages in view
		"""
		return int(ceil(self.total_count / float(self.per_page)))

	@property
	def has_prev(self):
		"""
		:return bool:  Is there a previous page?
		"""
		return self.page > 1

	@property
	def has_next(self):
		"""
		:return bool:  Is there a next page?
		"""
		return self.page < self.pages

	def iter_pages(self, left_edge=2, left_current=2, right_current=5, right_edge=2):
		"""
		Page iterator

		Yields page numbers, or none if no further page is available

		:param left_edge:  Left edge of pages that may be returned
		:param left_current:  Current left edge
		:param right_current:  Current right edge
		:param right_edge:  Right edge of pages that may be returned
		:return:  A page number, or None
		"""
		last = 0
		for num in range(1, self.pages + 1):
			if num <= left_edge or \
					(num > self.page - left_current - 1 and \
					 num < self.page + right_current) or \
					num > self.pages - right_edge:
				if last + 1 != num:
					yield None
				yield num
				last = num


def string_to_timestamp(string):
	"""
	Convert dd-mm-yyyy date to unix time

	:param string: Date string to parse
	:return: The unix time, or 0 if value could not be parsed
	"""
	bits = string.split("-")
	if re.match(r"[0-9]{4}-[0-9]{2}-[0-9]{2}", string):
		bits = list(reversed(bits))

	if len(bits) != 3:
		return 0

	try:
		day = int(bits[0])
		month = int(bits[1])
		year = int(bits[2])
		date = datetime.datetime(year, month, day)
	except ValueError:
		return 0

	return int(date.timestamp())


def load_postprocessors():
	"""
	See what post-processors are available

	Looks for python files in the PP folder, then looks for classes that
	are a subclass of BasicPostProcessor that are available in those files, and
	not an abstract class themselves. Classes that meet those criteria are
	added to a list of available types.
	"""
	pp_folder = os.path.abspath(os.path.dirname(__file__)) + "/../../backend/postprocessors"
	os.chdir(pp_folder)
	postprocessors = {}

	# check for worker files
	for file in glob.glob("*.py"):
		module = "backend.postprocessors." + file[:-3]
		if module not in sys.modules:
			importlib.import_module(module)

		members = inspect.getmembers(sys.modules[module])

		for member in members:
			if inspect.isclass(member[1]) and issubclass(member[1], BasicPostProcessor) and not inspect.isabstract(
					member[1]):
				postprocessors[member[1].type] = {
					"type": member[1].type,
					"category": member[1].category,
					"description": member[1].description,
					"name": member[1].title,
					"extension": member[1].extension,
					"class": member[0],
					"options": member[1].options if hasattr(member[1], "options") else {}
				}

	return postprocessors


def get_available_postprocessors(query):
	"""
	Get available post-processors for a given query

	:param SearchQuery query:  Query to load available postprocessors for
	:return dict: Post processors, {id => settings} mapping
	"""
	postprocessors = query.get_compatible_postprocessors()
	available = postprocessors.copy()
	analyses = query.get_analyses()

<<<<<<< HEAD
	for category in analyses:
		print(category)
		type = category.data["type"]

		if type in available and not available[type].get("options", {}):
			del available[type]
		# for subquery in category:
		# 	type = subquery["type"]
=======
	for subquery in analyses:
		type = subquery.type
		if type in available and not available[type].get("options", {}):
			del available[type]
>>>>>>> 81014be5

	return available


def get_preview(query):
	"""
	Generate a data preview of 25 rows of a results csv
	
	:param query 
	:return list: 
	"""
	preview = []
	with open(query.get_results_path(), encoding="utf-8") as resultfile:
		posts = csv.DictReader(resultfile)
		i = 0
		for post in posts:
			i += 1
			post["body"] = format_post(post["body"])
			preview.append(post)
			if i > 25:
				break
	return preview


def format_post(post):
	"""
	Format a plain-text 4chan post for HTML display

	Converts >>references into links and adds a class to greentext.s

	:param str post:  Post body
	:return str:  Formatted post body
	"""
	post = post.replace(">", "&gt;")
	post = re.sub(r"&gt;&gt;([0-9]+)", "<span class=\"quote\"><a href=\"#post-\\1\">&gt;&gt;\\1</a></span>", post)
	post = re.sub(r"^&gt;([^\n]+)", "<span class=\"greentext\">&gt;\\1</span>", post, flags=re.MULTILINE)
	return post<|MERGE_RESOLUTION|>--- conflicted
+++ resolved
@@ -152,21 +152,10 @@
 	available = postprocessors.copy()
 	analyses = query.get_analyses()
 
-<<<<<<< HEAD
-	for category in analyses:
-		print(category)
-		type = category.data["type"]
-
-		if type in available and not available[type].get("options", {}):
-			del available[type]
-		# for subquery in category:
-		# 	type = subquery["type"]
-=======
 	for subquery in analyses:
 		type = subquery.type
 		if type in available and not available[type].get("options", {}):
 			del available[type]
->>>>>>> 81014be5
 
 	return available
 
