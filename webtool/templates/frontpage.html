--- conflicted
+++ resolved
@@ -18,13 +18,6 @@
             {% endif %}
             <h2><span>4CAT updates</span></h2>
             <p class="updates">
-<<<<<<< HEAD
-                  <script src="https://cdn.jsdelivr.net/npm/bsky-embed@0.1.5/dist/bsky-embed.es.js" async></script>
-                  <bsky-embed
-                    username="4cat.nl"
-                    mode="light"
-                    limit="20"
-=======
                   <bsky-embed
                     username="4cat.nl"
                     mode=""
@@ -32,7 +25,6 @@
                     link_target="_blank"
                     link_image="true"
                     load_more="true"
->>>>>>> 8f2193cd
                   >
                   </bsky-embed>
             </p>
