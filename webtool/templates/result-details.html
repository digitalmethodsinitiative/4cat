--- conflicted
+++ resolved
@@ -39,32 +39,13 @@
                 </ul>
             </nav>
 
-<<<<<<< HEAD
             {% if timestamp_expires %}
                 <div class="fullwidth notice">
                     <strong>Note:</strong> this dataset will no longer be available
-                    after {{ timestamp_expires|datetime("%d %b %Y, %H:%M")|safe }}.
+                    after {{ timestamp_expires|datetime("%d %b %Y, %H:%M")|safe }}. {% if not expires_by_datasource and can_unexpire %} You can <a href="{{ url_for("keep_dataset", key=dataset.key) }}">cancel deletion</a>.{% endif %}
+
                 </div>
             {% endif %}
-=======
-        <dl class="metadata-wrapper">
-        {% if timestamp_expires %}
-            <div class="fullwidth notice">
-                <strong>Note:</strong> this dataset will no longer be available after {{ timestamp_expires|datetime("%d %b %Y, %H:%M") }}.{% if not expires_by_datasource and can_unexpire %} You can <a href="{{ url_for("keep_dataset", key=dataset.key) }}">cancel deletion</a>.{% endif %}
-            </div>
-        {% endif %}
-        {% if "copied_from" in dataset.parameters %}
-            <div class="fullwidth notice">
-                This dataset was generated from <a href="{{ url_for('show_result', key=dataset.parameters.copied_from) }}">another dataset</a>.
-            </div>
-        {% endif %}
-            <div>
-                <dt>Data source</dt>
-                <dd>
-                    <span class="property-badge">{{ dataset.parameters.datasource }}{% if "board" in dataset.parameters and dataset.parameters.board %}/{{ dataset.parameters.board }}/{% endif %}</span>
-                </dd>
-            </div>
->>>>>>> 1d64408b
 
             {% if "copied_from" in dataset.parameters %}
                 <div class="fullwidth notice">
