$(init);

/**
 * Page init
 */
function init() {
    // self-updating containers
    dynamic_container.init();

    // tooltips
    tooltip.init();

    // popups
    popup.init();

    // multichoice form elements
    multichoice.init();

    // general form helpers
    ui_helpers.init();

    // result page-specific information handlers
    result_page.init();

    // dataset querying
    query.init();

    // processors
    processor.init();
}

/**
 * Result page dataset trees navigation handlers
 */
const result_page = {
    /**
     * Set up navigation of result page dataset trees
     */
    init: function () {
        // dataset 'collapse'/'expand' buttons in result view
        $(document).on('click', '#expand-datasets', result_page.toggleDatasets);

        //allow opening given analysis path via anchor links
        let navpath = window.location.hash.substr(1);
        if (navpath.substring(0, 4) === 'nav=') {
            let analyses = navpath.substring(4).split(',');
            let navigate = setInterval(function () {
                if (analyses.length === 0) {
                    clearInterval(navigate);
                    return;
                }
                let breadcrumb = analyses.shift();
                if (analyses.length === 0) {
                    $('.anchor-child').removeClass('anchor-child');
                    $('#child-' + breadcrumb).addClass('anchor-child');
                }
                $('#child-' + breadcrumb + ' > .processor-expand > button').trigger('click');
            }, 25);
        }

        $('<label class="inline-search"><i class="fa fa-search" aria-hidden="true"></i><span class="sr-only">Filter:</span> <input type="text" placeholder="Filter"></label>').appendTo('.available-processors .section-subheader:first-child');
        $(document).on('keyup', '.result-page .inline-search input', result_page.filterProcessors);
    },

    filterProcessors: function (e) {
        let filter = $(this).val().toLowerCase();
        $('.available-processors .processor-list > li').each(function (processor) {
            let name = $(this).find('h4').text().toLowerCase();
            let description = $(this).find('header p').text().toLowerCase();
            if (name.indexOf(filter) < 0 && description.indexOf(filter) < 0) {
                $(this).hide();
            } else {
                $(this).show();
            }
        })
        // hide headers with no items
        $('.available-processors .category-subheader').each(function (header) {
            let processors = $(this).next().find('li:not(:hidden)');
            if(!processors.length) {
                $(this).hide();
            } else {
                $(this).show();
            }
        });
    },


    /**
     * Toggle the visibility of all datasets in a result tree
     *
     * @param e  Triggering event
     */
    toggleDatasets: function (e) {
        let new_text;
        let expanded_state;

        if ($(this).text().toLowerCase().indexOf('expand') >= 0) {
            new_text = 'Collapse all';
            expanded_state = true;
        } else {
            new_text = 'Expand all';
            expanded_state = false;
        }

        $(this).text(new_text);
        $('.processor-expand > button').each(function () {
            let controls = $('#' + $(this).attr('aria-controls'));
            if (controls.attr('aria-expanded')) {
                controls.attr('aria-expanded', expanded_state);
            }
        });
    }
}

/**
 * Post-processor handling
 */
const processor = {
    /**
     * Set up processor queueing event listeners
     */
    init: function () {
        // child of child of child etc interface bits
        $(document).on('click', '.processor-queue-button', processor.queue);

        // dataset deletion
        $(document).on('click', '.delete-link', processor.delete);
    },

    /**
     * Queue a post-processor
     *
     * Submit parameters and update result tree with new item if added
     *
     * @param e  Event that triggered queueing
     */
    queue: function (e) {
        e.preventDefault();

        if ($(this).text().includes('Run')) {
            const run_button = $(this);
            let form = run_button.parents('form');

            // if it's a big dataset, ask if the user is *really* sure
            let parent = run_button.parents('li.child-wrapper');
            if (parent.length === 0) {
                parent = $('.result-tree');
            }
            let num_rows = parseInt($('#dataset-' + parent.attr('data-dataset-key') + '-result-count').attr('data-num-results'));

            if (num_rows > 500000) {
                if (!confirm('You are about to start a processor for a dataset with over 500,000 items. This may take a very long time and block others from running the same type of analysis on their datasets.\n\nYou may be able to get useful analysis results with a smaller dataset instead. Are you sure you want to start this analysis?')) {
                    return;
                }
            }

            let reset_form = true;
            fetch(form.attr('data-async-action') + '?async', {method: form.attr('method'), body: new FormData(form[0])})
                .then(function (response) {
                    return response.json();
                })
                .then(function (response) {
                    if (response.hasOwnProperty("messages") && response.messages.length > 0) {
                        popup.alert(response.messages.join("\n\n"));
                    } else if(response.hasOwnProperty('message')) {
                        popup.alert(response.message);
                    }

                    if(response.hasOwnProperty('status') && response['status'] === 'error') {
                        reset_form = false;
                        return;
                    }

                    if (response.html.length > 0) {
                        let new_element = $(response.html);
                        let container_id = response.container + ' .child-list';

                        let parent_list = $($(container_id)[0]);

                        // this is hardcoded, see next comment

                        let targetHeight = 68;
                        // the position of the newly inserted element is always 0 for some reason
                        // so we use the fact that it's inserted at the bottom of the source_dataset to
                        // infer it
                        let position = parent_list.offset().top + parent_list.height() - (targetHeight * 2);

                        let viewport_top = $(window).scrollTop();
                        let viewport_bottom = viewport_top + $(window).height();
                        new_element.appendTo($(parent_list));
                        new_element = $('body #' + new_element.attr('id'));
                        new_element.css('height', '0px').css('border-width', '0px').css('opacity', 0);

                        let expand = function () {
                            if ($('#child-tree-header').hasClass('collapsed')) {
                                $('#child-tree-header').attr('aria-hidden', 'false').removeClass('collapsed');
                            }
                            new_element.animate({'height': targetHeight, 'opacity': 1}, 500, false, function () {
                                $(this).css('height', '').css('opacity', '').css('border-width', '');
                            });
                        }

                        if (position < viewport_top || position > viewport_bottom) {
                            $('html,body').animate({scrollTop: position + 'px'}, 500, false, expand);
                        } else {
                            expand();
                        }
                    }
                })
                .catch(function (response) {
                    console.log(`Error: ${response}`);
                    try {
                        response = JSON.parse(response.responseText);
                        popup.alert('The analysis could not be queued: ' + response["error"], 'Warning');
                    } catch {
                        popup.alert('The analysis could not be queued: ' + response.responseText, 'Warning');
                    }
                })
                .finally(() => {
                    if (reset_form && run_button.data('original-content')) {
                        run_button.html(run_button.data('original-content'));
                        run_button.trigger('click');
                        run_button.html(run_button.data('original-content'));
                        form.trigger('reset');
                        ui_helpers.toggleButton({target: run_button});
                    }
                });
        } else {
            $(this).data('original-content', $(this).html());
            $(this).find('.byline').html('Run');
            $(this).find('.fa').removeClass('.fa-cog').addClass('fa-play');
            ui_helpers.toggleButton({target: $(this)[0]});
        }
    },

    delete: function (e) {
        e.preventDefault();

        if (!confirm('Are you sure? Deleted data cannot be restored.')) {
            return;
        }

        $.ajax(getRelativeURL('api/delete-dataset/' + $(this).attr('data-key') + '/'), {
            method: 'DELETE',
            data: {key: $(this).attr('data-key')},
            success: function (json) {
                $('li#child-' + json.key).animate({height: 0}, 200, function () {
                    $(this).remove();
                });
                if ($('.child-list.top-level li').length === 0) {
                    $('#child-tree-header').attr('aria-hidden', 'true').addClass('collapsed');
                }
                query.reset_form();
            },
            error: function (json) {
                popup.alert('Could not delete dataset: ' + json.status, 'Error');
            }
        });
    }
};

/**
 * Query queueing and updating
 */
const query = {
    dot_ticker: 0,
    poll_interval: null,
    query_key: null,

    /**
     * Set up query status checkers and event listeners
     */
    init: function () {
        // Check status of query
        if ($('body.result-page').length > 0) {
            query.update_status();
            setInterval(query.update_status, 1500);

            // Check processor queue
            query.check_processor_queue();
            setInterval(query.check_processor_queue, 10000);
        }

        // Check search queue
        if ($('#query-form').length > 0) {
            query.check_search_queue();
            setInterval(query.check_search_queue, 10000);
        }

        //regularly check for unfinished datasets
        setInterval(query.check_resultpage, 1000);

        // Start querying when go button is clicked
        $('#query-form').on('submit', function (e) {
            e.preventDefault();
            query.start();
        });

        // Data source select boxes trigger an update of the boards available for the chosen data source
        $('#datasource-select').on('change', query.update_form);
        $('#datasource-select').trigger('change');

        // Special cases in dataset entry form
        $('#datasource-form').on('change', 'input[type=date]', query.proxy_dates);
        $('#datasource-form').on('change', '#forminput-search_scope', query.handle_density);
        $('#datasource-form').on('change', '#forminput-board', query.custom_board_options);

        // dataset label edit
        $('.result-page .card h2.editable').each(query.label.init);
        $(document).on('click', '.edit-dataset-label', query.label.handle);
        $(document).on('keydown', '#new-dataset-label', query.label.handle);

        // convert dataset
        $(document).on('change', '#convert-dataset', query.convert_dataset)

        // dataset ownership
        $(document).on('click', '#add-dataset-owner', query.add_owner);
        $(document).on('click', '.remove-dataset-owner', query.remove_owner);
    },

    /**
     * Enable query form, so settings may be changed
     */
    enable_form: function (reset=false) {
        if(reset) {
            $('#query-status .delete-link').remove();
            $('#query-status .status_message .dots').html('');
            $('#query-status .message').html('Enter dataset parameters to begin.');
            $('#query-form .datasource-extra-input').remove();
        }
        $('#query-form fieldset').prop('disabled', false);
        $('#query-status').removeClass('active');
    },

    reset_form: function() {
        query.enable_form(true);
    },

    /**
     * Disable query form, while query is active
     */
    disable_form: function () {
        $('#query-form fieldset').prop('disabled', true);
        $('#query-status').addClass('active');
    },

    /**
     * Tool window: start a query, submit it to the backend
     */
    start: async function (extra_data = null, for_real = false) {
        //check form input
        if (!query.validate()) {
            return;
        }

        // Show loader
        query.check_search_queue();
        query.enable_form();

        let form = $('#query-form');
        let formdata = new FormData(form[0]);

        if (!for_real) {
            // just for validation
            // limit file upload size
            let newFormData = new FormData();
            let snippet_size = 128 * 1024; // 128K ought to be enough for everybody
            for (let pair of formdata.entries()) {
                if (pair[1] instanceof File) {
                    if (!['application/zip', 'application/x-zip-compressed'].includes(pair[1].type)) {
                        const sample_size = Math.min(pair[1].size, snippet_size);
                        const blob = pair[1].slice(0, sample_size); // do not load whole file into memory

                        // make sure we're submitting utf-8 - read and then re-encode to be sure
                        const blobAsText = await FileReaderPromise(blob);
                        const snippet = new File([new TextEncoder().encode(blobAsText)], pair[1].name);
                        newFormData.append(pair[0], snippet);
                    } else {
                        // if this is a zip file, don't bother with a snippet (which won't be
                        // useful) but do send a list of files in the zip
                        const reader = new zip.ZipReader(new zip.BlobReader(pair[1]));
                        const entries = await reader.getEntries();
                        newFormData.append(pair[0] + '-entries', JSON.stringify(
                           entries.map(function(e) {
                               return {
                                   filename: e.filename,
                                   filesize: e.compressedSize
                               }
                           })
                        ));
                        newFormData.append(pair[0], null);
                    }
                } else {
                    newFormData.append(pair[0], pair[1]);
                }
            }
            formdata = newFormData;
        }

        if (extra_data) {
            for (let key in extra_data) {
                formdata.set(key, extra_data[key]);
            }
        }

        // Cache cacheable values
        let datasource = form.attr('class');
        form.find('.cacheable input').each(function () {
            let item_name = datasource + '.' + $(this).attr('name');
            let s = localStorage.setItem(item_name, $(this).val());
        })

        // Disable form
        $('html,body').scrollTop(200);
        query.disable_form();

        // AJAX the query to the server
        // first just to validate - then for real (if validated)
        if (!for_real) {
            $('#query-status .message').html('Validating dataset parameters (do not close your browser)');
        } else {
            $('#query-status .message').html('Starting data collection (do not close your browser)');
        }

        fetch(form.attr('action'), {method: 'POST', body: formdata})
            .then(function (response) {
                return response.json();
            })
            .then(function (response) {
                if (response['status'] === 'error') {
                    query.reset_form();
                    popup.alert(response['message'], 'Error');
                } else if (response['status'] === 'confirm') {
                    query.enable_form();
                    popup.confirm(response['message'], 'Confirm', function () {
                        // re-send, but this time for real
                        query.start({'frontend-confirm': true}, true);
                    });
                } else if (response['status'] === 'validated') {
                    // parameters OK, start for real
                    query.start({'frontend-confirm': true, ...response['keep']}, true);
                } else if (response['status'] === 'extra-form') {
                    // new form elements to fill in
                    // some fancy css juggling to make it obvious that these need to be completed
                    query.enable_form();
                    $('#query-status .message').html('Enter dataset parameters to continue.');
                    let target_top = $('#datasource-form')[0].offsetTop + $('#datasource-form')[0].offsetHeight - 50;

                    let extra_elements = $(response['html']);
                    extra_elements.addClass('datasource-extra-input').css('visibility', 'hidden').css('position', 'absolute').css('display', 'block').appendTo('#datasource-form');
                    let targetHeight = extra_elements.height();
                    extra_elements.css('position', '').css('display', '').css('visibility', '').css('height', 0);

                    $('html,body').animate({scrollTop: target_top + 'px'}, 500, false, function () {
                        extra_elements.animate({'height': targetHeight}, 250, function () {
                            $(this).css('height', '').addClass('flash-once');
                        });
                    });
                } else {
                    $('#query-status .message').html('Query submitted, waiting for results');
                    query.query_key = response['key'];
                    query.check(query.query_key);

                    $('#query-status').append($('<button class="delete-link" data-key="' + query.query_key + '">Cancel</button>'));

                    // poll results every 2000 ms after submitting
                    query.poll_interval = setInterval(function () {
                        query.check(query.query_key);
                    }, 4000);
                }
            })
            .catch(function (e) {
                query.enable_form();
                popup.alert('4CAT could not process your dataset.', 'Error');
            });
    },

    /**
     * After starting query, periodically check its status and link to result when available
     * @param query_key  Key of started query
     */
    check: function (query_key) {
        /*
        Polls server to check whether there's a result for query
        */
        $.getJSON({
            url: getRelativeURL('api/check-query/'),
            data: {key: query_key},
            success: function (json) {
                query.check_search_queue();

                let status_box = $('#query-status .message');
                let current_status = status_box.html();

                if (json.status !== current_status && json.status_html !== "") {
                    status_box.html(json.status_html);
                }

                if (json.done) {
                    clearInterval(query.poll_interval);
                    applyProgress($('#query-status'), 100);
                    let keyword = json.label;

                    $('#query-results').append('<li><a href="../results/' + json.key + '/">' + keyword + ' (' + json.rows + ' items)</a></li>');
                    query.reset_form();
                    popup.alert('Query for \'' + keyword + '\' complete!', 'Success');
                } else {
                    let dots = '';
                    for (let i = 0; i < query.dot_ticker; i += 1) {
                        dots += '.';
                    }
                    $('#query-status .dots').html(dots);

                    applyProgress($('#query-status'), json.progress);

                    query.dot_ticker += 1;
                    if (query.dot_ticker > 3) {
                        query.dot_ticker = 0;
                    }
                }
            },
            error: function () {
                console.log('Something went wrong while checking query status');
            }
        });
    },

    check_resultpage: function () {
        if (!document.hasFocus()) {
            //don't hammer the server while user is looking at something else
            return;
        }

        let unfinished = $('.dataset-unfinished');
        if (unfinished.length === 0) {
            return;
        }

        $('.dataset-unfinished').each(function () {
            let container = $(this);
            let block_type = container.hasClass('full-block') ? 'full' : 'status';
            $.getJSON({
                url: getRelativeURL('api/check-query/'),
                data: {
                    key: $(this).attr('data-key'),
                    block: block_type
                },
                success: function (json) {
                    if (json.done) {
                        //refresh
                        window.location = window.location;
                        return;
                    }

                    let status_field = container.find('.dataset-status .result-status')
                    let current_status = status_field.html();
                    applyProgress(status_field, json.progress);
                    if (current_status !== json.status_html) {
                        status_field.html(json.status_html);
                    }
                }
            });
        });
    },

    /**
     * Fancy live-updating child dataset status
     *
     * Checks if running subqueries have finished, updates their status, and re-enabled further
     * analyses if all subqueries have finished
     */
    update_status: function () {
        if (!document.hasFocus()) {
            //don't hammer the server while user is looking at something else
            return;
        }

        // first selector is top-level child datasets (always visible)
        // second selector is children of children (only visible when expanded)
        let queued = $('.top-level > .child-wrapper.running, div[aria-expanded=true] > ol > li.child-wrapper.running');
        if (queued.length === 0) {
            return;
        }

        let keys = [];
        queued.each(function () {
            keys.push($(this).attr('data-dataset-key'));
        });

        $.get({
            url: getRelativeURL('api/check-processors/'),
            data: {subqueries: JSON.stringify(keys)},
            success: function (json) {
                json.forEach(child => {
                    let target = $('body #child-' + child.key);
                    let update = $(child.html);
                    update.attr('aria-expanded', target.attr('aria-expanded'));

                    if (target.attr('data-status') === update.attr('data-status') && target.attr('class') === update.attr('class')) {
                        return;
                    }

                    $('#dataset-results').html(child.resultrow_html);

                    target.replaceWith(update);
                    ui_helpers.conditional_form.init();
                    update.addClass('updated');
                    target.remove();
                });
            }
        });
    },

    check_search_queue: function () {
        /*
        Polls server to check how many search queries are still in the queue
        */
        if (!document.hasFocus()) {
            //don't hammer the server while user is looking at something else
            return;
        }

        $.getJSON({
            url: getRelativeURL('api/check-search-queue/'),
            success: function (json) {

                // Update the query status box with the queue status
                let search_queue_box = $('#search-queue-status .search-queue-message');
                let search_queue_list = $('#search-queue-status .search-queue-list');

                // To display in the search queue box
                let search_queue_length = 0
                let search_queue_notice = ""

                for (let i = 0; i < json.length; i += 1) {
                    search_queue_length += json[i]['count'];
                    search_queue_notice += " <span class='property-badge'>" + json[i]['processor_name'] + ' (' + json[i]['count'] + ')' + '</span>'
                }

                if (search_queue_length == 0) {
                    search_queue_box.html('Search queue is empty.');
                    search_queue_list.html('');
                } else if (search_queue_length == 1) {
                    search_queue_box.html('Currently collecting 1 dataset: ');
                    search_queue_list.html(search_queue_notice);
                } else {
                    search_queue_box.html('Currently collecting ' + search_queue_length + ' datasets: ');
                    search_queue_list.html(search_queue_notice);
                }
            },
            error: function () {
                console.log('Something went wrong when checking search query queue');
            }
        });
    },

    check_processor_queue: function () {
        /*
        Checks what processors are in the queue and keeps updating the option/run buttons
        and already-queued processes buttons.
        */
        if (!document.hasFocus()) {
            //don't hammer the server while user is looking at something else
            return;
        }

        $.getJSON({
            url: getRelativeURL('api/status.json'),
            success: function (json) {

                // Remove previous notices
                $(".queue-notice").html("");

                queued_processes = json["items"]["backend"]["queued"];

                // Loop through all running processors
                for (queued_process in queued_processes) {

                    // The message to display
                    let notice = json["items"]["backend"]["queued"][queued_process] + " in queue"

                    // Add notice if this processor has a run/options button
                    let processor_run = $('.processor-queue-button.' + queued_process + '-button');
                    if ($(processor_run).length > 0) {
                        $('.processor-queue-button.' + queued_process + '-button > .queue-notice').html(notice);
                    }

                    // Add another notice to "analysis results" section if processor is pending
                    let processor_started = $('.processor-result-indicator.' + queued_process + '-button');
                    if ($(processor_started).length > 0) {

                        $('.processor-result-indicator.' + queued_process + '-button.queued-button > .button-object > .queue-notice').html(notice);
                    }
                }
            },
            error: function (error) {
                console.log('Something went wrong when checking 4CAT\'s status');
            }
        });
    },

    /**
     * Validate query submission form
     *
     * @returns {boolean}  Whether the form is ready for submission
     */
    validate: function () {
        /*
        Checks validity of input; this is just a preliminary check, further checks are
        done server-side.
        */

        let valid = true;

        // Country flag check
        if ($('#check-country-flag').is(':checked') && ($('#body-input').val()).length < 2 && valid) {

            let common_countries = ['US', 'GB', 'CA', 'AU'];
            let country = $('#country_flag').val();

            // Don't allow querying without date ranges for the common countries
            if (common_countries.includes(country)) {
                let min_date = $('#option-daterange-min').val();
                let max_date = $('#option-daterange-max').val();

                // Max three monhts for the common country flags without any body parameters
                if (max_date - min_date > 7889231) {
                    valid = false;
                    popup.alert('The date selected is more than three months. Select a date range of max. three months and try again. Only the most common country flags on 4chan/pol/ (US, UK, Canada, Australia) have a date restriction.', 'Error');
                } else {
                    valid = false;
                    $('#input-min-time').focus().select();
                    popup.alert('The most common country flags on 4chan/pol/ (US, Canada, Australia) have a date restriction when you want to retreive all of their posts. Select a date range of max. three months and try again.', 'Error');
                }
            }
        }

        // Return true if everyting is passed
        return valid;
    },

    /**
     * Query form for chosen datasource
     */
    update_form: function () {
        datasource = $('#datasource-select').val();
        $.get({
            'url': getRelativeURL('api/datasource-form/' + datasource + '/'),
            'success': function (data) {
                $('#query-form-script').remove();
                $('#query-form').removeClass();
                $('#query-form').addClass(datasource);
                $('#datasource-form').html(data.html);

                //automatically fill in cached parameters
                $('#datasource-form .cacheable input').each(function () {
                    let item_name = datasource + '.' + $(this).attr('name');
                    let cached_value = localStorage.getItem(item_name);
                    if (typeof cached_value != 'undefined' && cached_value !== 'undefined') {
                        $(this).val(cached_value);
                    }
                });

                //update data source type indicator
                $('#datasource-type-label').html(data.type.join(", "));

                // update data overview link
                $('.data-overview-link > a').attr("href", getRelativeURL('data-overview/' + data.datasource))

                query.handle_density();
                query.custom_board_options();

                // Render custom multiple choice fields
                // should also be rendered dynamically if processor options are expanded.
                if ($('.multichoice-wrapper').length || $('.multi-select-wrapper').length) {
                    multichoice.makeMultichoice();
                    multichoice.makeMultiSelect();
                }

                ui_helpers.conditional_form.manage(document.getElementById('query-form'));
            },
            'error': function () {
                $('#datasource-select').parents('form').trigger('reset');
                popup.alert('Invalid datasource selected.', 'Error');
            }
        });
    },

    handle_density: function () {
        // datasources may offer 'dense thread' options
        // these are sufficiently generalised that they can be handled in this
        // main script...
        let scope = $('#query-form #forminput-search_scope').val()

        let dense_toggle = (scope === 'dense-threads');
        $('#query-form #forminput-scope_density').prop('disabled', !dense_toggle);
        $('#query-form #forminput-scope_density').parent().parent().toggle(dense_toggle);
        $('#query-form #forminput-scope_length').prop('disabled', !dense_toggle);
        $('#query-form #forminput-scope_length').parent().parent().toggle(dense_toggle);

        let ids_toggle = (scope === 'match-ids')
        $('#query-form #forminput-valid_ids').prop('disabled', !ids_toggle);
        $('#query-form #forminput-valid_ids').parent().parent().toggle(ids_toggle);
    },

    custom_board_options: function () {
        // Some boards/subforums for datasources could have differing options.
        // Use this function to update these dynamically.
        // Board-specific fields can be added with `board_specific` in the datasource's Python configuration.

        let board = $('#forminput-board').val();
        let board_specific = '.form-element[data-board-specific]'

        if ($('.form-element[data-board-specific]').length > 0) {
            $(board_specific).hide();
            $(board_specific + ' input').val(null);
            $(board_specific + ' input').prop('checked', false);
            $(board_specific + ' .multi-select-selected').empty();
            $(board_specific).prop('disabled', true);
            $('.form-element[data-board-specific*="' + board + '"]').prop('disabled', false);
            $('.form-element[data-board-specific*="' + board + '"]').show();
        }

        // there is one data source where the anonymisation and labeling
        // controls are of no use...
        if($('#query-form').hasClass('import_4cat')) {
            $('.dataset-anonymisation').hide();
            $('.dataset-labeling').hide();
        } else {
            $('.dataset-anonymisation').show();
            $('.dataset-labeling').show();
        }
    },

    proxy_dates: function () {
        // convert date to unix timestamp
        // should this be done server-side instead...?
        let date = $(this).val().replace(/\//g, '-').split('-'); //allow both slashes and dashes
        let input_id = 'input[name=' + $(this).attr('name').split('_').slice(0, -1).join('_') + ']';

        if (date.length !== 3) {
            // need exactly 3 elements, else it's not a valid date
            $(input_id).val(0);
            $(this).val(null);
            return;
        }

        // can be either yyyy-mm-dd or dd-mm-yyyy
        if (date[0].length === 4) {
            date = date.reverse();
            $(this).val(date[2] + '-' + date[1] + '-' + date[0]);
        } else {
            $(this).val(date[0] + '-' + date[1] + '-' + date[2]);
        }

        // store timestamp in hidden 'actual' input field
        let date_obj = new Date(parseInt(date[2]), parseInt(date[1]) - 1, parseInt(date[0]));
        let timestamp = Math.floor(date_obj.getTime() / 1000);
        timestamp -= date_obj.getTimezoneOffset() * 60;  //correct for timezone

        if (isNaN(timestamp)) {
            // invalid date
            $(this).val(null);
            $(input_id).val(0);
        } else {
            $(input_id).val(timestamp);
        }
    },

    label: {
        init: function () {
            $(this).append('<button class="edit-dataset-label"><i class="fa fa-edit"></i><span class="sr-only">Edit label</span></button>');
        },

        handle: function (e) {
            let button = $(this).parents('div').find('button');
            if (e.type == 'keydown' && e.keyCode != 13) {
                return;
            }

            if (button.find('i').hasClass('fa-check')) {
                query.label.save(e, button);
            } else {
                query.label.edit(e, button);
            }
        },

        edit: function (e, self) {
            e.preventDefault();
            let current = $(self).parent().find('span a');
            let field = $('<input id="new-dataset-label">');
            field.val(current.text());
            field.attr('data-url', current.attr('href'));
            current.replaceWith(field);
            field.focus().select();
            $(self).parent().find('i.fa').removeClass('fa-edit').addClass('fa-check');
        },

        save: function (e, self) {
            e.preventDefault();
            let field = $(self).parent().find('input');
            let new_label = field.val();
            let dataset_key = $('article.result').attr('data-dataset-key');

            $.post({
                dataType: "json",
                url: '/api/edit-dataset-label/' + dataset_key + '/',
                data: {label: new_label},
                cache: false,

                success: function (json) {
                    let link = $('<a href="' + json.url + '">' + json.label + '</a>');
                    field.replaceWith(link);
                    $(self).parent().find('i.fa').removeClass('fa-check').addClass('fa-edit');
                },
                error: function (response) {
                    popup.alert('Oh no! ' + response.text, 'Error');
                }
            });
        }
    },

    convert_dataset: function (self) {
        let datasource = $(self.target).val();
        let dataset_key = $('article.result').attr('data-dataset-key');

        if (datasource.length > 0) {
            $.post({
                dataType: "json",
                url: '/api/convert-dataset/' + dataset_key + '/',
                data: {to_datasource: datasource},
                cache: false,

                success: function (json) {
                    location.reload();
                },
                error: function (response) {
                    popup.alert('Oh no! ' + response.text, 'Error');
                }
            });
        }
    },

    add_owner: function (e) {
        e.preventDefault();
        let target = e.target;
        if(target.tagName !== 'A') {
            target = $(target).parents('a')[0];
        }

        popup.dialog(
            '<p>Owners have full privileges; viewers can only view a dataset. You can add users as owners, or all ' +
            'users with a given tag by adding <samp>tag:example</samp> as username.</p>' +
            '<label>Username: <input type="text" id="new-dataset-owner" name="owner"></label>' +
            '<label>Role: ' +
            '  <select id="new-dataset-role" name="role"><option value="owner">Owner</option><option value="viewer">Viewer</option>' +
            '</select></label>',
            'Grant access to dataset',
            function () {
                let dataset_key = document.querySelector('article.result').getAttribute('data-dataset-key');
                let name = document.querySelector('#new-dataset-owner').value;
                let role = document.querySelector('#new-dataset-role').value;
                let body = new FormData();
                body.append('name', name);
                body.append('key', dataset_key);
                body.append('role', role);
                fetch(target.getAttribute('href').replace(/redirect/, ''), {
                    method: 'POST',
                    body: body
                })
                    .then((response) => response.json())
                    .then((data) => {
                        if(!data['html']) {
                            popup.alert('There was an error adding the owner to the dataset. ' + data['error']);
                        } else {
                            document.querySelector('.dataset-owner-list ul').insertAdjacentHTML('beforeend', data['html']);
                        }
                    })
                    .catch((error) => {
                        document.querySelector('.dataset-owner-list').classList.add('flash-once-error');
                        popup.alert('There was an error adding the owner to the dataset. Refresh and try again later.');
                    })
            }
        );
    },

    remove_owner: function (e) {
        e.preventDefault();
        let target = e.target;
        if(target.tagName !== 'A') {
            target = $(target).parents('a')[0];
        }

        popup.confirm('Are you sure you want to remove access from the dataset for this user or tag? This cannot be undone.', 'Confirm', function () {
            let owner = target.parentNode.getAttribute('data-owner');
            let dataset_key = document.querySelector('article.result').getAttribute('data-dataset-key');
            let body = new FormData();
            body.append('name', owner);
            body.append('key', dataset_key);
            fetch(target.getAttribute('href').replace(/redirect/, ''), {
                method: 'DELETE',
                body: body
            })
                .then((response) => response.json())
                .then(data => {
                    console.log(data);
                    if (data['error']) {
                        popup.alert('There was an error removing the owner from the dataset. ' + data['error']);
                    } else {
                        document.querySelector('[data-owner="' + owner + '"]').remove();
                    }
                })
                .catch((error) => {
                    console.log(error);
                    document.querySelector('.dataset-owner-list').classList.add('flash-once-error');
                    popup.alert('There was an error removing the owner from the dataset. Refresh and try again later.');
                })
        });
    }

};

/**
 * Tooltip management
 */
const tooltip = {
    /**
     * Set up tooltip event listeners
     */
    init: function () {
        //tooltips
        $(document).on('mousemove', '.tooltip-trigger', tooltip.show);
        $(document).on('mouseout', '.tooltip-trigger', tooltip.hide);
        $(document).on('click', '.tooltip-trigger', tooltip.toggle);
    },

    /**
     * Show tooltip
     *
     * @param e  Event that triggered tooltip display
     * @param parent  Element the toolip describes
     */
    show: function (e, parent = false) {
        if (e) {
            e.preventDefault();
        }
        if (!parent) {
            parent = this;
        }

        //determine target - last aria-controls value starting with 'tooltip-'
        let targets = $(parent).attr('aria-controls').split(' ');
        let tooltip_container = '';
        targets.forEach(function (target) {
            if (target.split('-')[0] === 'tooltip') {
                tooltip_container = target;
            }
        });
        tooltip_container = $(document.getElementById(tooltip_container));
        let is_standalone = tooltip_container.hasClass('multiple');

        if (tooltip_container.is(':hidden')) {
            tooltip_container.removeClass('force-width');
            let position = is_standalone ? $(parent).offset() : $(parent).position();
            let parent_width = parseFloat($(parent).css('width').replace('px', ''));
            tooltip_container.show();

            // figure out if this is a multiline tooltip
            content = tooltip_container.html();
            tooltip_container.html('1');
            em_height = tooltip_container.height();
            tooltip_container.html(content);
            if (tooltip_container.height() > em_height) {
                tooltip_container.addClass('force-width');
            }

            let width = parseFloat(tooltip_container.css('width').replace('px', ''));
            let height = parseFloat(tooltip_container.css('height').replace('px', ''));
            let top_position = (position.top - height - 5);

            // if out of viewport, position below element instead
<<<<<<< HEAD
            if(top_position < 0) {
=======
            if(top_position < window.scrollY) {
>>>>>>> 9b827c25
                top_position = position.top + parseFloat($(parent).css('height').replace('px', '')) + 5;
            }
            tooltip_container.css('top', top_position + 'px');

            // do the same for horizontal placement
            let hor_position = Math.max(window.scrollX, position.left + (parent_width / 2) - (width / 2));
            if(hor_position + tooltip_container.width() - window.scrollX > document.documentElement.clientWidth) {
                const scrollbar_width = window.innerWidth - document.documentElement.clientWidth;
                console.log(scrollbar_width);
                hor_position = document.documentElement.clientWidth + window.scrollX - tooltip_container.width() - 5 - scrollbar_width;
            }
            tooltip_container.css('left', hor_position + 'px');
        }
    },

    /**
     * Hide tooltip
     *
     * @param e  Event that triggered the toggle
     * @param parent  Element the tooltip belongs to
     */
    hide: function (e, parent = false) {
        //determine target - last aria-controls value starting with 'tooltip-'
        if (!parent) {
            parent = this;
        }
        let targets = $(parent).attr('aria-controls');
        let tooltip_container = '';
        targets.split(' ').forEach(function (target) {
            if (target.split('-')[0] === 'tooltip') {
                tooltip_container = target;
            }
        });
        tooltip_container = $(document.getElementById(tooltip_container));
        tooltip_container.hide();
    },
    /**
     * Toggle tooltip between shown and hidden
     * @param e  Event that triggered the toggle
     */
    toggle: function (e) {
        let tooltip_container = $(document.getElementById($(this).attr('aria-controls')));
        if (tooltip_container.is(':hidden')) {
            tooltip.show(e, this);
        } else {
            tooltip.hide(e, this);
        }
    }
};

/**
 * Popup management
 */
const popup = {
    /**
     * Set up containers and event listeners for popup
     */
    is_initialised: false,
    current_callback: null,

    init: function () {
        $('<div id="blur"></div>').appendTo('body');
        $('<div id="popup" role="alertdialog" aria-labelledby="popup-title" aria-describedby="popup-text"><div class="content"></div><button id="popup-close"><i class="fa fa-times" aria-hidden="true"></i> <span class="sr-only">Close popup</span></button></div>').appendTo('body');

        //popups
        $(document).on('click', '.popup-trigger', popup.show);
        $('body').on('click', '#blur, #popup-close, .popup-close', popup.hide);
        $('body').on('click', '.popup-execute-callback', function () {
            if (popup.current_callback) {
                popup.current_callback();
            }
            popup.hide();
        });
        $(document).on('keyup', popup.handle_key);

        popup.is_initialised = true;
    },

    alert: function (message, title = 'Notice') {
        if (!popup.is_initialised) {
            popup.init();
        }

        $('#popup').removeClass('confirm').removeClass('render').removeClass('dialog').addClass('alert');

        let wrapper = $('<div><h2 id="popup-title">' + title + '</h2><p id="popup-text">' + message + '</p><div class="controls"><button class="popup-close"><i class="fa fa-check" aria-hidden="true"></i> OK</button></div></div>');
        popup.render(wrapper.html(), false, false);
    },

    confirm: function (message, title = 'Confirm', callback = false) {
        if (!popup.is_initialised) {
            popup.init();
        }

        if (callback) {
            popup.current_callback = callback;
        }

        $('#popup').removeClass('alert').removeClass('render').removeClass('dialog').addClass('confirm');
        let wrapper = $('<div><h2 id="popup-title">' + title + '</h2><p id="popup-text">' + message + '</p><div class="controls"><button class="popup-close"><i class="fa fa-times" aria-hidden="true"></i> Cancel</button><button class="popup-execute-callback"><i class="fa fa-check" aria-hidden="true"></i> OK</button></div></div>');
        popup.render(wrapper.html(), false, false);
    },

    dialog: function(body, title = 'Confirm', callback = false) {
        if (!popup.is_initialised) {
            popup.init();
        }

        if (callback) {
            popup.current_callback = callback;
        }

        $('#popup').removeClass('alert').removeClass('render').removeClass('confirm').addClass('dialog');
        let wrapper = $('<div><h2 id="popup-title">' + title + '</h2><div id="popup-dialog">' + body + '</div><div class="controls"><button class="popup-close"><i class="fa fa-times" aria-hidden="true"></i> Cancel</button><button class="popup-execute-callback"><i class="fa fa-check" aria-hidden="true"></i> OK</button></div></div>');
        popup.render(wrapper.html(), false, false);
    },

    /**
     * Show popup, using the content of a designated container
     *
     * @param e  Event
     * @param parent  Parent, i.e. the button controlling the popup
     */
    show: function (e, parent) {
        if (!popup.is_initialised) {
            popup.init();
        }

        if (!parent) {
            parent = this;
        }

        if (e) {
            e.preventDefault();
        }

        $('#popup').removeClass('confirm').removeClass('alert').addClass('render');

        //determine target - last aria-controls value starting with 'popup-'
        let targets = $(parent).attr('aria-controls').split(' ');
        let popup_container = '';
        targets.forEach(function (target) {
            if (target.split('-')[0] === 'popup') {
                popup_container = target;
            }
        });
        popup_container = '#' + popup_container;

        if ($(parent).attr('data-load-from')) {
            popup.render('<iframe src="' + $(parent).attr('data-load-from') + '"></iframe>', true);
        } else {
            popup.render($(popup_container).html());
        }
    },

    render: function (content, is_fullsize = false, with_close_button = true) {
        //copy popup contents into container
        $('#popup .content').html(content);
        if (is_fullsize) {
            $('#popup').addClass('fullsize');
        } else {
            $('#popup').removeClass('fullsize');
        }
        $('#blur').attr('aria-expanded', true);
        $('#popup').attr('aria-expanded', true);

        if (with_close_button) {
            $('#popup-close').show();
        } else {
            $('#popup-close').hide();
        }

        $('#popup embed').each(function () {
            svgPanZoom(this, {contain: true});
        });
    },

    /**
     * Hide popup
     *
     * @param e  Event
     */
    hide: function (e) {
        $('#popup .content').html('');
        $('#blur').attr('aria-expanded', false);
        $('#popup').attr('aria-expanded', false);
    },

    /**
     * Hide popup when escape is pressed
     *
     * @param e
     */
    handle_key: function (e) {
        if (e.keyCode === 27 && $('#popup').attr('aria-expanded')) {
            popup.hide(e);
        }
    }
};

/**
 * Dynamic panels
 */
const dynamic_container = {
    /**
     * Set up updater interval for dynamic containers
     */
    init: function () {
        // Update dynamic containers
        setInterval(dynamic_container.refresh, 250);
    },

    refresh: function () {
        if (!document.hasFocus()) {
            //don't hammer the server while user is looking at something else
            return;
        }

        $('.content-container').each(function () {
            let url = $(this).attr('data-source');
            let interval = parseInt($(this).attr('data-interval'));
            let previous = $(this).attr('data-last-call');
            if (!previous) {
                previous = 0;
            }

            let now = Math.floor(Date.now() / 1000);
            if ((now - previous) < interval) {
                return;
            }

            let container = $(this);
            container.attr('data-last-call', Math.floor(Date.now() / 1000));
            $.get({
                'url': url, 'success': function (response) {
                    if (response === container.html()) {
                        return;
                    }
                    container.html(response);
                }
            });
        });
    }
};

/**
 * Multi-choice form elements
 */
const multichoice = {
    /**
     * Set up multichoice events via event listeners
     */
    init: function () {
        // Multichoice inputs need to be loaded dynamically
        $(document).on('click', '.toggle-button, .processor-queue-button', function () {
            if ($(".multichoice-wrapper, .multi-select-wrapper").length > 0) {
                multichoice.makeMultichoice();
                multichoice.makeMultiSelect();
            }
        });

        // Filter multichoice on search
        $(document).on('input', '.multi-select-search > input', multichoice.filterMultiChoice);
        $(document).on('click', '.multi-select-selected > span', multichoice.removeMultiChoiceOption);
    },

    /**
     * Make multichoice select boxes so
     */
    makeMultichoice: function () {
        //more user-friendly select multiple
        $('.multichoice-wrapper').each(function () {

            let wrapper = $(this);
            let select = $(this).find('select');
            let name = select.attr('name');
            let input = $('<input type="hidden" name="' + name + '">');

            wrapper.append(input);

            select.find('option').each(function () {
                let selected = $(this).is(':selected');
                let checkbox_choice = $('<label><input type="checkbox" name="' + name + ':' + $(this).attr('value') + '"' + (selected ? ' checked="checked"' : '') + '> ' + $(this).text() + '</label>');
                checkbox_choice.find('input').on('change', function () {
                    let checked = wrapper.find('input:checked').map(function () {
                        return $(this).attr('name').split(':')[1];
                    }).get();
                    input.val(checked.join(','));
                });
                wrapper.append(checkbox_choice);
            });
            select.remove();
        });
    },

    /**
     * Make multiselect select boxes so
     */
    makeMultiSelect: function () {
        // Multi-select choice menu requires some code.
        $('.multi-select-wrapper').each(function () {
            let wrapper = $(this);

            // do nothing if already expanded
            if (wrapper.find(".multi-select-input").length > 0) {
                return;
            }

            // get the data we need from the original select and remove it
            let select = wrapper.find('select');
            let name = select.attr('name');
            let given_options = {};
            let num_options = 0;
            let given_default = [];
            select.find('option').each((i, option) => {
                num_options += 1;
                option = $(option);
                given_options[option.attr("value")] = option.text();
                if (option.is(":selected")) {
                    given_default.push(option.attr("value"));
                }
            });
            select.remove();

            let selected = $('<div class="multi-select-selected ms-selected-' + name + '" />')
            let input = $('<input class="multi-select-input" name="' + name + '" hidden />');
            let options = $('<div class="multi-select-options ms-options-' + name + '"></div>');

            for (let option in given_options) {
                let selected = given_default.indexOf(option) > -1;
                let checkbox_choice = $('<label><input type="checkbox" name="' + name + ":" + option + '"' + (selected ? ' checked="checked"' : '') + '> ' + given_options[option] + '</label>');

                checkbox_choice.find('input').on('change', function () {
                    let checked_names = [];

                    // Remove all present labels
                    let labels = '.multi-select-selected.ms-selected-' + name;
                    $(labels).empty();

                    // Add labels for all  selected checkmarks
                    wrapper.find('input:checked').each((i, checked) => {
                        let checked_name = $(checked).attr('name').split(':')[1];
                        $(labels).append('<span class="property-badge"><i class="fa fa-fw fa-times"></i> ' + checked_name + '</span>');
                        checked_names.push(checked_name);
                    });

                    input.val(checked_names.join(","));

                });
                options.append(checkbox_choice);
            }

            // prepend in reverse order to not get issues with tooltip button
            wrapper.prepend(input);
            wrapper.prepend(selected);
            wrapper.prepend(options);

            if (num_options > 3) {
                let search = $('<div class="multi-select-search ms-search-' + name + '"><input name="filter-' + name + '" placeholder="Type to filter"></div>')
                options.append("<div class='no-match'>No matches</div>");
                $(options).find(".no-match").hide();
                wrapper.prepend(search);
            }
        });
    },

    filterMultiChoice: function (e) {
        let wrapper = $(e.target).parent().parent();
        let query = $(e.target).val().toLowerCase();
        let options = wrapper.find('.multi-select-options');
        let no_match = options.find(".no-match")

        no_match.hide();

        let match = false
        options.find('label').each(function (i, label) {
            if (!$(label).text().toLowerCase().includes(query)) {
                // Doing this in an obtuse way to prevent resizing
                $(label).hide();
            } else {
                match = true
                $(label).show();
            }
        });

        if (!match) {
            no_match.show()
        }
    },

    removeMultiChoiceOption: function () {
        let value = $(this).text().replace(/^\s+|\s+$/g, '');
        $(this).parent().parent().find('input[name$=":' + value + '"]').prop("checked", false).trigger('change');
        $(this).remove();
    }
}

/**
 * Misc UI helpers
 */
const ui_helpers = {
    /**
     * Initialize UI enhancements via event listeners
     */
    init: function () {
        $(document).on('click', '.toggle-button', ui_helpers.toggleButton);

        //confirm links
        $(document).on('click', '.confirm-first', ui_helpers.confirm);

        //confirm links
        $(document).on('click', '.prompt-first', ui_helpers.confirm_with_prompt);

        //long texts with '...more' link
        $(document).on('click', 'div.expandable a', ui_helpers.expandExpandable);

        //autocomplete text boxes
        $(document).on('input', 'input.autocomplete', ui_helpers.autocomplete);

        //tabbed interfaces
        $(document).on('click', '.tabbed .tab-controls a', ui_helpers.tabs);

        //table controls
        $(document).on('input', '.copy-from', ui_helpers.table_control);

        //mighty morphing web forms
        $(document).on('input', 'form.processor-child-wrapper input, form.processor-child-wrapper select, #query-form input, #query-form select', ui_helpers.conditional_form.manage);
        ui_helpers.conditional_form.init();

        //iframe flexible sizing
        $('iframe').on('load', ui_helpers.fit_iframe);

        // Controls to change which results show up in overview
        $('.view-controls button').hide();
        $('.view-controls input, .view-controls select, .view-controls textarea').on('change', function () {
            $(this).parents('form').trigger('submit');
        });

        // 'more...' expanders
        $('.has-more').each(function () {
            let max_length = parseInt($(this).attr('data-max-length'));
            let full_value = $(this).text();
            if (full_value.length < max_length) {
                return;
            }
            $(this).replaceWith('<div class="expandable">' + full_value.substring(0, max_length) + '<span class="sr-only">' + full_value.substring(max_length) + '</span><a href="#">...more</a></div>');
        });

        // special case - cannot really genericise this
        $('body').on('change', '#forminput-data_upload', function () {
            $('.datasource-extra-input').remove();
        });

        // special case - colour picker for the interface
        $('body').on('input', '.hue-picker', function() {
            let h = parseInt($(this).val());
            let s = $(this).attr('data-saturation') ? parseInt($(this).attr('data-saturation')) : 87;
            let v = $(this).attr('data-value') ? parseInt($(this).attr('data-value')) : 81;
            let target = $(this).attr('data-update-background');

            if($(this).attr('data-update-layout')) {
                document.querySelector(':root').style.setProperty('--accent', hsv2hsl(h, s, v));
                document.querySelector(':root').style.setProperty('--highlight', hsv2hsl(h, s, 100));
                document.querySelector(':root').style.setProperty('--accent-alternate', hsv2hsl((h + 180) % 360, s, 90));
            }
            $(target).css('background-color', hsv2hsl(h, s, v));
        });
        $('.hue-picker').trigger('input');

        // special case - 4CAT name picker
        $('body').on('input', '#request-4cat_name', function() {
            let label = $(this).val();
            $('h1 span a').text(label);
        });
        $('#request-4cat_name').trigger('input');

        // special case - settings panel filter
        $(document).on('input', '.settings .inline-search input', function(e) {
            let matching_tabs = [];
            let query = e.target.value.toLowerCase();
            document.querySelectorAll('.tab-content').forEach((tab) => {
                let tab_id = tab.getAttribute('id').replace(/^tab-/, 'tablabel-');
                if(document.querySelector('#' + tab_id).textContent.toLowerCase().indexOf(query) >= 0) {
                    matching_tabs.push(tab_id);
                    return;
                }

                tab.querySelectorAll('.form-element').forEach((element) => {
                    let label = element.querySelector('label').textContent;
                    let help = element.querySelector('[role=tooltip]');
                    if(
                        element.querySelector('[name]').getAttribute('name').indexOf(query) >= 0
                        || label.toLowerCase().indexOf(query) >= 0
                        || (help && help.textContent.toLowerCase().indexOf(query) >= 0)
                    ) {
                        matching_tabs.push(tab_id);
                    }
                })
            });
            document.querySelectorAll('.tab-controls .matching').forEach((e) => e.classList.remove('matching'));
            if(query) {
                matching_tabs.forEach((tab_id) => document.querySelector('#' + tab_id).classList.add('matching'));
            }
        });

        // special case - admin user tags sorting
        $('#tag-order').sortable({
            cursor: 'ns-resize',
            handle: '.handle',
            items: '.implicit, .explicit',
            axis: 'y',
            update: function(e, ui) {
                let tag_order = Array.from(document.querySelectorAll('#tag-order li[data-tag]')).map(t => t.getAttribute('data-tag')).join(',');
                let body = new FormData();
                body.append('order', tag_order);
                fetch(document.querySelector('#tag-order').getAttribute('data-url'), {
                    method: 'POST',
                    body: body
                }).then(response => {
                    if(response.ok) {
                        ui.item.addClass('flash-once');
                    } else {
                        ui.item.addClass('flash-once-error');
                    }
                });
            }
        });

        // special case - restart 4cat front-end
        $('button[name=action][value=restart-frontend]').on('click', function(e) {
            e.preventDefault();
            const button = $('button[name=action][value=restart-frontend]');
            const url = button.attr('data-url');
            $('.button-container button').attr('disabled', 'disabled');
            button.find('i').removeClass('fa-power-off').addClass('fa-sync-alt').addClass('fa-spin');
            fetch(url, {method: 'POST'}).then(response => response.json()).then(response => {
                popup.alert(response['message'], 'Front-end restart: ' + response['status']);
            }).catch(e => {}).finally(() => {
                button.find('i').removeClass('fa-sync-alt').removeClass('fa-spin').addClass('fa-power-off');
                $('.button-container button').removeAttr('disabled');
            });
        });
    },

    /**
     * Ask for confirmation before doing whatever happens when the event goes through
     *
     * @param e  Event that triggers confirmation
     * @param message  Message to display in confirmation dialog
     * @returns {boolean}  Confirmed or not
     */
    confirm: function (e, message = null) {
        let trigger_type = $(this).prop("tagName");

        if (!message) {
            let action = 'do this';

            if ($(this).attr('data-confirm-action')) {
                action = $(this).attr('data-confirm-action');
            }

            message = 'Are you sure you want to ' + action + '? This cannot be undone.';
        }

        if (trigger_type === 'A') {
            // navigate to link, but only after confirmation
            e.preventDefault();
            let url = $(this).attr('href');

            popup.confirm(message, 'Please confirm', () => {
                window.location.href = url;
            })

        } else if (trigger_type === 'BUTTON' || trigger_type === 'INPUT') {
            // submit form, but only after confirmation
            let form = $(this).parents('form');
            if (!form) {
                return true;
            }

            e.preventDefault();
            popup.confirm(message, 'Please confirm', () => {
                // we trigger a click, because else the BUTTON name is not
                // sent with the form
                $(this).removeClass('confirm-first');
                $(this).click();
                $(this).addClass('confirm-first');
            })
        }
    },


    /**
     * Ask for confirmation before doing whatever happens when the event goes through
     *
     * Also ask for some input to send with the confirmation, if given
     *
     * @param e  Event that triggers confirmation
     * @returns {boolean}  Confirmed or not
     */
    confirm_with_prompt: function (e) {
        let action = 'do this';

        if ($(this).attr('data-confirm-action')) {
            action = $(this).attr('data-confirm-action');
        }

        let method = $(this).attr('data-confirm-method') ? $(this).attr('data-confirm-method') : 'GET';
        let result = prompt('Please confirm that you want to ' + action + '. This cannot be undone.');
        let html = '';
        let url = $(this).attr('href');

        e.preventDefault();
        if (!result) {
            return false;
        } else {
            if ($(this).attr('data-confirm-var')) {
                html = '<input type="hidden" name="' + $(this).attr('data-confirm-var') + '" value="' + result + '">';
            }
            $('<form style="display: none;"/>').attr('method', method).attr('action', url).html(html).appendTo('body').submit().remove();
            return false;
        }
    },

    /**
     * Handle '...more' expandables
     * @param e  Event that triggers expanding or un-expanding
     */
    expandExpandable: function (e) {
        e.preventDefault();

        if ($(this).text() === '...more') {
            $(this).text('...less');
            $(this).parent().find('.sr-only').removeClass('sr-only').addClass('expanded');
        } else {
            $(this).text('...more');
            $(this).parent().find('.expanded').addClass('sr-only').removeClass('expanded');
        }
    },

    /**
     * Handle generic toggle button
     *
     * Uses the 'aria-controls' value of the triggering element to know what to make visible or hide
     *
     * @param e  Event that triggers toggling
     * @param force_close  Assume the event is un-toggling something regardless of current state
     */
    toggleButton: function (e, force_close = false) {
        if ((!e.target.hasAttribute('type') || e.target.getAttribute('type') !== 'checkbox') && typeof e.preventDefault === "function") {
            e.preventDefault();
        }

        const button_target = $(e.target).is('.toggle-button, .processor-queue-button') ? $(e.target) : $(e.target).parents('.toggle-button, .processor-queue-button')[0];

        let target = '#' + $(button_target).attr('aria-controls');
        let is_open = $(target).attr('aria-expanded') !== 'false';

        if (is_open || force_close) {
            $(target).animate({'height': 0}, 250, function () {
                $(this).attr('aria-expanded', false).css('height', '');
            });

            // Also collapse underlying panels that are still open
            $(target).find('*[aria-expanded=true]').attr('aria-expanded', false);

            if ($(this).find('i.fa.fa-minus')) {
                $(this).find('i.fa.fa-minus').addClass('fa-plus').removeClass('fa-minus');
            }
        } else {
            $(target).css('visibility', 'hidden').css('position', 'absolute').css('display', 'block').attr('aria-expanded', true);
            let targetHeight = $(target).height();
            $(target).css('aria-expanded', false).css('position', '').css('display', '').css('visibility', '').css('height', 0);
            $(target).attr('aria-expanded', true).animate({"height": targetHeight}, 250, function () {
                $(this).css('height', '')
            });

            if ($(this).find('i.fa.fa-plus')) {
                $(this).find('i.fa.fa-plus').addClass('fa-minus').removeClass('fa-plus');
            }
        }
    },

    autocomplete: function(e) {
        let source = e.target.getAttribute('data-url');
        if(!source) { return; }

        let datalist = e.target.getAttribute('list');
        if(!datalist) { return; }

        datalist = document.querySelector('#' + datalist);
        if(!datalist) { return; }

        let value = e.target.value;
        fetch(source, {method: 'POST', body: value})
            .then(e => e.json())
            .then(response => {
                datalist.querySelectorAll('option').forEach(o => o.remove());
                response.forEach(o => {
                    let option = document.createElement('option');
                    option.innerText = o;
                    datalist.appendChild(option);
                });
            });
    },

    tabs: function(e) {
        e.preventDefault();
        let link = e.target;
        let target_id = link.getAttribute('aria-controls');
        let controls = find_parent(link, '.tab-controls');
        controls.querySelector('.highlighted').classList.remove('highlighted');
        link.parentNode.classList.add('highlighted');
        controls.parentNode.parentNode.querySelector('.tab-container *[aria-expanded=true]').setAttribute('aria-expanded', 'false');
        document.querySelector('#' + target_id).setAttribute('aria-expanded', 'true');
        let current_tab = controls.parentNode.querySelector('input[name="current-tab"]');
        if(!current_tab) {
            controls.parentNode.insertAdjacentHTML('afterbegin', '<input type="hidden" name="current-tab" value="">');
            current_tab = controls.parentNode.querySelector('input[name="current-tab"]');
        }
        current_tab.value = target_id.replace(/^tab-/, '');
    },

    table_control: function(e) {
        let control = e.target;
        let value = control.getAttribute('type') === 'checkbox' ? control.checked : control.value;
        let table = $(control).parents('table');
        let class_match = [...e.target.classList].filter((e) => e.indexOf('d-') === 0);
        table[0].querySelectorAll('.copy-to.' + class_match).forEach((element) => {
            if ($(element).parents('.d-ignore').length > 0) {
                return;
            }
            if (element.getAttribute('type') === 'checkbox') {
                element.checked = value;
            } else {
                element.value = value;
            }
        })
    },

    conditional_form: {
        /**
         * Set visibility of form elements when they are loaded
         */
        init: function(form=null) {
            document.querySelectorAll('*[data-requires]').forEach((element) => {
                const form = $(element).parents('form')[0];
                if(form.getAttribute('data-form-managed')) {
                    return;
                }
                ui_helpers.conditional_form.manage({target: element});
            });
        },

        /**
         * Manage visibility of form elements when forms are interacted with

         * @param e  Event, or a form object
         */
        manage: function (e) {
            let form;

            if('tagName' in e && e.tagName === 'FORM') {
                form = e;
            } else {
                form = $(e.target).parents('form')[0];
            }

            form.setAttribute('data-form-managed', true);
            const conditionals = form.querySelectorAll('*[data-requires]');

            if (!conditionals) {
                return;
            }

            conditionals.forEach((element) => {
                let requirement = RegExp(/([a-zA-Z0-9_-]+)([!=$~^]+)(.*)/g).exec(element.getAttribute('data-requires'));
                if (!requirement || requirement.length !== 4) { // assume 'field is not empty'
                    requirement = [null, element.getAttribute('data-requires'), '!=', ''];
                }

                const negate = requirement[2] === '!=';
                const other_field = 'option-' + requirement[1];
                const other_element = form.querySelector("*[name='" + other_field + "']");

                if (!other_element) { //invalid reference
                    return;
                }

                const other_value = other_element.value;

                let requirement_met = false;
                if (other_element.getAttribute('type') === 'checkbox') {
                    // checkboxes are a bit different (and simpler)
                    const other_is_checked = other_element.checked;
                    if(requirement[2] === '!=') {
                        if((other_is_checked && ['', 'false'].includes(requirement[3])) || (!other_is_checked && ['checked', 'true'].includes(requirement[3]))) {
                            requirement_met = true;
                        }
                    } else {
                        if((other_is_checked && ['checked', 'true'].includes(requirement[3])) || (!other_is_checked && ['', 'false'].includes(requirement[3]))) {
                            requirement_met = true;
                        }
                    }
                } else {
                    if(requirement[2] === '!=') {
                        requirement_met = other_value !== requirement[3];
                    } else if(requirement[2] === '^=') {
                        requirement_met = other_value.startsWith(requirement[3]);
                    } else if(requirement[2] === '~=') {
                        requirement_met = other_value.indexOf(requirement[3]) >= 0;
                    } else if(requirement[2] === '$=') {
                        requirement_met = other_value.endsWith(requirement[3]);
                    } else if(['==', '='].includes(requirement[2])) {
                        requirement_met = other_value === requirement[3];
                    }
                }

                if (requirement_met) {
                    $(element).show();
                } else {
                    $(element).hide();
                }
            });
        }
    },

    /**
     * Fit an iframe to its content's offsetHeight
     *
     * Use max-height on iframe element to add an upper limit!
     *
     * @param e
     */
    fit_iframe: function(e) {
        let iframe_height = e.target.contentWindow.document.documentElement.offsetHeight;
        e.target.style.height = iframe_height + 'px';
    }
}

/**
 * Get absolute API URL to call
 *
 * Determines proper URL to call
 *
 * @param endpoint Relative URL to call (/api/endpoint)
 * @returns  Absolute URL
 */
function getRelativeURL(endpoint) {
    let root = $("body").attr("data-url-root");
    if (!root) {
        root = '/';
    }
    return root + endpoint;
}

function applyProgress(element, progress) {
    if (element.parent().hasClass('button-like')) {
        element = element.parent();
    }

    let current_progress = Array(...element[0].classList).filter(z => z.indexOf('progress-') === 0)
    for (let class_name in current_progress) {
        class_name = current_progress[class_name];
        element.removeClass(class_name);
    }

    if (progress && progress > 0 && progress < 100) {
        element.addClass('progress-' + progress);
        if (!element.hasClass('progress')) {
            element.addClass('progress');
        }
    }
}

/**
 * Return a FileReader, but as a Promise that can be awaited
 *
 * @param file
 * @returns {Promise<unknown>}
 * @constructor
 */
function FileReaderPromise(file) {
    return new Promise((resolve, reject) => {
        const fr = new FileReader();
        fr.onerror = reject;
        fr.onload = () => {
            resolve(fr.result);
        }
        fr.readAsText(file);
    });
}

/**
 * Convert HSV colour to HSL
 *
 * Expects a {0-360}, {0-100}, {0-100} value.
 *
 * @param h
 * @param s
 * @param v
 * @returns {(*|number)[]}
 */
function hsv2hsl(h, s, v) {
    s /= 100;
    v /= 100;
    const vmin = Math.max(v, 0.01);
    let sl;
    let l;

    l = (2 - s) * v;
    const lmin = (2 - s) * vmin;
    sl = s * vmin;
    sl /= (lmin <= 1) ? lmin : 2 - lmin;
    sl = sl || 0;
    l /= 2;

    return 'hsl(' + h + 'deg, ' + (sl * 100) + '%, ' + (l * 100) + '%)';
}

function find_parent(element, selector) {
    while(element.parentNode) {
        element = element.parentNode;
        if(element.matches(selector)) {
            return element;
        }
    }

    return null;
}<|MERGE_RESOLUTION|>--- conflicted
+++ resolved
@@ -1079,11 +1079,7 @@
             let top_position = (position.top - height - 5);
 
             // if out of viewport, position below element instead
-<<<<<<< HEAD
-            if(top_position < 0) {
-=======
             if(top_position < window.scrollY) {
->>>>>>> 9b827c25
                 top_position = position.top + parseFloat($(parent).css('height').replace('px', '')) + 5;
             }
             tooltip_container.css('top', top_position + 'px');
