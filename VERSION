<<<<<<< HEAD
a27d4d2469bac9a67622c465b2b199895076bc17
=======
1.10

This file should not be modified. It is used by 4CAT to determine whether it
needs to run migration scripts to e.g. update the database structure to a more
recent version.

If this file is named VERSION, it contains - on the first line - the version of
the currently checked out code.

If this file is named .current-version, it contains the version 4CAT was last
migrated to.

Neither file should be modified!
>>>>>>> a99b8d7f
<|MERGE_RESOLUTION|>--- conflicted
+++ resolved
@@ -1,6 +1,3 @@
-<<<<<<< HEAD
-a27d4d2469bac9a67622c465b2b199895076bc17
-=======
 1.10
 
 This file should not be modified. It is used by 4CAT to determine whether it
@@ -13,5 +10,4 @@
 If this file is named .current-version, it contains the version 4CAT was last
 migrated to.
 
-Neither file should be modified!
->>>>>>> a99b8d7f
+Neither file should be modified!