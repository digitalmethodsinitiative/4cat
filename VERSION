--- conflicted
+++ resolved
@@ -1,8 +1,4 @@
-<<<<<<< HEAD
-1.41
-=======
 1.46
->>>>>>> db5b6498
 
 This file should not be modified. It is used by 4CAT to determine whether it
 needs to run migration scripts to e.g. update the database structure to a more
