"""
Extract audio from video archive

This processor also requires ffmpeg to be installed in 4CAT's backend
https://ffmpeg.org/
"""
import shutil
import subprocess
import shlex

from backend.lib.processor import BasicProcessor
from common.lib.exceptions import ProcessorInterruptedException

__author__ = "Dale Wahl"
__credits__ = ["Dale Wahl"]
__maintainer__ = "Dale Wahl"
__email__ = "4cat@oilab.eu"

from common.lib.user_input import UserInput


class AudioExtractor(BasicProcessor):
<<<<<<< HEAD
    """
    Audio from video Extractor

    Uses ffmpeg to extract audio from videos and saves them in an archive.
    """
    type = "audio-extractor"  # job type ID
    category = "Audio"  # category
    title = "Extract audio from videos"  # title displayed in UI
    description = "Extract audio from videos"  # description displayed in UI
    extension = "zip"  # extension of result file, used internally and in UI

    followups = ["audio-to-text"]

    @classmethod
    def is_compatible_with(cls, module=None, config=None):
        """
        Allow on videos only

        :param ConfigManager|None config:  Configuration reader (context-aware)
        """
        return (module.get_media_type() == "video" or module.type.startswith("video-downloader")) and \
            config.get("video-downloader.ffmpeg_path") and \
            shutil.which(config.get("video-downloader.ffmpeg_path"))

    @classmethod
    def get_options(cls, parent_dataset=None, config=None):
        """
        Collect maximum number of audio files from configuration and update options accordingly
        :param config:
        """
        options = {
            "amount": {
                "type": UserInput.OPTION_TEXT,
                "help": "Number of audio files to extract (0 will extract all)",
                "default": 10,
                "min": 0,
            }
        }

        return options

    def process(self):
        """
        This takes a zipped set of videos and uses https://ffmpeg.org/ to collect audio into a zip archive
        """
        # Check processor able to run
        if self.source_dataset.num_rows == 0:
            self.dataset.update_status("No videos from which to extract audio.", is_final=True)
            self.dataset.finish(0)
            return

        max_files = self.parameters.get("amount", 100)

        # Prepare staging areas for videos and video tracking
        staging_area = self.dataset.get_staging_area()
        output_dir = self.dataset.get_staging_area()

        total_possible_videos = max_files if max_files != 0 else self.source_dataset.num_rows - 1  # for the metadata file that is included in archives
        processed_videos = 0

        self.dataset.update_status("Extracting video audio")
        for path in self.iterate_archive_contents(self.source_file, staging_area):
            if self.interrupted:
                raise ProcessorInterruptedException("Interrupted while determining image wall order")

            # Check for 4CAT's metadata JSON and copy it
            if path.name == '.metadata.json':
                shutil.copy(path, output_dir.joinpath(".video_metadata.json"))
                continue

            if max_files != 0 and processed_videos >= max_files:
                break

            vid_name = path.stem
            # ffmpeg -i video.mkv -map 0:a -acodec libmp3lame audio.mp4
            command = [
                shutil.which(self.config.get("video-downloader.ffmpeg_path")),
                "-i", shlex.quote(str(path)),
                "-ar", str(16000),
                shlex.quote(str(output_dir.joinpath(f"{vid_name}.wav")))
            ]

            result = subprocess.run(command, stdin=subprocess.DEVNULL, stdout=subprocess.PIPE, stderr=subprocess.PIPE)

            # Capture logs
            ffmpeg_output = result.stdout.decode("utf-8")
            ffmpeg_error = result.stderr.decode("utf-8")

            if ffmpeg_output:
                with open(str(output_dir.joinpath(f"{vid_name}_stdout.log")), 'w') as outfile:
                    outfile.write(ffmpeg_output)

            if ffmpeg_error:
                # TODO: Currently, appears all output is here; perhaps subprocess.PIPE?
                with open(str(output_dir.joinpath(f"{vid_name}_stderr.log")), 'w') as outfile:
                    outfile.write(ffmpeg_error)

            if result.returncode != 0:
                error = 'Error Return Code with video %s: %s' % (vid_name, str(result.returncode))
                self.dataset.log(error)

            processed_videos += 1
            self.dataset.update_status(
                "Extracted audio from %i of %i videos" % (processed_videos, total_possible_videos))
            self.dataset.update_progress(processed_videos / total_possible_videos)

        # Finish up
        self.write_archive_and_finish(output_dir, num_items=processed_videos)
=======
	"""
	Audio from video Extractor

	Uses ffmpeg to extract audio from videos and saves them in an archive.
	"""
	type = "audio-extractor"  # job type ID
	category = "Audio"  # category
	title = "Extract audio from videos"  # title displayed in UI
	description = "Extract audio from videos"  # description displayed in UI
	extension = "zip"  # extension of result file, used internally and in UI

	followups = ["audio-to-text"]

	@classmethod
	def is_compatible_with(cls, module=None, user=None):
		"""
		Allow on videos only
		"""
		return (module.get_media_type() == "video" or module.type.startswith("video-downloader")) and \
			   config.get("video-downloader.ffmpeg_path", user=user) and \
			   shutil.which(config.get("video-downloader.ffmpeg_path"))

	@classmethod
	def get_options(cls, parent_dataset=None, user=None):
		"""
		Collect maximum number of audio files from configuration and update options accordingly
		"""
		options = {
			"amount": {
				"type": UserInput.OPTION_TEXT,
				"help": "Number of audio files to extract (0 will extract all)",
				"default": 10,
				"min": 0,
			}
		}

		return options

	def process(self):
		"""
		This takes a zipped set of videos and uses https://ffmpeg.org/ to collect audio into a zip archive
		"""
		# Check processor able to run
		if self.source_dataset.num_rows == 0:
			self.dataset.update_status("No videos from which to extract audio.", is_final=True)
			self.dataset.finish(0)
			return

		max_files = self.parameters.get("amount", 100)

		# Prepare staging areas for videos and video tracking
		staging_area = self.dataset.get_staging_area()
		output_dir = self.dataset.get_staging_area()

		total_possible_videos = max(max_files if max_files != 0 else self.source_dataset.num_rows - 1, 1)  # for the metadata file that is included in archives
		processed_videos = 0

		self.dataset.update_status("Extracting video audio")
		for path in self.iterate_archive_contents(self.source_file, staging_area):
			if self.interrupted:
				raise ProcessorInterruptedException("Interrupted while determining image wall order")

			# Check for 4CAT's metadata JSON and copy it
			if path.name == '.metadata.json':
				shutil.copy(path, output_dir.joinpath(".video_metadata.json"))
				continue

			if max_files != 0 and processed_videos >= max_files:
				break

			vid_name = path.stem
			# ffmpeg -i video.mkv -map 0:a -acodec libmp3lame audio.mp4
			command = [
				shutil.which(config.get("video-downloader.ffmpeg_path")),
				"-i", shlex.quote(str(path)),
				"-ar", str(16000),
				shlex.quote(str(output_dir.joinpath(f"{vid_name}.wav")))
			]

			result = subprocess.run(command, stdin=subprocess.DEVNULL, stdout=subprocess.PIPE, stderr=subprocess.PIPE)

			# Capture logs
			ffmpeg_output = result.stdout.decode("utf-8")
			ffmpeg_error = result.stderr.decode("utf-8")

			if ffmpeg_output:
				with open(str(output_dir.joinpath(f"{vid_name}_stdout.log")), 'w') as outfile:
					outfile.write(ffmpeg_output)

			if ffmpeg_error:
				# TODO: Currently, appears all output is here; perhaps subprocess.PIPE?
				with open(str(output_dir.joinpath(f"{vid_name}_stderr.log")), 'w') as outfile:
					outfile.write(ffmpeg_error)

			if result.returncode != 0:
				error = 'Error Return Code with video %s: %s' % (vid_name, str(result.returncode))
				self.dataset.log(error)

			processed_videos += 1
			self.dataset.update_status(
				"Extracted audio from %i of %i videos" % (processed_videos, total_possible_videos))
			self.dataset.update_progress(processed_videos / total_possible_videos)

		# Finish up
		self.write_archive_and_finish(output_dir, num_items=processed_videos)
>>>>>>> 2eccc09e
<|MERGE_RESOLUTION|>--- conflicted
+++ resolved
@@ -20,7 +20,6 @@
 
 
 class AudioExtractor(BasicProcessor):
-<<<<<<< HEAD
     """
     Audio from video Extractor
 
@@ -78,7 +77,7 @@
         staging_area = self.dataset.get_staging_area()
         output_dir = self.dataset.get_staging_area()
 
-        total_possible_videos = max_files if max_files != 0 else self.source_dataset.num_rows - 1  # for the metadata file that is included in archives
+        total_possible_videos = max(max_files if max_files != 0 else self.source_dataset.num_rows - 1, 1)  # for the metadata file that is included in archives
         processed_videos = 0
 
         self.dataset.update_status("Extracting video audio")
@@ -128,111 +127,4 @@
             self.dataset.update_progress(processed_videos / total_possible_videos)
 
         # Finish up
-        self.write_archive_and_finish(output_dir, num_items=processed_videos)
-=======
-	"""
-	Audio from video Extractor
-
-	Uses ffmpeg to extract audio from videos and saves them in an archive.
-	"""
-	type = "audio-extractor"  # job type ID
-	category = "Audio"  # category
-	title = "Extract audio from videos"  # title displayed in UI
-	description = "Extract audio from videos"  # description displayed in UI
-	extension = "zip"  # extension of result file, used internally and in UI
-
-	followups = ["audio-to-text"]
-
-	@classmethod
-	def is_compatible_with(cls, module=None, user=None):
-		"""
-		Allow on videos only
-		"""
-		return (module.get_media_type() == "video" or module.type.startswith("video-downloader")) and \
-			   config.get("video-downloader.ffmpeg_path", user=user) and \
-			   shutil.which(config.get("video-downloader.ffmpeg_path"))
-
-	@classmethod
-	def get_options(cls, parent_dataset=None, user=None):
-		"""
-		Collect maximum number of audio files from configuration and update options accordingly
-		"""
-		options = {
-			"amount": {
-				"type": UserInput.OPTION_TEXT,
-				"help": "Number of audio files to extract (0 will extract all)",
-				"default": 10,
-				"min": 0,
-			}
-		}
-
-		return options
-
-	def process(self):
-		"""
-		This takes a zipped set of videos and uses https://ffmpeg.org/ to collect audio into a zip archive
-		"""
-		# Check processor able to run
-		if self.source_dataset.num_rows == 0:
-			self.dataset.update_status("No videos from which to extract audio.", is_final=True)
-			self.dataset.finish(0)
-			return
-
-		max_files = self.parameters.get("amount", 100)
-
-		# Prepare staging areas for videos and video tracking
-		staging_area = self.dataset.get_staging_area()
-		output_dir = self.dataset.get_staging_area()
-
-		total_possible_videos = max(max_files if max_files != 0 else self.source_dataset.num_rows - 1, 1)  # for the metadata file that is included in archives
-		processed_videos = 0
-
-		self.dataset.update_status("Extracting video audio")
-		for path in self.iterate_archive_contents(self.source_file, staging_area):
-			if self.interrupted:
-				raise ProcessorInterruptedException("Interrupted while determining image wall order")
-
-			# Check for 4CAT's metadata JSON and copy it
-			if path.name == '.metadata.json':
-				shutil.copy(path, output_dir.joinpath(".video_metadata.json"))
-				continue
-
-			if max_files != 0 and processed_videos >= max_files:
-				break
-
-			vid_name = path.stem
-			# ffmpeg -i video.mkv -map 0:a -acodec libmp3lame audio.mp4
-			command = [
-				shutil.which(config.get("video-downloader.ffmpeg_path")),
-				"-i", shlex.quote(str(path)),
-				"-ar", str(16000),
-				shlex.quote(str(output_dir.joinpath(f"{vid_name}.wav")))
-			]
-
-			result = subprocess.run(command, stdin=subprocess.DEVNULL, stdout=subprocess.PIPE, stderr=subprocess.PIPE)
-
-			# Capture logs
-			ffmpeg_output = result.stdout.decode("utf-8")
-			ffmpeg_error = result.stderr.decode("utf-8")
-
-			if ffmpeg_output:
-				with open(str(output_dir.joinpath(f"{vid_name}_stdout.log")), 'w') as outfile:
-					outfile.write(ffmpeg_output)
-
-			if ffmpeg_error:
-				# TODO: Currently, appears all output is here; perhaps subprocess.PIPE?
-				with open(str(output_dir.joinpath(f"{vid_name}_stderr.log")), 'w') as outfile:
-					outfile.write(ffmpeg_error)
-
-			if result.returncode != 0:
-				error = 'Error Return Code with video %s: %s' % (vid_name, str(result.returncode))
-				self.dataset.log(error)
-
-			processed_videos += 1
-			self.dataset.update_status(
-				"Extracted audio from %i of %i videos" % (processed_videos, total_possible_videos))
-			self.dataset.update_progress(processed_videos / total_possible_videos)
-
-		# Finish up
-		self.write_archive_and_finish(output_dir, num_items=processed_videos)
->>>>>>> 2eccc09e
+        self.write_archive_and_finish(output_dir, num_items=processed_videos)