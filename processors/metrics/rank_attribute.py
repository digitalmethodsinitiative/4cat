"""
Generate ranking per post attribute
"""
import emoji
import re

from collections import OrderedDict
from itertools import islice, chain

from backend.lib.processor import BasicProcessor
from common.lib.helpers import UserInput, convert_to_int, get_interval_descriptor

__author__ = "Stijn Peeters"
__credits__ = ["Stijn Peeters"]
__maintainer__ = "Stijn Peeters"
__email__ = "4cat@oilab.eu"

class AttributeRanker(BasicProcessor):
	"""
	Count occurrence of values for a given post attribute for a given time
	frame

	For example, this may be used to count the most-used author names per year;
	most-occurring country codes per month; overall top host names, etc
	"""
	type = "attribute-frequencies"  # job type ID
	category = "Post metrics"  # category
	title = "Count values"  # title displayed in UI
	description = "Count values in a dataset column, like URLs or hashtags (overall or per timeframe)"  # description displayed in UI
	extension = "csv"  # extension of result file, used internally and in UI

	followups = []

	references = ["[regex010](https://regex101.com/)"]

	include_missing_data = True

	# the following determines the options available to the user via the 4CAT
	# interface.
	options = {
		"columns": {
			"type": UserInput.OPTION_TEXT,
			"help": "Column(s) to count",
			"default": "body",
			"tooltip": "Items will be counted if one of the selected columns matches the criteria defined below"
		},
		"split-comma": {
			"type": UserInput.OPTION_TOGGLE,
			"help": "Columns can contain multiple comma-sepearated values",
			"tooltip": "When enabled, if a column contains multiple values separated by commas, they will be counted separately",
			"default": True
		},
		"extract": {
			"type": UserInput.OPTION_CHOICE,
			"options": {
				"none": "Use column value",
				"urls": "URLs",
				"hostnames": "Host names",
				"hashtags": "Hashtags (words starting with #)",
				"emoji": "Emoji (each used emoji in the column is counted individually)"
			},
			"help": "Extract from column",
			"tooltip": "This can be used to extract more specific values from the value of the selected column(s); for "
					   "example, to count the hashtags embedded in a post's text"
		},
		"timeframe": {
			"type": UserInput.OPTION_CHOICE,
			"default": "all",
			"options": {"all": "Overall", "year": "Year", "month": "Month", "week": "Week", "day": "Day"},
			"help": "Count values per"
		},
		"top": {
			"type": UserInput.OPTION_TEXT,
			"default": 15,
			"help": "Limit to this amount of results"
		},
		"top-style": {
			"type": UserInput.OPTION_CHOICE,
			"default": "per-item",
			"options": {"per-item": "per timeframe (separate ranking per timeframe)", "overall": "overall (only include overall top items in the timeframe)"},
			"help": "Determine top items",
			"tooltip": "'Overall' will first determine the top values across all timeframes, and then check how often these occur per timeframe."
		},
		"filter": {
			"type": UserInput.OPTION_TEXT,
			"default": "",
			"help": "Item filter",
			"tooltip": "Only items matching this will be included in the result. You can use Python regular expressions here."
		},
		"weigh": {
			"type": UserInput.OPTION_TEXT,
			"default": "",
			"help": "Weigh frequencies by column",
			"tooltip": "Frequencies will be multiplied by the value in this column (e.g. 'views')."
		},
		"to-lowercase": {
			"type": UserInput.OPTION_TOGGLE,
			"default": True,
			"help": "Convert values to lowercase",
			"tooltip": "Merges values with varying cases"
		},
		"count_missing": {
			"type": UserInput.OPTION_TOGGLE,
			"default": True,
			"help": "Include missing data",
			"tooltip": "Blank fields are counted as blank (i.e. \"\") and missing fields as \"missing_data\""
		}
	}

	@classmethod
	def is_compatible_with(cls, module=None, user=None):
		"""
		Allow processor to run on all csv and NDJSON datasets

		:param module: Module to determine compatibility with
		"""

		return module.get_extension() in ("csv", "ndjson")

	def process(self):
		"""
		Reads a CSV file, counts occurences of chosen values over all posts,
		and aggregates the results per chosen time frame
		"""
		columns = self.parameters.get("columns")
		if type(columns) is not list:
			columns = [columns]

		# convenience variables
		timeframe = self.parameters.get("timeframe")
		split_comma = self.parameters.get("split-comma")
		extract = self.parameters.get("extract")
		rank_style = self.parameters.get("top-style")
		cutoff = convert_to_int(self.parameters.get("top"), 15)
		weighby = self.parameters.get("weigh")
		to_lowercase = self.parameters.get("to-lowercase", True)
		self.include_missing_data = self.parameters.get("count_missing")

		try:
			if self.parameters.get("filter"):
				filter = re.compile(".*" + self.parameters.get("filter") + ".*")
			else:
				filter = None
		except (TypeError, re.error):
			self.dataset.update_status("Could not complete: regular expression invalid")
			self.dataset.finish(0)
			return

		# This is needed to check for URLs in the "domain" and "url" columns for Reddit submissions
		datasource = self.source_dataset.parameters.get("datasource")

		# we need to be able to order the values later, chronologically, so use
		# and OrderedDict; all frequencies go into this variable
		items = OrderedDict()

		# this is a placeholder function to map missing values to a placeholder
		def missing_value_placeholder(data, field_name):
			"""
			Check if item is missing
			"""
			return "missing_data"

		# if we're interested in overall top-ranking items rather than a
		# per-period ranking, we need to do a first pass in which all posts are
		# inspected to determine those overall top-scoring items
		overall_top = {}
		if rank_style == "overall":
			if cutoff:
				self.dataset.update_status(f"Determining overall top-{cutoff} items")
			else:
				self.dataset.update_status("Determining overall top items")
			for post in self.source_dataset.iterate_items(self, map_missing=missing_value_placeholder if self.include_missing_data else "default"):
				values = self.get_values(post, columns, filter, split_comma, extract)
				for value in values:
					if to_lowercase:
						value = value.lower()
					if value not in overall_top:
						overall_top[value] = 0

					overall_top[value] += convert_to_int(post.get(weighby, 1), 1)

			overall_top = sorted(overall_top, key=lambda item: overall_top[item], reverse=True)
			if cutoff:
				overall_top = overall_top[:cutoff]

		# now for the real deal
		self.dataset.update_status("Reading source file")
		for post in self.source_dataset.iterate_items(self, map_missing=missing_value_placeholder if self.include_missing_data else "default"):
			# determine where to put this data
			try:
				time_unit = get_interval_descriptor(post, timeframe)
			except ValueError as e:
				self.dataset.update_status("%s, cannot count items per %s" % (str(e), timeframe), is_final=True)
				self.dataset.update_status(0)
				return

			if time_unit not in items:
				items[time_unit] = OrderedDict()

			# get values from post
			values = self.get_values(post, columns, filter, split_comma, extract)

			# keep track of occurrences of found items per relevant time period
			for value in values:
				if to_lowercase:
<<<<<<< HEAD
						value = value.lower()
=======
						value = str(value).lower()
>>>>>>> 8f2193cd

				if rank_style == "overall" and value not in overall_top:
					continue

				if value not in items[time_unit]:
					items[time_unit][value] = 0

				items[time_unit][value] += convert_to_int(post.get(weighby, 1))

		# sort by time and frequency
		self.dataset.update_status("Sorting items")
		sorted_items = OrderedDict((key, items[key]) for key in sorted(items.keys()))
		for time_unit in sorted_items:
			sorted_unit = OrderedDict((item, sorted_items[time_unit][item]) for item in
									  sorted(sorted_items[time_unit], reverse=True,
											 key=lambda key: sorted_items[time_unit][key]))
			sorted_items[time_unit].clear()
			sorted_items[time_unit].update(sorted_unit)

			if cutoff > 0:
				# OrderedDict's API sucks and really needs some extra
				# convenience methods
				sorted_items[time_unit] = OrderedDict(islice(sorted_items[time_unit].items(), cutoff))

		# convert to flat list
		rows = []
		for time_unit in sorted_items:
			for item in sorted_items[time_unit]:
				row = {
					"date": time_unit,
					"item": item,
					"value": sorted_items[time_unit][item]
				}

				rows.append(row)

		# write as csv
		if rows:
			self.write_csv_items_and_finish(rows)
		else:
			self.dataset.update_status("No items contain the requested attributes.")
			self.dataset.finish(0)

	def get_values(self, post, attributes, filter, split_comma, extract):
		"""
		Get relevant values for attribute per post

		:param dict post:  Post dictionary
		:param list attributes:  Attribute to extract from post body
		:param filter:  A compiled regular expression to filter values with, or None
		:param bool split_comma:  Split values by comma?
		:return list:  Items found for attribute
		"""
		# we use these to extract URLs and host names if needed

		values = []
		for attribute in attributes:
			if split_comma:
				item_values = [v.strip() for v in str(post.get(attribute, "")).split(",") if v.strip() or self.include_missing_data]
			else:
				item_values = [post.get(attribute, "")] if post.get(attribute, "") or self.include_missing_data else []

			if extract:
				item_values = list(chain(*[self.extract(v, extract) for v in item_values]))

			if item_values:
				values.extend(item_values)

		if not values:
			return []
		else:
			return set([value for value in values if not filter or filter.match(value)])

	def extract(self, value, look_for):
		"""
		Extract particular types of values from a string

		Sometimes you don't want to count the full string, but only the URLs
		in a string, or the hashtags, etc. This method does that.

		:param str value:  Value to extract values from
		:param str look_for:  What type of value to look for
		:return list:  Found values
		"""
		link_regex = re.compile(r"https?://[^\s\]()]+")
		www_regex = re.compile(r"^www\.")
		values = []

		if look_for in ("urls", "hostnames"):
			links = link_regex.findall(value)

			if look_for == "hostnames":
				for urlbits in links:
					urlbits = urlbits.split("/")
					if len(urlbits) >= 3:
						values.append(www_regex.sub("", urlbits[2]))
			else:
				values += list(links)

			return values

		elif look_for == "hashtags":
			hashtags = list(re.findall(r"#([a-zA-Z0-9_]+)", value))
			return hashtags

		elif look_for == "emoji":
			return [e["emoji"] for e in emoji.emoji_list(value)]

		else:
			return [value]


	@classmethod
	def get_options(cls, parent_dataset=None, user=None):
		"""
		Get processor options

		This method by default returns the class's "options" attribute, or an
		empty dictionary. It can be redefined by processors that need more
		fine-grained options, e.g. in cases where the availability of options
		is partially determined by the parent dataset's parameters.

		:param DataSet parent_dataset:  An object representing the dataset that
		the processor would be run on
		:param User user:  Flask user the options will be displayed for, in
		case they are requested for display in the 4CAT web interface. This can
		be used to show some options only to privileges users.
		"""
		options = cls.options

		if parent_dataset and parent_dataset.get_columns():
			columns = parent_dataset.get_columns()
			options["columns"]["type"] = UserInput.OPTION_MULTI
			options["columns"]["inline"] = True
			options["columns"]["options"] = {v: v for v in columns}
			options["columns"]["default"] = ["body"]

		return options<|MERGE_RESOLUTION|>--- conflicted
+++ resolved
@@ -203,11 +203,7 @@
 			# keep track of occurrences of found items per relevant time period
 			for value in values:
 				if to_lowercase:
-<<<<<<< HEAD
-						value = value.lower()
-=======
 						value = str(value).lower()
->>>>>>> 8f2193cd
 
 				if rank_style == "overall" and value not in overall_top:
 					continue
