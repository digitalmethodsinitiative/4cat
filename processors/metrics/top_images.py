--- conflicted
+++ resolved
@@ -37,13 +37,8 @@
         :param module: Module to determine compatibility with
         """
 
-<<<<<<< HEAD
-        if module.is_dataset() and module.is_top_dataset() and module.type != "telegram-search":
-            return module.get_extension() in ("csv", "ndjson")
-=======
         if module.is_top_dataset() and module.type != "telegram-search":
             return True
->>>>>>> 8c83df72
         else:
             return False
 
