"""
Determine hatebase scores for posts
"""
import json
import csv
import re

from backend.lib.processor import BasicProcessor
from common.lib.helpers import UserInput
from common.lib.exceptions import ProcessorInterruptedException

__author__ = "Stijn Peeters"
__credits__ = ["Stijn Peeters"]
__maintainer__ = "Stijn Peeters"
__email__ = "4cat@oilab.eu"

csv.field_size_limit(1024 * 1024 * 1024)


class HatebaseAnalyser(BasicProcessor):
    """
    Identify hatebase-listed words in posts
    """
    type = "hatebase-data"  # job type ID
    category = "Post metrics"  # category
    title = "Hatebase analysis"  # title displayed in UI
    description = "Assign scores for 'offensiveness' and hate speech propability to each post by using Hatebase."  # description displayed in UI
    extension = "csv"  # extension of result file, used internally and in UI

    followups = ["hatebase-frequencies"]

    token_expires = 0
    token = ""

    references = [
        "[Hatebase.org](https://hatebase.org)"
    ]

    options = {
        "language": {
            "type": UserInput.OPTION_CHOICE,
            "default": "en",
            "options": {
                "en": "English",
                "it": "Italian"
            },
            "help": "Language"
        },
        "columns": {
            "type": UserInput.OPTION_TEXT,
            "help": "Columns to analyse",
            "default": "body",
            "tooltip": "The content of these columns will be analysed for presence of hatebase-listed words."
        }
    }

    @staticmethod
    def is_compatible_with(module=None, config=None):
        """
        Determine compatibility

        :param Dataset module:  Module ID to determine compatibility with
        :param ConfigManager|None config:  Configuration reader (context-aware)
        :return bool:
        """
<<<<<<< HEAD
        return module.is_top_dataset() and module.get_extension() in ("csv", "ndjson")

    def process(self):
        """
        This takes a 4CAT results file as input, and outputs a new CSV file
        with IDs and post bodies for all posts as well as a number of metrics
        derived from the hatebase database, e.g. number of matching items,
        how ambiguous the hatefulness is and the average 'offensiveness'.
        """

        # determine what vocabulary to use
        language = self.parameters.get("language")
        columns = self.parameters.get("columns")
        self.dataset.log(f"Language: {language}; Columns: {columns}")

        if not columns:
            self.dataset.update_status("No columns selected; no data analysed.", is_final=True)
            self.dataset.finish(0)
            return

        # read and convert to a way we can easily match whether any word occurs
        with self.config.get('PATH_ROOT').joinpath(
                f"common/assets/hatebase/hatebase-{language}.json").open() as hatebasedata:
            hatebase = json.loads(hatebasedata.read())

        hatebase = {term.lower(): hatebase[term] for term in hatebase}
        self.dataset.log(f"Number of hatebase terms: {len(hatebase)}")
        hatebase_regex = re.compile(r"\b(" + "|".join([re.escape(term) for term in hatebase]) + r")\b")

        if not hatebase or not hatebase_regex:
            self.dataset.update_status("No hatebase data found for the selected language.", is_final=True)
            self.dataset.finish(0)
            return

        processed = 0
        matches = 0
        with self.dataset.get_results_path().open("w") as output:
            fieldnames = self.source_dataset.get_item_keys(self)
            fieldnames += ("hatebase_num", "hatebase_num_ambiguous", "hatebase_num_unambiguous",
                           "hatebase_terms", "hatebase_terms_ambiguous", "hatebase_terms_unambiguous",
                           "hatebase_offensiveness_avg")

            writer = csv.DictWriter(output, fieldnames=fieldnames)
            writer.writeheader()

            for post in self.source_dataset.iterate_items(self):
                # stop processing if worker has been asked to stop
                if self.interrupted:
                    raise ProcessorInterruptedException("Interrupted while processing posts")

                processed += 1
                if processed % 1000 == 0:
                    self.dataset.update_status("Processing post %i" % processed)
                    self.dataset.update_progress(processed / self.source_dataset.num_rows)
                row = {**post, **{
                    "hatebase_num": 0,
                    "hatebase_num_ambiguous": 0,
                    "hatebase_num_unambiguous": 0,
                    "hatebase_terms": "",
                    "hatebase_terms_ambiguous": "",
                    "hatebase_terms_unambiguous": "",
                    "hatebase_offensiveness_avg": 0,
                }}

                terms = []
                terms_ambig = []
                terms_unambig = []

                post_text = ' '.join([str(post.get(c, "")).lower() for c in columns])
                for term in hatebase_regex.findall(post_text):
                    matches += 1
                    if hatebase[term]["plural_of"]:
                        if hatebase[term]["plural_of"] in terms:
                            continue
                        elif hatebase[term]["plural_of"] in hatebase:
                            term = hatebase[term]["plural_of"]

                    terms.append(term)
                    row["hatebase_num"] += 1
                    if hatebase[term]["is_unambiguous"]:
                        row["hatebase_num_unambiguous"] += 1
                        terms_unambig.append(term)
                    else:
                        row["hatebase_num_ambiguous"] += 1
                        terms_ambig.append(term)

                    if hatebase[term]["average_offensiveness"]:
                        row["hatebase_offensiveness_avg"] += hatebase[term]["average_offensiveness"]

                row["hatebase_terms"] = ",".join(terms)
                row["hatebase_terms_ambiguous"] = ",".join(terms_ambig)
                row["hatebase_terms_unambiguous"] = ",".join(terms_unambig)

                if len(terms) > 0:
                    row["hatebase_offensiveness_avg"] = int(int(row["hatebase_offensiveness_avg"]) / len(terms))

                try:
                    writer.writerow(row)
                except ValueError as e:
                    self.log.error(str(e))
                    self.dataset.update_status("Cannot write results. Your input file may contain invalid CSV data.")
                    self.dataset.finish(0)
                    return

        self.dataset.log(f"Total terms matched: {matches}")
        self.dataset.update_status("Finished")
        self.dataset.finish(processed)

    @classmethod
    def get_options(cls, parent_dataset=None, config=None):
        """
        Get processor options

        This method by default returns the class's "options" attribute, or an
        empty dictionary. It can be redefined by processors that need more
        fine-grained options, e.g. in cases where the availability of options
        is partially determined by the parent dataset's parameters.

        :param config:
        :param DataSet parent_dataset:  An object representing the dataset that
        the processor would be run on
        :param User user:  Flask user the options will be displayed for, in
        case they are requested for display in the 4CAT web interface. This can
        be used to show some options only to privileges users.
        """
        options = cls.options

        if parent_dataset and parent_dataset.get_columns():
            columns = parent_dataset.get_columns()
            options["columns"]["type"] = UserInput.OPTION_MULTI_SELECT
            options["columns"]["options"] = {v: v for v in columns}
            options["columns"]["default"] = ["body"] if "body" in columns else [sorted(columns).pop()]

        return options
=======
		return module.is_top_dataset() and module.get_extension() in ("csv", "ndjson")

	def process(self):
		"""
		This takes a 4CAT results file as input, and outputs a new CSV file
		with IDs and post bodies for all posts as well as a number of metrics
		derived from the hatebase database, e.g. number of matching items,
		how ambiguous the hatefulness is and the average 'offensiveness'.
		"""

		# determine what vocabulary to use
		language = self.parameters.get("language")
		columns = self.parameters.get("columns")
		self.dataset.log(f"Language: {language}; Columns: {columns}")

		if not columns:
			self.dataset.update_status("No columns selected; no data analysed.", is_final=True)
			self.dataset.finish(0)
			return

		# read and convert to a way we can easily match whether any word occurs
		with config.get('PATH_ROOT').joinpath(f"common/assets/hatebase/hatebase-{language}.json").open() as hatebasedata:
			hatebase = json.loads(hatebasedata.read())

		hatebase = {term.lower(): hatebase[term] for term in hatebase}
		self.dataset.log(f"Number of hatebase terms: {len(hatebase)}")
		hatebase_regex = re.compile(r"\b(" + "|".join([re.escape(term) for term in hatebase]) + r")\b")

		if not hatebase or not hatebase_regex:
			self.dataset.update_status("No hatebase data found for the selected language.", is_final=True)
			self.dataset.finish(0)
			return

		processed = 0
		matches = 0
		with self.dataset.get_results_path().open("w") as output:
			fieldnames = self.source_dataset.get_columns()
			fieldnames += ("hatebase_num", "hatebase_num_ambiguous", "hatebase_num_unambiguous",
					"hatebase_terms", "hatebase_terms_ambiguous", "hatebase_terms_unambiguous",
					"hatebase_offensiveness_avg")

			writer = csv.DictWriter(output, fieldnames=fieldnames)
			writer.writeheader()

			for post in self.source_dataset.iterate_items(self):
				# stop processing if worker has been asked to stop
				if self.interrupted:
					raise ProcessorInterruptedException("Interrupted while processing posts")

				processed += 1
				if processed % 1000 == 0:
					self.dataset.update_status("Processing post %i" % processed)
					self.dataset.update_progress(processed / self.source_dataset.num_rows)
				row = {**post, **{
					"hatebase_num": 0,
					"hatebase_num_ambiguous": 0,
					"hatebase_num_unambiguous": 0,
					"hatebase_terms": "",
					"hatebase_terms_ambiguous": "",
					"hatebase_terms_unambiguous": "",
					"hatebase_offensiveness_avg": 0,
				}}

				terms = []
				terms_ambig = []
				terms_unambig = []

				post_text = ' '.join([str(post.get(c, "")).lower() for c in columns])
				for term in hatebase_regex.findall(post_text):
					matches += 1
					if hatebase[term]["plural_of"]:
						if hatebase[term]["plural_of"] in terms:
							continue
						elif hatebase[term]["plural_of"] in hatebase:
							term = hatebase[term]["plural_of"]

					terms.append(term)
					row["hatebase_num"] += 1
					if hatebase[term]["is_unambiguous"]:
						row["hatebase_num_unambiguous"] += 1
						terms_unambig.append(term)
					else:
						row["hatebase_num_ambiguous"] += 1
						terms_ambig.append(term)

					if hatebase[term]["average_offensiveness"]:
						row["hatebase_offensiveness_avg"] += hatebase[term]["average_offensiveness"]

				row["hatebase_terms"] = ",".join(terms)
				row["hatebase_terms_ambiguous"] = ",".join(terms_ambig)
				row["hatebase_terms_unambiguous"] = ",".join(terms_unambig)

				if len(terms) > 0:
					row["hatebase_offensiveness_avg"] = int(int(row["hatebase_offensiveness_avg"]) / len(terms))

				try:
					writer.writerow(row)
				except ValueError as e:
					self.log.error(str(e))
					self.dataset.update_status("Cannot write results. Your input file may contain invalid CSV data.")
					self.dataset.finish(0)
					return

		self.dataset.log(f"Total terms matched: {matches}")
		self.dataset.update_status("Finished")
		self.dataset.finish(processed)

	@classmethod
	def get_options(cls, parent_dataset=None, user=None):
		"""
		Get processor options

		This method by default returns the class's "options" attribute, or an
		empty dictionary. It can be redefined by processors that need more
		fine-grained options, e.g. in cases where the availability of options
		is partially determined by the parent dataset's parameters.

		:param DataSet parent_dataset:  An object representing the dataset that
		the processor would be run on
		:param User user:  Flask user the options will be displayed for, in
		case they are requested for display in the 4CAT web interface. This can
		be used to show some options only to privileges users.
		"""
		options = cls.options

		if parent_dataset and parent_dataset.get_columns():
			columns = parent_dataset.get_columns()
			options["columns"]["type"] = UserInput.OPTION_MULTI_SELECT
			options["columns"]["options"] = {v: v for v in columns}
			options["columns"]["default"] = ["body"] if "body" in columns else [sorted(columns).pop()]

		return options
>>>>>>> 2eccc09e
<|MERGE_RESOLUTION|>--- conflicted
+++ resolved
@@ -63,7 +63,6 @@
         :param ConfigManager|None config:  Configuration reader (context-aware)
         :return bool:
         """
-<<<<<<< HEAD
         return module.is_top_dataset() and module.get_extension() in ("csv", "ndjson")
 
     def process(self):
@@ -98,13 +97,13 @@
             self.dataset.finish(0)
             return
 
-        processed = 0
-        matches = 0
-        with self.dataset.get_results_path().open("w") as output:
-            fieldnames = self.source_dataset.get_item_keys(self)
-            fieldnames += ("hatebase_num", "hatebase_num_ambiguous", "hatebase_num_unambiguous",
-                           "hatebase_terms", "hatebase_terms_ambiguous", "hatebase_terms_unambiguous",
-                           "hatebase_offensiveness_avg")
+		processed = 0
+		matches = 0
+		with self.dataset.get_results_path().open("w") as output:
+			fieldnames = self.source_dataset.get_columns()
+			fieldnames += ("hatebase_num", "hatebase_num_ambiguous", "hatebase_num_unambiguous",
+					"hatebase_terms", "hatebase_terms_ambiguous", "hatebase_terms_unambiguous",
+					"hatebase_offensiveness_avg")
 
             writer = csv.DictWriter(output, fieldnames=fieldnames)
             writer.writeheader()
@@ -197,138 +196,4 @@
             options["columns"]["options"] = {v: v for v in columns}
             options["columns"]["default"] = ["body"] if "body" in columns else [sorted(columns).pop()]
 
-        return options
-=======
-		return module.is_top_dataset() and module.get_extension() in ("csv", "ndjson")
-
-	def process(self):
-		"""
-		This takes a 4CAT results file as input, and outputs a new CSV file
-		with IDs and post bodies for all posts as well as a number of metrics
-		derived from the hatebase database, e.g. number of matching items,
-		how ambiguous the hatefulness is and the average 'offensiveness'.
-		"""
-
-		# determine what vocabulary to use
-		language = self.parameters.get("language")
-		columns = self.parameters.get("columns")
-		self.dataset.log(f"Language: {language}; Columns: {columns}")
-
-		if not columns:
-			self.dataset.update_status("No columns selected; no data analysed.", is_final=True)
-			self.dataset.finish(0)
-			return
-
-		# read and convert to a way we can easily match whether any word occurs
-		with config.get('PATH_ROOT').joinpath(f"common/assets/hatebase/hatebase-{language}.json").open() as hatebasedata:
-			hatebase = json.loads(hatebasedata.read())
-
-		hatebase = {term.lower(): hatebase[term] for term in hatebase}
-		self.dataset.log(f"Number of hatebase terms: {len(hatebase)}")
-		hatebase_regex = re.compile(r"\b(" + "|".join([re.escape(term) for term in hatebase]) + r")\b")
-
-		if not hatebase or not hatebase_regex:
-			self.dataset.update_status("No hatebase data found for the selected language.", is_final=True)
-			self.dataset.finish(0)
-			return
-
-		processed = 0
-		matches = 0
-		with self.dataset.get_results_path().open("w") as output:
-			fieldnames = self.source_dataset.get_columns()
-			fieldnames += ("hatebase_num", "hatebase_num_ambiguous", "hatebase_num_unambiguous",
-					"hatebase_terms", "hatebase_terms_ambiguous", "hatebase_terms_unambiguous",
-					"hatebase_offensiveness_avg")
-
-			writer = csv.DictWriter(output, fieldnames=fieldnames)
-			writer.writeheader()
-
-			for post in self.source_dataset.iterate_items(self):
-				# stop processing if worker has been asked to stop
-				if self.interrupted:
-					raise ProcessorInterruptedException("Interrupted while processing posts")
-
-				processed += 1
-				if processed % 1000 == 0:
-					self.dataset.update_status("Processing post %i" % processed)
-					self.dataset.update_progress(processed / self.source_dataset.num_rows)
-				row = {**post, **{
-					"hatebase_num": 0,
-					"hatebase_num_ambiguous": 0,
-					"hatebase_num_unambiguous": 0,
-					"hatebase_terms": "",
-					"hatebase_terms_ambiguous": "",
-					"hatebase_terms_unambiguous": "",
-					"hatebase_offensiveness_avg": 0,
-				}}
-
-				terms = []
-				terms_ambig = []
-				terms_unambig = []
-
-				post_text = ' '.join([str(post.get(c, "")).lower() for c in columns])
-				for term in hatebase_regex.findall(post_text):
-					matches += 1
-					if hatebase[term]["plural_of"]:
-						if hatebase[term]["plural_of"] in terms:
-							continue
-						elif hatebase[term]["plural_of"] in hatebase:
-							term = hatebase[term]["plural_of"]
-
-					terms.append(term)
-					row["hatebase_num"] += 1
-					if hatebase[term]["is_unambiguous"]:
-						row["hatebase_num_unambiguous"] += 1
-						terms_unambig.append(term)
-					else:
-						row["hatebase_num_ambiguous"] += 1
-						terms_ambig.append(term)
-
-					if hatebase[term]["average_offensiveness"]:
-						row["hatebase_offensiveness_avg"] += hatebase[term]["average_offensiveness"]
-
-				row["hatebase_terms"] = ",".join(terms)
-				row["hatebase_terms_ambiguous"] = ",".join(terms_ambig)
-				row["hatebase_terms_unambiguous"] = ",".join(terms_unambig)
-
-				if len(terms) > 0:
-					row["hatebase_offensiveness_avg"] = int(int(row["hatebase_offensiveness_avg"]) / len(terms))
-
-				try:
-					writer.writerow(row)
-				except ValueError as e:
-					self.log.error(str(e))
-					self.dataset.update_status("Cannot write results. Your input file may contain invalid CSV data.")
-					self.dataset.finish(0)
-					return
-
-		self.dataset.log(f"Total terms matched: {matches}")
-		self.dataset.update_status("Finished")
-		self.dataset.finish(processed)
-
-	@classmethod
-	def get_options(cls, parent_dataset=None, user=None):
-		"""
-		Get processor options
-
-		This method by default returns the class's "options" attribute, or an
-		empty dictionary. It can be redefined by processors that need more
-		fine-grained options, e.g. in cases where the availability of options
-		is partially determined by the parent dataset's parameters.
-
-		:param DataSet parent_dataset:  An object representing the dataset that
-		the processor would be run on
-		:param User user:  Flask user the options will be displayed for, in
-		case they are requested for display in the 4CAT web interface. This can
-		be used to show some options only to privileges users.
-		"""
-		options = cls.options
-
-		if parent_dataset and parent_dataset.get_columns():
-			columns = parent_dataset.get_columns()
-			options["columns"]["type"] = UserInput.OPTION_MULTI_SELECT
-			options["columns"]["options"] = {v: v for v in columns}
-			options["columns"]["default"] = ["body"] if "body" in columns else [sorted(columns).pop()]
-
-		return options
->>>>>>> 2eccc09e
+        return options