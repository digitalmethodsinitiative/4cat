"""
Create an image wall using categories.
"""
import io
import base64
import json
import math

from svgwrite.image import Image as ImageElement

from svgwrite.container import SVG
from svgwrite.shapes import Rect
from svgwrite.text import Text

from PIL import Image

from common.lib.helpers import UserInput, convert_to_int, get_4cat_canvas
from backend.lib.processor import BasicProcessor
from common.lib.exceptions import ProcessorInterruptedException, ProcessorException
from common.config_manager import config

__author__ = "Dale Wahl"
__credits__ = ["Dale Wahl", "Stijn Peeters"]
__maintainer__ = "Dale Wahl"
__email__ = "4cat@oilab.eu"

class ImageCategoryWallGenerator(BasicProcessor):
	"""
	Image wall generator

	Create an image wall from the top images in the dataset
	"""
	type = "image-category-wall"  # job type ID
	category = "Visual"  # category
	title = "Visualise images by category"  # title displayed in UI
	description = "Combine images into a single image arranged by category"  # description displayed in UI
	extension = "svg"  # extension of result file, used internally and in UI

	number_of_ranges = 10  # number of ranges to use for numeric categories

	image_datasets = ["image-downloader", "video-hasher-1"]

	config = {
		"image-visuals.max_per_cat": {
			"type": UserInput.OPTION_TEXT,
			"coerce_type": int,
			"default": 1000,
			"help": "Max images per category when visualising",
			"tooltip": "0 will allow visualization of any number of images."
		},
		"image-visuals.max_pixels_per_image": {
			"type": UserInput.OPTION_TEXT,
			"coerce_type": int,
			"default": 400,
			"min": 25,
			"help": "Max pixels for each images when visualising",
		}
	}

	@classmethod
	def is_compatible_with(cls, module=None, user=None):
		"""
		Allow processor on CLIP dataset only
		
		:param module: Dataset or processor to determine compatibility with
		"""
		return module.type.startswith("image-to-categories") or \
			module.type.startswith("image-downloader") or \
			module.type.startswith("video-hasher-1") or \
			module.type.startswith("video-hash-similarity-matrix")

	@classmethod
	def get_options(cls, parent_dataset=None, user=None):
		"""
		Collect maximum number of audio files from configuration and update options accordingly
		"""
		max_number_images = int(config.get("image-visuals.max_per_cat", 1000, user=user))
		max_pixels = int(config.get("image-visuals.max_pixels_per_image", 300, user=user))
		options = {
			"category": {
				"type": UserInput.OPTION_TEXT,
				"help": "Category column"
			},
			"width_amount": {
				"type": UserInput.OPTION_TEXT,
				"help": "Max images per category" + (f" (max {max_number_images:,})" if max_number_images != 0 else ""),
				"default": 10 if max_number_images == 0 else min(max_number_images, 10),
				"min": 0 if max_number_images == 0 else 1,
				"max": max_number_images,
				"tooltip": "This controls the width of the image wall"
			},
			"height": {
				"type": UserInput.OPTION_TEXT,
				"help": "Image height in pixels",
				"tooltip": f"In pixels. Each image will be this height and are resized proportionally to fit it. Must be between 25 and {max_pixels}.",
				"coerce_type": int,
				"default": min(max_pixels, 100),
				"min": 25,
				"max": max_pixels
			},
			"images_per_item": {
				"type": UserInput.OPTION_CHOICE,
				"options": {
					"all": "All images",
					"first": "Only first image",
				},
				"default": "first",
				"help": "Images per item",
				"tooltip": "If an item has multiple images, should all images be used or if the first one representative?",
			}
		}
		if max_number_images == 0:
			options['width_amount']['tooltip'] = options['width_amount']['tooltip'] + ";'0' will use all available images"
			options['width_amount'].pop('max')

		if parent_dataset is None:
			return options
		else:
			image_dataset, category_dataset = cls.identity_dataset_types(parent_dataset)
			if category_dataset is None:
				return options

		parent_columns = category_dataset.get_columns()
		if parent_columns:
			parent_columns = {c: c for c in sorted(parent_columns)}

			options["category"] = {
				"type": UserInput.OPTION_CHOICE,
				"options": parent_columns,
				"help": "Category column",
				"tooltip": "Each image must belong to only one category; numeric categories will be grouped into ranges",
			}
			default_options = [default for default in ["top_categories", "impression_count", "category", "type"] if default in parent_columns]
			if default_options:
				options["category"]["default"] = default_options.pop(0)

		return options

	@staticmethod
	def identity_dataset_types(source_dataset):
		"""
		Identify dataset types that are compatible with this processor
		"""
<<<<<<< HEAD
		# Is the the source dataset an image dataset?
		if any([source_dataset.type.startswith(dataset_prefix) for dataset_prefix in ImageWallGenerator.image_datasets]):
			image_dataset = source_dataset
			category_dataset = source_dataset.top_parent()
		# Or is the parent dataset an image dataset?
		elif any([source_dataset.get_parent().type.startswith(dataset_prefix) for dataset_prefix in ImageWallGenerator.image_datasets] + [source_dataset.get_parent().get_media_type() == "image"]):
=======
		if any([source_dataset.type.startswith(dataset_prefix) for dataset_prefix in ImageCategoryWallGenerator.image_datasets]):
			image_dataset = source_dataset
			category_dataset = source_dataset.top_parent()
		elif any([source_dataset.get_parent().type.startswith(dataset_prefix) for dataset_prefix in ImageCategoryWallGenerator.image_datasets]):
>>>>>>> 127472e9
			image_dataset = source_dataset.get_parent()
			category_dataset = source_dataset
		else:
			return None, None

		return image_dataset, category_dataset

	def process(self):
		"""
		Process the job
		"""
		image_dataset, category_dataset = self.identity_dataset_types(self.source_dataset)
		if image_dataset is None or category_dataset is None:
			self.dataset.finish_with_error("Unable to indentify image and category datasets")
			return

		# is there anything to put on a wall?
		if image_dataset.num_rows == 0 or category_dataset == 0:
			self.dataset.finish_with_error("No images/categories available to render to image wall.")
			return
		self.dataset.log(f"Found {image_dataset.type} w/ {image_dataset.num_rows} images and {category_dataset.type} w/ {category_dataset.num_rows} items")

		category_column = self.parameters.get("category")
		if category_column is None:
			self.dataset.finish_with_error("No category provided.")
			return

		# 0 = use as many images as in the archive, up to the max
		images_per_category = convert_to_int(self.parameters.get("width_amount"), 100)
		images_per_item = self.parameters.get("images_per_item", "first")

		# Some processors may have a special category type to extract categories
		special_case = category_dataset.type == "image-to-categories"

		# First collect images; maybe posts will not have associated images
		# Unpack the images into a staging_area
		self.dataset.update_status("Unzipping images")
		staging_area = self.unpack_archive_contents(image_dataset.get_results_path())

		# Map post IDs to filenames
		if image_dataset.type == "video-hasher-1":
			# We know the post ID is the filename.stem as this dataset is derived from the image dataset
			filename_map = {filename.stem + ".mp4": [filename] for filename in staging_area.iterdir()}
		elif special_case:
			# We know the post ID is the filename.stem as this dataset is derived from the image dataset
			filename_map = {filename.stem: [filename] for filename in staging_area.iterdir()}
		else:
			# Use image metadata to map post IDs to filenames
			with open(staging_area.joinpath('.metadata.json')) as file:
				image_data = json.load(file)
			filename_map = {}
			# Images can belong to multiple posts; posts can have multiple images
			for image in image_data.values():
				if image.get("success"):
					for post_id in image.get("post_ids"):
						if post_id not in filename_map:
							filename_map[post_id] = [staging_area.joinpath(image.get("filename"))]
						else:
							filename_map[post_id].append(staging_area.joinpath(image.get("filename")))

		# Organize posts into categories
		category_type = None
		categories = {}
		post_values = []  # used for numeric categories
		self.dataset.update_status("Collecting categories")
		for i, post in enumerate(category_dataset.iterate_items(self)):
			if self.interrupted:
				raise ProcessorInterruptedException("Interrupted while collecting categories")

			if post.get("id") not in filename_map:
				# No image for this post
				continue

			# Identify category type and collect post_category
			if special_case and category_column == "top_categories":
				if category_type is None:
					category_type = float
				# Special case
				top_cats = post.get("top_categories")
				top_cat = top_cats.split(",")[0].split(":")[0].strip()
				top_cat_score = float(top_cats.split(",")[0].split(":")[1].strip().replace("%", ""))
				post_result = {"id": post.get("id"), "value": top_cat_score, "top_cats": top_cats}
				if top_cat not in categories:
					categories[top_cat] = [post_result]
				else:
					categories[top_cat].append(post_result)
			else:
				if category_type is None:
					try:
						if post.get(category_column) is None:
							category_type = str
						else:
							float(post.get(category_column))
							category_type = float
					except ValueError:
						category_type = str

				if category_type == str:
					post_category = post.get(category_column)
					if post_category == "" or post_category is None:
						post_category = "None"
					if post_category not in categories:
						categories[post_category] = [{"id": post.get("id")}]
					else:
						categories[post_category].append({"id": post.get("id")})
				elif category_type == float:
					if post.get(category_column) is None:
						self.dataset.log(f"Post {post.get('id')} has no data; skipping")
						continue
					try:
						post_category = float(post.get(category_column))
						post_values.append((post_category, post.get("id")))
					except ValueError:
						# Unsure exactly how to handle; possibly the first post was convertible to a float
						raise ProcessorException(
							f"Mixed category types detected; unable to render image wall (item {i} {post_category})")

		if len(categories) == 0 and len(post_values) == 0:
			self.dataset.finish_with_error("No categories found")
			return

		# Sort collected category results as needed
		self.dataset.update_status("Sorting categories")
		if special_case and category_column == "top_categories":
			# Sort categories by score
			for cat in categories:
				categories[cat] = sorted(categories[cat], key=lambda x: x.get("value"), reverse=True)
		elif category_type == float:
			if all([x[0].is_integer() for x in post_values]):
				self.dataset.log("Detected integer categories")
				post_values = [(int(x[0]), x[1]) for x in post_values]
				category_type = int

			# Identify ranges
			all_values = [x[0] for x in post_values]
			max_value = max(all_values)
			min_value = min(all_values)
			range_size = (max_value - min_value) / self.number_of_ranges
			if category_type == int:
				ranges = [(math.floor(min_value + range_size * i), math.ceil(min_value + range_size * (i + 1))) for i in range(self.number_of_ranges)]
			else:
				ranges = [(min_value + range_size * i, min_value + range_size * (i + 1)) for i in range(self.number_of_ranges)]
			ranges.reverse()

			# Sort posts into ranges
			if category_type == int:
				categories = {f"{x[0]} - {x[1]}": [] for x in ranges}
			else:
				categories = {f"{x[0]:.2f} - {x[1]:.2f}": [] for x in ranges}
			for value, post_id in post_values:
				for min_value, max_value in ranges:
					if min_value <= value <= max_value:  # inclusive as an image is the exact min and exact max; we break so images are stored in only first matching range
						if category_type == int:
							categories[f"{min_value} - {max_value}"].append({"id": post_id, "value": value})
						else:
							categories[f"{min_value:.2f} - {max_value:.2f}"].append({"id": post_id, "value": value})
						break

			# And sort the posts within each range
			for cat in categories:
				categories[cat] = sorted(categories[cat], key=lambda x: x.get("value"), reverse=True)

		else:
			# Sort categories by number of images
			categories = {cat[0]: cat[1] for cat in sorted(categories.items(), key=lambda x: len(x), reverse=True)}

		# Drop categories with no images (ranges may have no images)
		categories = {cat: images for cat, images in categories.items() if images}
		self.dataset.log(f"Found {len(categories)} categories")

		# Create SVG with categories and images
		base_height = self.parameters.get("height", 100)
		fontsize = 12
		row_height = base_height + fontsize * 2

		offset_y = - row_height
		complete_categories = []
		category_widths = {}
		self.dataset.update_status("Creating Image wall")
		for category, images in categories.items():
			if not complete_categories:
				offset_y += fontsize * 2  # add some space at the top for header
			# reset and ready for the next timeline
			offset_y += row_height
			category_widths[category] = 0
			category_image = SVG(insert=(0, offset_y), size=(0, row_height))
			offset_w = 0

			for i, image in enumerate(images):
				if images_per_category != 0 and i >= images_per_category:
					# Category full; add a label to indicate there are more images in category
					remaining = f"+ {len(images) - images_per_category} more images"
					footersize = (fontsize * (len(remaining) + 2) * 0.5925, fontsize * 2)
					footer_shape = SVG(insert=(offset_w, base_height/2 - footersize[1]), size=footersize)
					footer_shape.add(Rect(insert=(0, 0), size=("100%", "100%"), fill="#000"))
					label_element = Text(insert=("50%", "50%"), text=remaining, dominant_baseline="middle",
										 text_anchor="middle", fill="#FFF", style="font-size:%ipx" % fontsize)
					footer_shape.add(label_element)
					category_image.add(footer_shape)
					offset_w += footersize[0]

					category_widths[category] += footersize[0]
					break

				# Get image or images for this item
				image_filenames = filename_map.get(image.get("id")) if images_per_item == "all" else [filename_map.get(image.get("id"), [None])[0]]
				if not image_filenames:
					self.dataset.log(f"Image {image.get('id')} not found in image archive")
					continue
				for image_filename in image_filenames:
					frame = Image.open(str(image_filename))

					frame_width = int(base_height * frame.width / frame.height)
					frame.thumbnail((frame_width, base_height))

					# add to SVG as data URI (so it is a self-contained file)
					frame_data = io.BytesIO()
					try:
						frame.save(frame_data, format="JPEG")  # JPEG probably optimal for video frames
					except OSError:
						# Try removing alpha channel
						frame = frame.convert('RGB')
						frame.save(frame_data, format="JPEG")
					frame_data = "data:image/jpeg;base64," + base64.b64encode(frame_data.getvalue()).decode("utf-8")
					# add to category element
					frame_element = ImageElement(href=frame_data, insert=(category_widths[category], 0),
												 size=(frame_width, base_height))
					category_image.add(frame_element)

					# add score label
					if category_type in [float, int]:
						if category_type == int:
							image_score = str(image.get("value"))
						else:
							image_score = f"{image.get('value'):.2f}" + ("%" if special_case and (category_column == "top_categories") else "")
						footersize = (fontsize * (len(image_score) + 2) * 0.5925, fontsize * 2)
						footer_shape = SVG(insert=(offset_w, base_height - footersize[1]), size=footersize)
						footer_shape.add(Rect(insert=(0, 0), size=("100%", "100%"), fill="#000"))
						label_element = Text(insert=("50%", "50%"), text=image_score, dominant_baseline="middle",
											 text_anchor="middle", fill="#FFF", style="font-size:%ipx" % fontsize)
						footer_shape.add(label_element)
						category_image.add(footer_shape)
					offset_w += frame_width

					category_widths[category] += frame_width
					self.dataset.log(f"Added image {image.get('id')} to category {category}; width {category_widths[category]} height {offset_y}")

			# Add Category label
			footersize = (fontsize * (len(category) + 2) * 0.5925, fontsize * 2)
			footer_shape = SVG(insert=(0, row_height - footersize[1]), size=footersize)
			footer_shape.add(Rect(insert=(0, 0), size=("100%", "100%"), fill="#000"))
			label_element = Text(insert=("50%", "50%"), text=category, dominant_baseline="middle",
								 text_anchor="middle", fill="#FFF", style="font-size:%ipx" % fontsize)
			footer_shape.add(label_element)
			self.dataset.log(f"{category_image}")
			category_image["width"] = max(category_widths[category], footersize[0])

			# add to canvas
			category_image.add(footer_shape)
			complete_categories.append(category_image)

		# now we know all dimensions we can instantiate the canvas too
		canvas_width = max(category_widths.values())
		canvas = get_4cat_canvas(self.dataset.get_results_path(), canvas_width, row_height * len(category_widths) + fontsize * 4, header=f"Images sorted by {category_column}",
								 fontsize_small=fontsize, fontsize_large=fontsize)

		for category_image in complete_categories:
			self.dataset.log(f"Adding {category_image}")
			canvas.add(category_image)

		# save as svg and finish up
		canvas.save(pretty=True)
		self.dataset.log("Saved to " + str(self.dataset.get_results_path()))
		return self.dataset.finish(len(category_widths))


<|MERGE_RESOLUTION|>--- conflicted
+++ resolved
@@ -141,19 +141,12 @@
 		"""
 		Identify dataset types that are compatible with this processor
 		"""
-<<<<<<< HEAD
 		# Is the the source dataset an image dataset?
-		if any([source_dataset.type.startswith(dataset_prefix) for dataset_prefix in ImageWallGenerator.image_datasets]):
+		if any([source_dataset.type.startswith(dataset_prefix) for dataset_prefix in ImageCategoryWallGenerator.image_datasets]):
 			image_dataset = source_dataset
 			category_dataset = source_dataset.top_parent()
 		# Or is the parent dataset an image dataset?
-		elif any([source_dataset.get_parent().type.startswith(dataset_prefix) for dataset_prefix in ImageWallGenerator.image_datasets] + [source_dataset.get_parent().get_media_type() == "image"]):
-=======
-		if any([source_dataset.type.startswith(dataset_prefix) for dataset_prefix in ImageCategoryWallGenerator.image_datasets]):
-			image_dataset = source_dataset
-			category_dataset = source_dataset.top_parent()
-		elif any([source_dataset.get_parent().type.startswith(dataset_prefix) for dataset_prefix in ImageCategoryWallGenerator.image_datasets]):
->>>>>>> 127472e9
+		elif any([source_dataset.get_parent().type.startswith(dataset_prefix) for dataset_prefix in ImageCategoryWallGenerator.image_datasets] + [source_dataset.get_parent().get_media_type() == "image"]):
 			image_dataset = source_dataset.get_parent()
 			category_dataset = source_dataset
 		else:
