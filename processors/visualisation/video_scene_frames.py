--- conflicted
+++ resolved
@@ -8,12 +8,7 @@
 """
 import shutil
 import subprocess
-<<<<<<< HEAD
-import shlex
-=======
 import oslex
-
->>>>>>> c623d0a7
 from packaging import version
 
 from common.config_manager import config
