"""
Hashes videos so they can be compared to others.

This processor also requires ffmpeg to be installed in 4CAT's backend
https://ffmpeg.org/
"""
import csv
import json
import shutil
import zipfile

import networkx as nx
import numpy as np
from videohash import VideoHash
from videohash.exceptions import FFmpegNotFound, FFmpegFailedToExtractFrames

from backend.lib.processor import BasicProcessor
from backend.lib.preset import ProcessorAdvancedPreset
from common.lib.exceptions import ProcessorInterruptedException, ProcessorException
from common.lib.user_input import UserInput

__author__ = "Dale Wahl"
__credits__ = ["Dale Wahl"]
__maintainer__ = "Dale Wahl"
__email__ = "4cat@oilab.eu"


class VideoHasherPreset(ProcessorAdvancedPreset):
    """
    Run processor pipeline to create video hashes
    """
    type = "preset-video-hashes"  # job type ID
    category = "Visual"  # category. 'Combined processors' are always listed first in the UI.
    title = "Create Video hashes to identify near duplicate videos"  # title displayed in UI
    description = "Creates video hashes (64 bits/identifiers) to identify near duplicate videos in a dataset based on hash similarity. Uses video only (no audio; see references). This process can take a long time depending on video length, amount, and frames per second."
    extension = "gexf"

    @classmethod
    def get_options(cls, parent_dataset=None, config=None):
        return {
            "amount": {
                "type": UserInput.OPTION_TEXT,
                "help": "No. of videos",
                "default": 100,
                "min": 0,
                "tooltip": "Increasing this can easily lead to very long-running processors. '0; allows as many videos as available."
            },
            "frame_interval": {
                "type": UserInput.OPTION_TEXT,
                "help": "Number of frames extracted per second to extract from video",
                "tooltip": "The default value is 1 frame per second. For 1 frame per 5 seconds pass 0.2 (1/5). For 5 fps pass 5. For short videos, more frames per second lead to less collision when creating hashes (unsimilar videos being marked as similar), but require more time (2 fps is double the time of 1 fps).",
                "coerce_type": float,
                "default": 1,
                "min": 0,
                "max": 5,
            },
            "percent": {
                "type": UserInput.OPTION_TEXT,
                "help": "Percent similar for video hash network",
                "tooltip": "A network edge is created between two videos if the hashes representing the collage of frames are at least this percent similar.",
                "default": 95,
                "min": 0,
                "max": 100
            }
        }

    @classmethod
    def is_compatible_with(cls, module=None, config=None):
        """
        Determine compatibility

        Compatible with downloaded videos, and not really anything else!
        Additionally ffmpeg needs to be available.

        :param DataSet module:  Module ID to determine compatibility with
        :return bool:
        """
        return (module.get_media_type() == "video" or module.type.startswith("video-downloader")) and \
               config.get("video-downloader.ffmpeg_path", user=user) and \
               shutil.which(config.get("video-downloader.ffmpeg_path"))
        
    def get_processor_advanced_pipeline(self, attach_to=None):
        """
        This queues a series of post-processors to visualise videos.

        The advanced pipeline allows multiple processors to be queued in each stage.
        """
        return [
            # first, create colleges (and hashes) with the default settings
            {
                "type": "video-hasher-1",
                "parameters": {
                    "frame_interval": self.parameters.get("frame_interval", 1),
                    "amount": self.parameters.get("amount", 100),
                    "next": [
                        # then create hash similarity network
                        {
                            "type": "video-hash-network",
                            "parameters": {
                                "percent": self.parameters.get("percent", 90),
                                "attach_to": attach_to
                            },
                        },
                        # and create hash similarity matrix
                        {
                            "type": "video-hash-similarity-matrix",
                            "parameters": {
                                "percent": self.parameters.get("percent", 90),
                            }
                        }
                    ]
                }
            }
        ]
    
class VideoHasher(BasicProcessor):
    """
    Video Hasher

    Converts videos into 64 bit hashes which can be used to identify near duplicate videos. The accuracy of these hashes
    can very greatly depending on the number of frames per second collected from each video.

    After creating an image collage from the collected video frames, the videohash library relies on two main aspects:
    Discrete Wavelet Transformation of the image (https://en.wikipedia.org/wiki/Discrete_wavelet_transform) and the
    dominant color. The collage being divided into 64 "images" or "pixels" and ultimately defined by those two aspects
    (one "image"/"pixel" per bit).

    Increasing the frames per second has proven necessary for short videos (if there are ultimately less than 64 frames,
    there will essentially be black frames that will be shared with every other video with less than 64 frames). It also
    seems necessary to collect the same frames per second for comparison between videos as variation in this will cause
    different frames to be collected per video (more testing needs to be done here). Additionally, short videos often
    do not have much differentiating information particularly if there is little difference between frames (i.e. no
    "scene" changes) and have lead to unwanted collision in tests.
    """
    type = "video-hasher-1"  # job type ID
    category = "Visual"  # category
    title = "Create Video collages"  # title displayed in UI
    description = "Creates collages from video frames. Can be used to create video hashes to detect similar videos."  # description displayed in UI
    extension = "zip"  # extension of result file, used internally and in UI
    media_type = "image"  # media type of the result

    followups = ["video-hash-network", "video-hash-similarity-matrix"]

    @classmethod
    def get_options(cls, parent_dataset=None, config=None):
        """
        Options for the processor
        :param config:
        """
        options = {
            "amount": {
                "type": UserInput.OPTION_TEXT,
                "help": "No. of videos",
                "default": 100,
                "min": 0,
                "tooltip": "Increasing this can easily lead to very long-running processors. '0; allows as many videos as available."
            },
            "frame_interval": {
                "type": UserInput.OPTION_TEXT,
                "help": "Number of frames extracted per second to extract from video",
                "tooltip": "The default value is 1 frame per second. For 1 frame per 5 seconds pass 0.2 (1/5). For 5 fps pass 5. For short videos, more frames per second lead to less collision when creating hashes (unsimilar videos being marked as similar), but require more time (2 fps is double the time of 1 fps).",
                "coerce_type": float,
                "default": 1,
                "min": 0,
                "max": 5,
            },
        }

        return options

    @classmethod
    def is_compatible_with(cls, module=None, config=None):
        """
        Allow on videos only
        """
        return module.get_media_type() == "video" or module.type.startswith("video-downloader")

    def process(self):
        """
        This takes a zipped set of videos, uses https://pypi.org/project/videohash/ and https://ffmpeg.org/ to collect
        frames from the videos at intervals and create image collages to hashes for comparison of videos.
        """
        # Check processor able to run
        if self.source_dataset.num_rows == 0:
            self.dataset.update_status("No videos to compare.", is_final=True)
            self.dataset.finish(0)
            return

        # Collect parameters
        frame_interval = self.parameters.get("frame_interval", 1)
        max_videos = self.parameters.get("amount", 100)
        self.dataset.log('Frames per seconds: %f' % frame_interval)

        # Prepare staging area for videos and video tracking
        # VideoHash creates various files that may not be cleaned up on error so we use an output directory
        staging_area = self.dataset.get_staging_area()
        output_dir = self.dataset.get_staging_area()

        video_hashes = {}
        video_metadata = None
        total_possible_videos = max((min(self.source_dataset.num_rows - 1, max_videos) if max_videos != 0 else self.source_dataset.num_rows), 1)
        processed_videos = 0

        self.dataset.update_status("Creating video hashes")
        for path in self.iterate_archive_contents(self.source_file, staging_area):
            if self.interrupted:
                raise ProcessorInterruptedException("Interrupted while creating video hashes")

            if max_videos != 0 and processed_videos >= max_videos:
                break

            if path.name == '.metadata.json':
                # Keep it and move on
                with open(path) as file:
                    video_metadata = json.load(file)
                continue
            elif path.name == "video_archive":
                # yt-dlp file
                continue

            try:
                videohash = VideoHash(path=str(path), storage_path=str(staging_area), frame_interval=frame_interval, do_not_copy=True)
            except FFmpegNotFound:
                self.log.error('ffmpeg must be installed for video_hash.py processor to be used.')
                self.dataset.update_status("FFmpeg software not found. Please contact 4CAT maintainers.", is_final=True)
                self.dataset.finish(0)
                return
            except FileNotFoundError:
                self.dataset.update_status(f"Unable to find file {path.name}")
                continue
            except FFmpegFailedToExtractFrames as e:
                self.dataset.update_status(f"Unable to extract frame for {path.name} (see log for details)")
                self.dataset.log(f"Unable to extract frame for {str(path)}: {e}")
                continue

            video_hashes[path.name] = {'videohash': videohash}

            shutil.copy(videohash.collage_path, output_dir.joinpath(path.stem + '.jpg'))
            video_hashes[path.name]['video_collage_filename'] = path.stem + '.jpg'

            processed_videos += 1
            self.dataset.update_status(
                "Created %i/%i video hashes" % (processed_videos, total_possible_videos))
            self.dataset.update_progress(processed_videos / total_possible_videos)
            videohash.delete_storage_path()

        if processed_videos == 0:
            self.dataset.finish_with_error("Unable to create video hashes for any videos")
            return

        # Write hash file
        # This file is held here and then copied as its own dataset via VideoHasherTwo
        num_posts = 0
        rows = []
        if video_metadata is None:
            # Grab the metadata directly, if it exists but was skipped (e.g., not found prior to max_videos)
            try:
                metadata_path = self.extract_archived_file_by_name(".metadata.json", self.source_file, output_dir)
            except FileNotFoundError:
                metadata_path = None
            if metadata_path:
                with open(metadata_path) as file:
                    video_metadata = json.load(file)

        if video_metadata is None:
            self.dataset.log(
                "No video metadata (i.e., from video downloader) found; unable to connect original posts. Saving video hashes only.")

            for filename, data in video_hashes.items():
                video_hash = data.get('videohash')
                rows.append({
                    'id': filename,  # best if all datasets have unique identifier
                    'filename': filename,
                    'video_hash': video_hash.hash,
                    'video_duration': video_hash.video_duration,
                    'video_collage_filename': data.get('video_collage_filename'),
                })
                num_posts += 1
        else:
            self.dataset.update_status("Saving video hash results")
            for url, data in video_metadata.items():
                if not data.get("success"):
                    continue
                if "files" in data:
                    files = data.get('files')
                elif "filename" in data:
                    files = [{"filename": data.get("filename"), "success": True}]
                else:
                    self.dataset.log(f"Metadata Error: {url} with {data}")
                    continue

                for file in files:
                    if not file.get("success"):
                        continue
                    if file.get('filename') not in video_hashes:
                        self.dataset.log(f"Metadata Error: {file.get('filename')} with {url} - {data}")
                        continue
                    video_hash = video_hashes[file.get('filename')].get('videohash')
                    rows.append({
                        'id': file.get('filename'),  # best if all datasets have unique identifier
                        'url': url,
                        "from_dataset": data.get("from_dataset"),
                        'video_hash': video_hash.hash,
                        'video_duration': video_hash.video_duration,
                        'video_count': len(data.get('post_ids', [])),
                        "post_ids": ','.join([str(post_id) for post_id in data.get("post_ids", [])]),
                        'video_collage_filename': video_hashes[file.get('filename')].get('video_collage_filename'),
                    })
                    num_posts += 1

        writer = None
        with output_dir.joinpath("video_hashes.csv").open("w", encoding="utf-8", newline="") as outfile:
            for row in rows:
                if not writer:
                    writer = csv.DictWriter(outfile, fieldnames=row.keys())
                    writer.writeheader()
                writer.writerow(row)
                num_posts += 1

        # Finish up
        self.dataset.update_status(f'Created {num_posts} video hashes and stored video collages')
        self.write_archive_and_finish(output_dir, num_items=processed_videos)


class VideoHashNetwork(BasicProcessor):
    """
    Video Hasher Network

    This creates a network graph of the video hashes similarity
    """
    type = "video-hash-network"  # job type ID
    category = "Visual"  # category
    title = "Create Video hashes network"  # title displayed in UI
    description = "Creates hashes network to identify duplicate or similar videos."  # description displayed in UI
    extension = "gexf"  # extension of result file, used internally and in UI

    references = [
        "[Video Hash](https://github.com/akamhy/videohash#readme)",
    ]

    @classmethod
    def get_options(cls, parent_dataset=None, config=None):
        return {"percent": {
            "type": UserInput.OPTION_TEXT,
            "help": "Percent similar",
            "default": 90,
            "min": 0,
            "max": 100
        }}

    @classmethod
    def is_compatible_with(cls, module=None, config=None):
        """
        Allow on video hasher
        """
        return module.type in ["video-hasher-1"]

    def process(self):
        """

        """
        # Extract hash file from archive
        with zipfile.ZipFile(self.source_file, "r") as archive_file:
            archive_contents = sorted(archive_file.namelist())

            if "video_hashes.csv" not in archive_contents:
                self.dataset.update_status("Unable to obtain hashes from video colleges.", is_final=True)
                self.dataset.finish(0)
                return

            # Prepare staging area for videos and video tracking
            staging_area = self.dataset.get_staging_area()
            self.dataset.log('Staging directory location: %s' % staging_area)
            # Extract file
            archive_file.extract("video_hashes.csv", staging_area)

        percent_similar = self.parameters.get("percent", 90) / 100
        network = nx.Graph()

        # Calculate similarities
        self.dataset.update_status(f"Collecting video hashes for {percent_similar * 100}% similar network")
        hashes = []
        identifiers = []
        bit_length = None
        with open(staging_area.joinpath("video_hashes.csv"), "r", encoding="utf-8", newline="") as infile:
            reader = csv.DictReader(infile)
            for row in reader:
                video_hash = [int(bit) for bit in row.get('video_hash')[2:]]
                video_id = row.get('id')

                # Network
                network.add_node(video_id)

                hashes.append(np.array(video_hash))
                identifiers.append(video_id)

                if bit_length is None:
                    bit_length = len(video_hash)

        self.dataset.update_status(f"Calculating video hash similarities {percent_similar * 100}% similar")
        hashes = np.array(hashes)
        comparisons = 0
        expected_comparisons = np.math.comb(len(hashes), 2)
        for i, current_hash in enumerate(hashes):
            # Remove this hash from hashes (as previous calculations have already occured and it is unnecessary to
            # compare a hash to itself)
            hashes = hashes[1:]

            # Compare current hash
            xor_result = np.bitwise_xor(current_hash, hashes)

            # Add comparisons to network
            for j, xor_comparison in enumerate(xor_result):
                id1 = identifiers[i]
                # Node 2 is this iteration plus comparison number PLUS one as the first hash of this set has been
                # removed (e.g., very first ID2 is 0+0+1)
                id2 = identifiers[i + j + 1]

                # Check if edge exists (it shouldn't!)
                edge = (id1, id2)
                if edge in network.edges():
                    raise ProcessorException('Error in processing hash similarities')

                # Check if xor_comparison is less than requested similarity
                # xor compares each bit and returns 0 if a bit is the same and 1 if different
                edge_percent_similar = 1 - (xor_comparison.sum() / bit_length)
                if edge_percent_similar > percent_similar:
                    network.add_edge(id1, id2, weight=edge_percent_similar)

                comparisons += 1
                if comparisons % 50000 == 0:
                    self.dataset.update_status(
                        "Calculated %i of %i hash similarities" % (comparisons, expected_comparisons))
                    self.dataset.update_progress(comparisons / expected_comparisons)

        if len(network.edges) < 1:
            self.dataset.update_status("No similar videos identified")
            self.dataset.finish(0)
            return

        self.dataset.update_status("Writing network file")
        nx.write_gexf(network, self.dataset.get_results_path())
        self.dataset.finish(len(network.nodes))


class VideoHashSimilarities(BasicProcessor):
<<<<<<< HEAD
    """
    Video Hasher Similarity calculator

    This creates a network graph of the video hashes similarity
    """
    type = "video-hash-similarity-matrix"  # job type ID
    category = "Visual"  # category
    title = "Calculates hashes and similarity groups"  # title displayed in UI
    description = "Creates CSV with hashes and groups videos above similarity value."  # description displayed in UI
    extension = "csv"  # extension of result file, used internally and in UI

    references = [
        "[Video Hash](https://github.com/akamhy/videohash#readme)",
    ]

    @classmethod
    def get_options(cls, parent_dataset=None, config=None):
        return {"percent": {
            "type": UserInput.OPTION_TEXT,
            "help": "Percent similar",
            "default": 95,
            "min": 0,
            "max": 100
        }}

    @classmethod
    def is_compatible_with(cls, module=None, config=None):
        """
        Allow on video hasher
        """
        return module.type in ["video-hasher-1"]

    def process(self):
        """

        """
        percent_different = (100 - self.parameters.get("percent", 90)) / 100

        # Extract hash file from archive
        with zipfile.ZipFile(self.source_file, "r") as archive_file:
            archive_contents = sorted(archive_file.namelist())

            if "video_hashes.csv" not in archive_contents:
                self.dataset.update_status("Unable to obtain hashes from video colleges.", is_final=True)
                self.dataset.finish(0)
                return

            # Prepare staging area for videos and video tracking
            staging_area = self.dataset.get_staging_area()
            self.dataset.log('Staging directory location: %s' % staging_area)
            # Extract file
            archive_file.extract("video_hashes.csv", staging_area)

        # Read hash file
        self.dataset.update_status(f"Collecting video hashes for {self.parameters.get('percent', 90)}% similar network")
        hashes = []
        identifiers = {}
        bit_length = None
        with staging_area.joinpath("video_hashes.csv").open("r", encoding="utf-8", newline="") as infile:
            reader = csv.DictReader(infile)
            for i, row in enumerate(reader):
                video_hash = [int(bit) for bit in row.get('video_hash')[2:]]
                video_id = row.get('id')

                hashes.append(np.array(video_hash))
                identifiers[video_id] = i

                if bit_length is None:
                    bit_length = len(video_hash)

        # Compare each video with rest
        self.dataset.update_status(f"Calculating video hash similarities {self.parameters.get('percent', 90)}% similar")
        all_video_hashes = np.array(hashes)
        similarity_matrix = []
        bits_threshhold = np.ceil(percent_different * bit_length)
        self.dataset.log(f"Bits threshold: {bits_threshhold}")
        for vid_hash in hashes:
            # Compare video hash to all other hashes and check if below threshold
            xor_result = np.bitwise_xor(vid_hash, hashes)
            similarity_matrix.append([xor_comparison.sum() <= bits_threshhold for xor_comparison in xor_result])

        self.dataset.update_status(
            f"Create groups video hash similarities above {self.parameters.get('percent', 90)}% similar")
        # These groups can merge and get rather large as similarities can "chain"
        # (e.g., A is similar to B, B is similar C, thus A & B & C are similar)
        groups = {"no_matches": []}
        video_group_key = {}
        group_index = 1
        for i, vid in enumerate(all_video_hashes):
            create_new_group = False
            if sum(similarity_matrix[i]) > 1:
                # matches found! identify group
                group = [i]
                for j in range(len(similarity_matrix[i])):
                    if similarity_matrix[i][j] == True and j != i:
                        group.append(j)

                # check if any of the matches are already in a group
                group_key_match = set(video_group_key.get(match) for match in group if video_group_key.get(match))
                if len(group_key_match) == 1:
                    # One group found, add to that group
                    group_name = group_key_match.pop()
                    self.dataset.log(f"Adding to group {group_name}: {group}")
                    groups[group_name] += group
                else:
                    # Either no existing group or groups need to be merged into new group
                    create_new_group = True
                    if len(group_key_match) > 1:
                        self.dataset.log(f"Merging groups to new group for: {group}")  # this is not all yet
                        # Multiple groups found, remove existing groups and add to the new group
                        for match in group_key_match:
                            # add to new group
                            group += groups.pop(match)
                        # remove duplicates from new group
                        group = list(set(group))
                    else:
                        # no existing groups found, create new group
                        self.dataset.log(f"Creating new group for: {group}")

            else:
                # no matches found, add to no_matches group
                group_name = "no_matches"
                group = [i]
                groups[group_name] += group
                self.dataset.log(f"No matches: {i}")

            if create_new_group:
                # Create new group
                group_name = "group_" + str(group_index)
                groups[group_name] = group
                group_index += 1

            # Update video group keys
            [video_group_key.update({video_index: group_name}) for video_index in group]

        # Write new hash file
        self.dataset.update_status("Writing new hash file")
        with self.dataset.get_results_path().open("w", encoding="utf-8", newline="") as outfile:
            with staging_area.joinpath("video_hashes.csv").open("r", encoding="utf-8", newline="") as infile:
                reader = csv.DictReader(infile)
                writer = csv.DictWriter(outfile, fieldnames=reader.fieldnames + ["group_id"])
                writer.writeheader()
                for row in reader:
                    video_id = row.get('id')
                    group_id = video_group_key.get(identifiers[video_id])
                    row.update({"group_id": group_id})
                    writer.writerow(row)

        self.dataset.finish(len(video_group_key))
=======
	"""
	Video Hasher Similarity calculator

	This creates a network graph of the video hashes similarity
	"""
	type = "video-hash-similarity-matrix"  # job type ID
	category = "Visual"  # category
	title = "Calculates hashes and similarity groups"  # title displayed in UI
	description = "Creates CSV with hashes and groups videos above similarity value."  # description displayed in UI
	extension = "csv"  # extension of result file, used internally and in UI

	references = [
		"[Video Hash](https://github.com/akamhy/videohash#readme)",
	]

	@classmethod
	def get_options(cls, parent_dataset=None, user=None):
		return {"percent": {
			"type": UserInput.OPTION_TEXT,
			"help": "Percent similar",
			"default": 95,
			"min": 0,
			"max": 100
		}}

	@classmethod
	def is_compatible_with(cls, module=None, user=None):
		"""
		Allow on video hasher
		"""
		return module.type in ["video-hasher-1"]

	def process(self):
		"""

		"""
		percent_different = (100 - self.parameters.get("percent", 90)) / 100

		# Extract hash file from archive
		with zipfile.ZipFile(self.source_file, "r") as archive_file:
			archive_contents = sorted(archive_file.namelist())

			if "video_hashes.csv" not in archive_contents:
				self.dataset.update_status("Unable to obtain hashes from video colleges.", is_final=True)
				self.dataset.finish(0)
				return

			# Prepare staging area for videos and video tracking
			staging_area = self.dataset.get_staging_area()
			self.dataset.log('Staging directory location: %s' % staging_area)
			# Extract file
			archive_file.extract("video_hashes.csv", staging_area)

		# Read hash file
		self.dataset.update_status(f"Collecting video hashes for {self.parameters.get('percent', 90)}% similar network")
		hashes = []
		identifiers = {}
		bit_length = None
		with staging_area.joinpath("video_hashes.csv").open("r", encoding="utf-8", newline="") as infile:
			reader = csv.DictReader(infile)
			for i, row in enumerate(reader):
				video_hash = [int(bit) for bit in row.get('video_hash')[2:]]
				video_id = row.get('id')

				hashes.append(np.array(video_hash))
				identifiers[video_id] = i

				if bit_length is None:
					bit_length = len(video_hash)

		# Compare each video with rest
		self.dataset.update_status(f"Calculating video hash similarities {self.parameters.get('percent', 90)}% similar")
		all_video_hashes = np.array(hashes)
		similarity_matrix = []
		bits_threshhold = np.ceil(percent_different * bit_length)
		self.dataset.log(f"Bits threshold: {bits_threshhold}")
		for vid_hash in hashes:
			# Compare video hash to all other hashes and check if below threshold
			xor_result = np.bitwise_xor(vid_hash, hashes)
			similarity_matrix.append([xor_comparison.sum() <= bits_threshhold for xor_comparison in xor_result])

		self.dataset.update_status(f"Create groups video hash similarities above {self.parameters.get('percent', 90)}% similar")
		# These groups can merge and get rather large as similarities can "chain"
		# (e.g., A is similar to B, B is similar C, thus A & B & C are similar)
		groups = {"no_matches": []}
		video_group_key = {}
		group_index = 1
		for i, vid in enumerate(all_video_hashes):
			create_new_group = False
			if sum(similarity_matrix[i]) > 1:
				# matches found! identify group
				group = [i]
				for j in range(len(similarity_matrix[i])):
					if similarity_matrix[i][j] and j != i:
						group.append(j)

				# check if any of the matches are already in a group
				group_key_match = set(video_group_key.get(match) for match in group if video_group_key.get(match))
				if len(group_key_match) == 1:
					# One group found, add to that group
					group_name = group_key_match.pop()
					self.dataset.log(f"Adding to group {group_name}: {group}")
					groups[group_name] += group
				else:
					# Either no existing group or groups need to be merged into new group
					create_new_group = True
					if len(group_key_match) > 1:
						self.dataset.log(f"Merging groups to new group for: {group}") # this is not all yet
						# Multiple groups found, remove existing groups and add to the new group
						for match in group_key_match:
							# add to new group
							group += groups.pop(match)
						# remove duplicates from new group
						group = list(set(group))
					else:
						# no existing groups found, create new group
						self.dataset.log(f"Creating new group for: {group}")

			else:
				# no matches found, add to no_matches group
				group_name = "no_matches"
				group = [i]
				groups[group_name] += group
				self.dataset.log(f"No matches: {i}")

			if create_new_group:
				# Create new group
				group_name = "group_" + str(group_index)
				groups[group_name] = group
				group_index += 1

			# Update video group keys
			[video_group_key.update({video_index: group_name}) for video_index in group]

		# Write new hash file
		self.dataset.update_status("Writing new hash file")
		with self.dataset.get_results_path().open("w", encoding="utf-8", newline="") as outfile:
			with staging_area.joinpath("video_hashes.csv").open("r", encoding="utf-8", newline="") as infile:
				reader = csv.DictReader(infile)
				writer = csv.DictWriter(outfile, fieldnames=reader.fieldnames + ["group_id"])
				writer.writeheader()
				for row in reader:
					video_id = row.get('id')
					group_id = video_group_key.get(identifiers[video_id])
					row.update({"group_id": group_id})
					writer.writerow(row)

		self.dataset.finish(len(video_group_key))
>>>>>>> 482bc80a
<|MERGE_RESOLUTION|>--- conflicted
+++ resolved
@@ -444,7 +444,6 @@
 
 
 class VideoHashSimilarities(BasicProcessor):
-<<<<<<< HEAD
     """
     Video Hasher Similarity calculator
 
@@ -526,21 +525,20 @@
             xor_result = np.bitwise_xor(vid_hash, hashes)
             similarity_matrix.append([xor_comparison.sum() <= bits_threshhold for xor_comparison in xor_result])
 
-        self.dataset.update_status(
-            f"Create groups video hash similarities above {self.parameters.get('percent', 90)}% similar")
-        # These groups can merge and get rather large as similarities can "chain"
-        # (e.g., A is similar to B, B is similar C, thus A & B & C are similar)
-        groups = {"no_matches": []}
-        video_group_key = {}
-        group_index = 1
-        for i, vid in enumerate(all_video_hashes):
-            create_new_group = False
-            if sum(similarity_matrix[i]) > 1:
-                # matches found! identify group
-                group = [i]
-                for j in range(len(similarity_matrix[i])):
-                    if similarity_matrix[i][j] == True and j != i:
-                        group.append(j)
+		self.dataset.update_status(f"Create groups video hash similarities above {self.parameters.get('percent', 90)}% similar")
+		# These groups can merge and get rather large as similarities can "chain"
+		# (e.g., A is similar to B, B is similar C, thus A & B & C are similar)
+		groups = {"no_matches": []}
+		video_group_key = {}
+		group_index = 1
+		for i, vid in enumerate(all_video_hashes):
+			create_new_group = False
+			if sum(similarity_matrix[i]) > 1:
+				# matches found! identify group
+				group = [i]
+				for j in range(len(similarity_matrix[i])):
+					if similarity_matrix[i][j] and j != i:
+						group.append(j)
 
                 # check if any of the matches are already in a group
                 group_key_match = set(video_group_key.get(match) for match in group if video_group_key.get(match))
@@ -593,154 +591,4 @@
                     row.update({"group_id": group_id})
                     writer.writerow(row)
 
-        self.dataset.finish(len(video_group_key))
-=======
-	"""
-	Video Hasher Similarity calculator
-
-	This creates a network graph of the video hashes similarity
-	"""
-	type = "video-hash-similarity-matrix"  # job type ID
-	category = "Visual"  # category
-	title = "Calculates hashes and similarity groups"  # title displayed in UI
-	description = "Creates CSV with hashes and groups videos above similarity value."  # description displayed in UI
-	extension = "csv"  # extension of result file, used internally and in UI
-
-	references = [
-		"[Video Hash](https://github.com/akamhy/videohash#readme)",
-	]
-
-	@classmethod
-	def get_options(cls, parent_dataset=None, user=None):
-		return {"percent": {
-			"type": UserInput.OPTION_TEXT,
-			"help": "Percent similar",
-			"default": 95,
-			"min": 0,
-			"max": 100
-		}}
-
-	@classmethod
-	def is_compatible_with(cls, module=None, user=None):
-		"""
-		Allow on video hasher
-		"""
-		return module.type in ["video-hasher-1"]
-
-	def process(self):
-		"""
-
-		"""
-		percent_different = (100 - self.parameters.get("percent", 90)) / 100
-
-		# Extract hash file from archive
-		with zipfile.ZipFile(self.source_file, "r") as archive_file:
-			archive_contents = sorted(archive_file.namelist())
-
-			if "video_hashes.csv" not in archive_contents:
-				self.dataset.update_status("Unable to obtain hashes from video colleges.", is_final=True)
-				self.dataset.finish(0)
-				return
-
-			# Prepare staging area for videos and video tracking
-			staging_area = self.dataset.get_staging_area()
-			self.dataset.log('Staging directory location: %s' % staging_area)
-			# Extract file
-			archive_file.extract("video_hashes.csv", staging_area)
-
-		# Read hash file
-		self.dataset.update_status(f"Collecting video hashes for {self.parameters.get('percent', 90)}% similar network")
-		hashes = []
-		identifiers = {}
-		bit_length = None
-		with staging_area.joinpath("video_hashes.csv").open("r", encoding="utf-8", newline="") as infile:
-			reader = csv.DictReader(infile)
-			for i, row in enumerate(reader):
-				video_hash = [int(bit) for bit in row.get('video_hash')[2:]]
-				video_id = row.get('id')
-
-				hashes.append(np.array(video_hash))
-				identifiers[video_id] = i
-
-				if bit_length is None:
-					bit_length = len(video_hash)
-
-		# Compare each video with rest
-		self.dataset.update_status(f"Calculating video hash similarities {self.parameters.get('percent', 90)}% similar")
-		all_video_hashes = np.array(hashes)
-		similarity_matrix = []
-		bits_threshhold = np.ceil(percent_different * bit_length)
-		self.dataset.log(f"Bits threshold: {bits_threshhold}")
-		for vid_hash in hashes:
-			# Compare video hash to all other hashes and check if below threshold
-			xor_result = np.bitwise_xor(vid_hash, hashes)
-			similarity_matrix.append([xor_comparison.sum() <= bits_threshhold for xor_comparison in xor_result])
-
-		self.dataset.update_status(f"Create groups video hash similarities above {self.parameters.get('percent', 90)}% similar")
-		# These groups can merge and get rather large as similarities can "chain"
-		# (e.g., A is similar to B, B is similar C, thus A & B & C are similar)
-		groups = {"no_matches": []}
-		video_group_key = {}
-		group_index = 1
-		for i, vid in enumerate(all_video_hashes):
-			create_new_group = False
-			if sum(similarity_matrix[i]) > 1:
-				# matches found! identify group
-				group = [i]
-				for j in range(len(similarity_matrix[i])):
-					if similarity_matrix[i][j] and j != i:
-						group.append(j)
-
-				# check if any of the matches are already in a group
-				group_key_match = set(video_group_key.get(match) for match in group if video_group_key.get(match))
-				if len(group_key_match) == 1:
-					# One group found, add to that group
-					group_name = group_key_match.pop()
-					self.dataset.log(f"Adding to group {group_name}: {group}")
-					groups[group_name] += group
-				else:
-					# Either no existing group or groups need to be merged into new group
-					create_new_group = True
-					if len(group_key_match) > 1:
-						self.dataset.log(f"Merging groups to new group for: {group}") # this is not all yet
-						# Multiple groups found, remove existing groups and add to the new group
-						for match in group_key_match:
-							# add to new group
-							group += groups.pop(match)
-						# remove duplicates from new group
-						group = list(set(group))
-					else:
-						# no existing groups found, create new group
-						self.dataset.log(f"Creating new group for: {group}")
-
-			else:
-				# no matches found, add to no_matches group
-				group_name = "no_matches"
-				group = [i]
-				groups[group_name] += group
-				self.dataset.log(f"No matches: {i}")
-
-			if create_new_group:
-				# Create new group
-				group_name = "group_" + str(group_index)
-				groups[group_name] = group
-				group_index += 1
-
-			# Update video group keys
-			[video_group_key.update({video_index: group_name}) for video_index in group]
-
-		# Write new hash file
-		self.dataset.update_status("Writing new hash file")
-		with self.dataset.get_results_path().open("w", encoding="utf-8", newline="") as outfile:
-			with staging_area.joinpath("video_hashes.csv").open("r", encoding="utf-8", newline="") as infile:
-				reader = csv.DictReader(infile)
-				writer = csv.DictWriter(outfile, fieldnames=reader.fieldnames + ["group_id"])
-				writer.writeheader()
-				for row in reader:
-					video_id = row.get('id')
-					group_id = video_group_key.get(identifiers[video_id])
-					row.update({"group_id": group_id})
-					writer.writerow(row)
-
-		self.dataset.finish(len(video_group_key))
->>>>>>> 482bc80a
+        self.dataset.finish(len(video_group_key))