--- conflicted
+++ resolved
@@ -412,19 +412,12 @@
 					self.dataset.update_status(
 						"Calculated %i of %i hash similarities" % (comparisons, expected_comparisons))
 					self.dataset.update_progress(comparisons / expected_comparisons)
-<<<<<<< HEAD
+
 		if len(network.edges) < 1:
 			self.dataset.update_status("No similar videos identified")
 			self.dataset.finish(0)
 			return
-=======
-
-		if not network.edges():
-			self.dataset.update_status("No edges could be created for the given parameters", is_final=True)
-			self.dataset.finish(0)
-			return
-
->>>>>>> 127472e9
+
 		self.dataset.update_status("Writing network file")
 		nx.write_gexf(network, self.dataset.get_results_path())
 		self.dataset.finish(len(network.nodes))
