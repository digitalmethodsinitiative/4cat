"""
Hashes videos so they can be compared to others.

This processor also requires ffmpeg to be installed in 4CAT's backend
https://ffmpeg.org/
"""
import csv
import json
import shutil
import zipfile

import networkx as nx
import numpy as np
from videohash import VideoHash
from videohash.exceptions import FFmpegNotFound, FFmpegFailedToExtractFrames

from backend.lib.processor import BasicProcessor
from backend.lib.preset import ProcessorPreset
from common.lib.exceptions import ProcessorInterruptedException, ProcessorException
from common.lib.user_input import UserInput
from common.config_manager import config

__author__ = "Dale Wahl"
__credits__ = ["Dale Wahl"]
__maintainer__ = "Dale Wahl"
__email__ = "4cat@oilab.eu"


class VideoHasherPreset(ProcessorPreset):
    """
    Run processor pipeline to create video hashes
    """
    type = "preset-video-hashes"  # job type ID
    category = "Visual"  # category. 'Combined processors' are always listed first in the UI.
    title = "Create Video hashes to identify near duplicate videos"  # title displayed in UI
    description = "Creates video hashes (64 bits/identifiers) to identify near duplicate videos in a dataset based on hash similarity. Uses video only (no audio; see references). This process can take a long time depending on video length, amount, and frames per second."
    extension = "gexf"

    @classmethod
    def get_options(cls, parent_dataset=None, user=None):
        return {
<<<<<<< HEAD
            "frame_interval": {
                "type": UserInput.OPTION_TEXT,
                "help": "Number of frames extracted per second to extract from video",
                "tooltip": "The default value is 1 frame per second. For 1 frame per 5 seconds pass 0.2 (1/5). For 5 fps pass 5. For short videos, more frames per second lead to less collision when creating hashes (unsimilar videos being marked as similar), but require more time (2 fps is double the time of 1 fps).",
                "coerce_type": float,
                "default": 1,
                "min": 0,
                "max": 5,
            },
            "percent": {
                "type": UserInput.OPTION_TEXT,
                "help": "Percent similar for video hash network",
                "tooltip": "A network edge is created between two videos if the hashes representing the collage of frames are at least this percent similar.",
                "default": 95,
                "min": 0,
                "max": 100
            }
        }
=======
			"amount": {
				"type": UserInput.OPTION_TEXT,
				"help": "No. of videos",
				"default": 100,
				"min": 0,
				"tooltip": "Increasing this can easily lead to very long-running processors. '0; allows as many videos as available."
			},
			"frame_interval": {
				"type": UserInput.OPTION_TEXT,
				"help": "Number of frames extracted per second to extract from video",
				"tooltip": "The default value is 1 frame per second. For 1 frame per 5 seconds pass 0.2 (1/5). For 5 fps pass 5. For short videos, more frames per second lead to less collision when creating hashes (unsimilar videos being marked as similar), but require more time (2 fps is double the time of 1 fps).",
				"coerce_type": float,
				"default": 1,
				"min": 0,
				"max": 5,
			},
			"percent": {
				"type": UserInput.OPTION_TEXT,
				"help": "Percent similar for video hash network",
				"tooltip": "A network edge is created between two videos if the hashes representing the collage of frames are at least this percent similar.",
				"default": 95,
				"min": 0,
				"max": 100
			}
		}
>>>>>>> 4ba872be

    @classmethod
    def is_compatible_with(cls, module=None, user=None):
        """
        Determine compatibility

        Compatible with downloaded videos, and not really anything else!
        Additionally ffmpeg needs to be available.

        :param DataSet module:  Module ID to determine compatibility with
        :return bool:
        """
        return (module.get_media_type() == "video" or module.type.startswith("video-downloader")) and \
               config.get("video-downloader.ffmpeg_path", user=user) and \
               shutil.which(config.get("video-downloader.ffmpeg_path"))

    def get_processor_pipeline(self):
        """
        This queues a series of post-processors to visualise videos.
        """

        pipeline = [
            # first, create colleges (and hashes) with the default settings
            {
                "type": "video-hasher-1",
<<<<<<< HEAD
                "parameters": {
                    "frame_interval": self.parameters.get("frame_interval", 1),
                }
            },
            # then create hash similarity network
            {
                "type": "video-hash-network",
                "parameters": {
                    "percent": self.parameters.get("percent", 90),
                }
=======
				"parameters": {
					"frame_interval": self.parameters.get("frame_interval", 1),
					"amount": self.parameters.get("amount", 100),
				}
>>>>>>> 4ba872be
            },
        ]

        return pipeline


class VideoHasher(BasicProcessor):
<<<<<<< HEAD
    """
    Video Hasher

    Converts videos into 64 bit hashes which can be used to identify near duplicate videos. The accuracy of these hashes
    can very greatly depending on the number of frames per second collected from each video.

    After creating an image collage from the collected video frames, the videohash library relies on two main aspects:
    Discrete Wavelet Transformation of the image (https://en.wikipedia.org/wiki/Discrete_wavelet_transform) and the
    dominant color. The collage being divided into 64 "images" or "pixels" and ultimately defined by those two aspects
    (one "image"/"pixel" per bit).

    Increasing the frames per second has proven necessary for short videos (if there are ultimately less than 64 frames,
    there will essentially be black frames that will be shared with every other video with less than 64 frames). It also
    seems necessary to collect the same frames per second for comparison between videos as variation in this will cause
    different frames to be collected per video (more testing needs to be done here). Additionally, short videos often
    do not have much differentiating information particularly if there is little difference between frames (i.e. no
    "scene" changes) and have lead to unwanted collision in tests.
    """
    type = "video-hasher-1"  # job type ID
    category = "Visual"  # category
    title = "Create Video colleges"  # title displayed in UI
    description = "Creates colleges from video frames. Can be used to create video hashes to detect similar videos."  # description displayed in UI
    extension = "zip"  # extension of result file, used internally and in UI

    options = {
        "frame_interval": {
            "type": UserInput.OPTION_TEXT,
            "help": "Number of frames extracted per second to extract from video",
            "tooltip": "The default value is 1 frame per second. For 1 frame per 5 seconds pass 0.2 (1/5). For 5 fps pass 5. For short videos, more frames per second lead to less collision when creating hashes (unsimilar videos being marked as similar), but require more time (2 fps is double the time of 1 fps).",
            "coerce_type": float,
            "default": 1,
            "min": 0,
            "max": 5,
        },
    }

    @classmethod
    def is_compatible_with(cls, module=None, user=None):
        """
        Allow on videos only
        """
        return module.type.startswith("video-downloader")

    def process(self):
        """
        This takes a zipped set of videos, uses https://pypi.org/project/videohash/ and https://ffmpeg.org/ to collect
        frames from the videos at intervals and create image collages to hashes for comparison of videos.
        """
        # Check processor able to run
        if self.source_dataset.num_rows == 0:
            self.dataset.update_status("No videos to compare.", is_final=True)
            self.dataset.finish(0)
            return

        # Collect parameters
        frame_interval = self.parameters.get("frame_interval", 1)
        self.dataset.log('Frames per seconds: %f' % frame_interval)

        # Prepare staging area for videos and video tracking
        staging_area = self.dataset.get_staging_area()
        self.dataset.log('Staging directory location: %s' % staging_area)

        video_hashes = {}
        video_metadata = None
        total_possible_videos = self.source_dataset.num_rows - 1  # for the metadata file that is included in archives
        processed_videos = 0

        self.dataset.update_status("Creating video hashes")
        for path in self.iterate_archive_contents(self.source_file, staging_area):
            if self.interrupted:
                raise ProcessorInterruptedException("Interrupted while creating video hashes")

            if path.name == '.metadata.json':
                # Keep it and move on
                with open(path) as file:
                    video_metadata = json.load(file)
                continue
            elif path.name == "video_archive":
                # yt-dlp file
                continue

            try:
                videohash = VideoHash(path=str(path), storage_path=str(staging_area), frame_interval=frame_interval, do_not_copy=True)
            except FFmpegNotFound:
                self.log.error('ffmpeg must be installed for video_hash.py processor to be used.')
                self.dataset.update_status("FFmpeg software not found. Please contact 4CAT maintainers.", is_final=True)
                self.dataset.finish(0)
                return
            except FileNotFoundError as e:
                self.dataset.update_status(f"Unable to find file {str(path)}")
                continue
            except FFmpegFailedToExtractFrames as e:
                self.dataset.update_status(f"Unable to extract frame for {str(path)}: {e}")
                continue

            video_hashes[path.name] = {'videohash': videohash}

            shutil.copy(videohash.collage_path, staging_area.joinpath(path.stem + '.jpg'))
            video_hashes[path.name]['video_collage_filename'] = path.stem + '.jpg'

            processed_videos += 1
            self.dataset.update_status(
                "Created %i/%i video hashes" % (processed_videos, total_possible_videos))
            self.dataset.update_progress(processed_videos / total_possible_videos)
            videohash.delete_storage_path()

        # Write hash file
        # This file is held here and then copied as its own dataset via VideoHasherTwo
        num_posts = 0
        rows = []
        if video_metadata is None:
            # Not good, but let's store the video_hashes and note the error
            self.dataset.update_status("Error connecting video hashes to original dataset", is_final=True)

            for filename, data in video_hashes.items():
                video_hash = data.get('videohash')
                rows.append({
                    'id': filename,  # best if all datasets have unique identifier
                    'filename': filename,
                    'video_hash': video_hash.hash,
                    'video_duration': video_hash.video_duration,
                    'video_collage_filename': data.get('video_collage_filename'),
                })
                num_posts += 1
        else:
            self.dataset.update_status("Saving video hash results")
            for url, data in video_metadata.items():
                if not data.get("success"):
                    continue
                if "files" in data:
                    files = data.get('files')
                elif "filename" in data:
                    files = [{"filename": data.get("filename"), "success": True}]
                else:
                    self.dataset.log(f"Metadata Error: {url} with {data}")
                    continue

                for file in files:
                    if not file.get("success"):
                        continue
                    if file.get('filename') not in video_hashes:
                        self.dataset.log(f"Metadata Error: {file.get('filename')} with {url} - {data}")
                        continue
                    video_hash = video_hashes[file.get('filename')].get('videohash')
                    rows.append({
                        'id': file.get('filename'),  # best if all datasets have unique identifier
                        'url': url,
                        "from_dataset": data.get("from_dataset"),
                        'video_hash': video_hash.hash,
                        'video_duration': video_hash.video_duration,
                        'video_count': len(data.get('post_ids', [])),
                        "post_ids": ','.join([str(post_id) for post_id in data.get("post_ids", [])]),
                        'video_collage_filename': video_hashes[file.get('filename')].get('video_collage_filename'),
                    })
                    num_posts += 1

        writer = None
        with staging_area.joinpath("video_hashes.csv").open("w", encoding="utf-8", newline="") as outfile:
            for row in rows:
                if not writer:
                    writer = csv.DictWriter(outfile, fieldnames=row.keys())
                    writer.writeheader()
                writer.writerow(row)
                num_posts += 1

        # Finish up
        self.dataset.update_status(f'Created {num_posts} video hashes and stored video collages')
        self.write_archive_and_finish(staging_area)

class VideoHashNetwork(BasicProcessor):
    """
    Video Hasher Network

    This creates a network graph of the video hashes similarity
    """
    type = "video-hash-network"  # job type ID
    category = "Visual"  # category
    title = "Create Video hashes network"  # title displayed in UI
    description = "Creates hashes network to identify duplicate or similar videos."  # description displayed in UI
    extension = "gexf"  # extension of result file, used internally and in UI

    references = [
        "[Video Hash](https://github.com/akamhy/videohash#readme)",
    ]

    @classmethod
    def get_options(cls, parent_dataset=None, user=None):
        return {"percent": {
            "type": UserInput.OPTION_TEXT,
            "help": "Percent similar",
            "default": 90,
            "min": 0,
            "max": 100
        }}

    @classmethod
    def is_compatible_with(cls, module=None, user=None):
        """
        Allow on video hasher
        """
        return module.type in ["video-hasher-1"]

    def process(self):
        """

        """
        # Extract hash file from archive
        with zipfile.ZipFile(self.source_file, "r") as archive_file:
            archive_contents = sorted(archive_file.namelist())

            if "video_hashes.csv" not in archive_contents:
                self.dataset.update_status("Unable to obtain hashes from video colleges.", is_final=True)
                self.dataset.finish(0)
                return

            # Prepare staging area for videos and video tracking
            staging_area = self.dataset.get_staging_area()
            self.dataset.log('Staging directory location: %s' % staging_area)
            # Extract file
            archive_file.extract("video_hashes.csv", staging_area)

        percent_similar = self.parameters.get("percent", 90) / 100
        network = nx.Graph()

        # Calculate similarities
        self.dataset.update_status(f"Collecting video hashes for {percent_similar * 100}% similar network")
        hashes = []
        identifiers = []
        bit_length = None
        with open(staging_area.joinpath("video_hashes.csv"), "r", encoding="utf-8", newline="") as infile:
            reader = csv.DictReader(infile)
            for row in reader:
                video_hash = [int(bit) for bit in row.get('video_hash')[2:]]
                video_id = row.get('id')

                # Network
                network.add_node(video_id)

                hashes.append(np.array(video_hash))
                identifiers.append(video_id)

                if bit_length is None:
                    bit_length = len(video_hash)

        self.dataset.update_status(f"Calculating video hash similarities {percent_similar * 100}% similar")
        hashes = np.array(hashes)
        comparisons = 0
        expected_comparisons = np.math.comb(len(hashes), 2)
        for i, current_hash in enumerate(hashes):
            # Remove this hash from hashes (as previous calculations have already occured and it is unnecessary to
            # compare a hash to itself)
            hashes = hashes[1:]

            # Compare current hash
            xor_result = np.bitwise_xor(current_hash, hashes)

            # Add comparisons to network
            for j, xor_comparison in enumerate(xor_result):
                id1 = identifiers[i]
                # Node 2 is this iteration plus comparison number PLUS one as the first hash of this set has been
                # removed (e.g., very first ID2 is 0+0+1)
                id2 = identifiers[i + j + 1]

                # Check if edge exists (it shouldn't!)
                edge = (id1, id2)
                if edge in network.edges():
                    raise ProcessorException('Error in processing hash similarities')

                # Check if xor_comparison is less than requested similarity
                # xor compares each bit and returns 0 if a bit is the same and 1 if different
                edge_percent_similar = 1 - (xor_comparison.sum() / bit_length)
                if edge_percent_similar > percent_similar:
                    network.add_edge(id1, id2, weight=edge_percent_similar)

                comparisons += 1
                if comparisons % 50000 == 0:
                    self.dataset.update_status(
                        "Calculated %i of %i hash similarities" % (comparisons, expected_comparisons))
                    self.dataset.update_progress(comparisons / expected_comparisons)

        self.dataset.update_status("Writing network file")
        nx.write_gexf(network, self.dataset.get_results_path())
        self.dataset.finish(len(network.nodes))
=======
	"""
	Video Hasher

	Converts videos into 64 bit hashes which can be used to identify near duplicate videos. The accuracy of these hashes
	can very greatly depending on the number of frames per second collected from each video.

	After creating an image collage from the collected video frames, the videohash library relies on two main aspects:
	Discrete Wavelet Transformation of the image (https://en.wikipedia.org/wiki/Discrete_wavelet_transform) and the
	dominant color. The collage being divided into 64 "images" or "pixels" and ultimately defined by those two aspects
	(one "image"/"pixel" per bit).

	Increasing the frames per second has proven necessary for short videos (if there are ultimately less than 64 frames,
	there will essentially be black frames that will be shared with every other video with less than 64 frames). It also
	seems necessary to collect the same frames per second for comparison between videos as variation in this will cause
	different frames to be collected per video (more testing needs to be done here). Additionally, short videos often
	do not have much differentiating information particularly if there is little difference between frames (i.e. no
	"scene" changes) and have lead to unwanted collision in tests.
	"""
	type = "video-hasher-1"  # job type ID
	category = "Visual"  # category
	title = "Create Video collages"  # title displayed in UI
	description = "Creates collages from video frames. Can be used to create video hashes to detect similar videos."  # description displayed in UI
	extension = "zip"  # extension of result file, used internally and in UI
	media_type = "image" # media type of the result

	followups = ["video-hash-network", "video-hash-similarity-matrix"]

	@classmethod
	def get_options(cls, parent_dataset=None, user=None):
		"""
		Options for the processor
			"""
		options = {
			"amount": {
				"type": UserInput.OPTION_TEXT,
				"help": "No. of videos",
				"default": 100,
				"min": 0,
				"tooltip": "Increasing this can easily lead to very long-running processors. '0; allows as many videos as available."
			},
			"frame_interval": {
				"type": UserInput.OPTION_TEXT,
				"help": "Number of frames extracted per second to extract from video",
				"tooltip": "The default value is 1 frame per second. For 1 frame per 5 seconds pass 0.2 (1/5). For 5 fps pass 5. For short videos, more frames per second lead to less collision when creating hashes (unsimilar videos being marked as similar), but require more time (2 fps is double the time of 1 fps).",
				"coerce_type": float,
				"default": 1,
				"min": 0,
				"max": 5,
			},
		}

		return options
	@classmethod
	def is_compatible_with(cls, module=None, user=None):
		"""
		Allow on videos only
		"""
		return module.get_media_type() == "video" or module.type.startswith("video-downloader")

	def process(self):
		"""
		This takes a zipped set of videos, uses https://pypi.org/project/videohash/ and https://ffmpeg.org/ to collect
		frames from the videos at intervals and create image collages to hashes for comparison of videos.
		"""
		# Check processor able to run
		if self.source_dataset.num_rows == 0:
			self.dataset.update_status("No videos to compare.", is_final=True)
			self.dataset.finish(0)
			return

		# Collect parameters
		frame_interval = self.parameters.get("frame_interval", 1)
		max_videos = self.parameters.get("amount", 100)
		self.dataset.log('Frames per seconds: %f' % frame_interval)

		# Prepare staging area for videos and video tracking
		staging_area = self.dataset.get_staging_area()
		self.dataset.log('Staging directory location: %s' % staging_area)

		video_hashes = {}
		video_metadata = None
		total_possible_videos = min(self.source_dataset.num_rows - 1, max_videos) if max_videos != 0 else self.source_dataset.num_rows - 1  # for the metadata file that is included in archives
		processed_videos = 0

		self.dataset.update_status("Creating video hashes")
		for path in self.iterate_archive_contents(self.source_file, staging_area):
			if self.interrupted:
				raise ProcessorInterruptedException("Interrupted while creating video hashes")

			if max_videos != 0 and processed_videos >= max_videos:
				break

			if path.name == '.metadata.json':
				# Keep it and move on
				with open(path) as file:
					video_metadata = json.load(file)
				continue
			elif path.name == "video_archive":
				# yt-dlp file
				continue

			try:
				videohash = VideoHash(path=str(path), storage_path=str(staging_area), frame_interval=frame_interval, do_not_copy=True)
			except FFmpegNotFound:
				self.log.error('ffmpeg must be installed for video_hash.py processor to be used.')
				self.dataset.update_status("FFmpeg software not found. Please contact 4CAT maintainers.", is_final=True)
				self.dataset.finish(0)
				return
			except FileNotFoundError as e:
				self.dataset.update_status(f"Unable to find file {str(path)}")
				continue
			except FFmpegFailedToExtractFrames as e:
				self.dataset.update_status(f"Unable to extract frame for {str(path)}: {e}")
				continue

			video_hashes[path.name] = {'videohash': videohash}

			shutil.copy(videohash.collage_path, staging_area.joinpath(path.stem + '.jpg'))
			video_hashes[path.name]['video_collage_filename'] = path.stem + '.jpg'

			processed_videos += 1
			self.dataset.update_status(
				"Created %i/%i video hashes" % (processed_videos, total_possible_videos))
			self.dataset.update_progress(processed_videos / total_possible_videos)
			videohash.delete_storage_path()

		# Write hash file
		# This file is held here and then copied as its own dataset via VideoHasherTwo
		num_posts = 0
		rows = []
		if video_metadata is None:
			# Grab the metadata directly, if it exists but was skipped (e.g., not found prior to max_videos)
			try:
				metadata_path = self.extract_archived_file_by_name(".metadata.json", self.source_file, staging_area)
			except FileNotFoundError:
				metadata_path = None
			if metadata_path:
				with open(metadata_path) as file:
					video_metadata = json.load(file)

		if video_metadata is None:
			self.dataset.log("No video metadata (i.e., from video downloader) found; unable to connect original posts. Saving video hashes only.")

			for filename, data in video_hashes.items():
				video_hash = data.get('videohash')
				rows.append({
					'id': filename,  # best if all datasets have unique identifier
					'filename': filename,
					'video_hash': video_hash.hash,
					'video_duration': video_hash.video_duration,
					'video_collage_filename': data.get('video_collage_filename'),
				})
				num_posts += 1
		else:
			self.dataset.update_status("Saving video hash results")
			for url, data in video_metadata.items():
				if not data.get("success"):
					continue
				if "files" in data:
					files = data.get('files')
				elif "filename" in data:
					files = [{"filename": data.get("filename"), "success": True}]
				else:
					self.dataset.log(f"Metadata Error: {url} with {data}")
					continue

				for file in files:
					if not file.get("success"):
						continue
					if file.get('filename') not in video_hashes:
						self.dataset.log(f"Metadata Error: {file.get('filename')} with {url} - {data}")
						continue
					video_hash = video_hashes[file.get('filename')].get('videohash')
					rows.append({
						'id': file.get('filename'),  # best if all datasets have unique identifier
						'url': url,
						"from_dataset": data.get("from_dataset"),
						'video_hash': video_hash.hash,
						'video_duration': video_hash.video_duration,
						'video_count': len(data.get('post_ids', [])),
						"post_ids": ','.join([str(post_id) for post_id in data.get("post_ids", [])]),
						'video_collage_filename': video_hashes[file.get('filename')].get('video_collage_filename'),
					})
					num_posts += 1

		writer = None
		with staging_area.joinpath("video_hashes.csv").open("w", encoding="utf-8", newline="") as outfile:
			for row in rows:
				if not writer:
					writer = csv.DictWriter(outfile, fieldnames=row.keys())
					writer.writeheader()
				writer.writerow(row)
				num_posts += 1

		# Finish up
		self.dataset.update_status(f'Created {num_posts} video hashes and stored video collages')
		self.write_archive_and_finish(staging_area)

class VideoHashNetwork(BasicProcessor):
	"""
	Video Hasher Network

	This creates a network graph of the video hashes similarity
	"""
	type = "video-hash-network"  # job type ID
	category = "Visual"  # category
	title = "Create Video hashes network"  # title displayed in UI
	description = "Creates hashes network to identify duplicate or similar videos."  # description displayed in UI
	extension = "gexf"  # extension of result file, used internally and in UI

	references = [
		"[Video Hash](https://github.com/akamhy/videohash#readme)",
	]

	@classmethod
	def get_options(cls, parent_dataset=None, user=None):
		return {"percent": {
			"type": UserInput.OPTION_TEXT,
			"help": "Percent similar",
			"default": 90,
			"min": 0,
			"max": 100
		}}

	@classmethod
	def is_compatible_with(cls, module=None, user=None):
		"""
		Allow on video hasher
		"""
		return module.type in ["video-hasher-1"]

	def process(self):
		"""

		"""
		# Extract hash file from archive
		with zipfile.ZipFile(self.source_file, "r") as archive_file:
			archive_contents = sorted(archive_file.namelist())

			if "video_hashes.csv" not in archive_contents:
				self.dataset.update_status("Unable to obtain hashes from video colleges.", is_final=True)
				self.dataset.finish(0)
				return

			# Prepare staging area for videos and video tracking
			staging_area = self.dataset.get_staging_area()
			self.dataset.log('Staging directory location: %s' % staging_area)
			# Extract file
			archive_file.extract("video_hashes.csv", staging_area)

		percent_similar = self.parameters.get("percent", 90) / 100
		network = nx.Graph()

		# Calculate similarities
		self.dataset.update_status(f"Collecting video hashes for {percent_similar * 100}% similar network")
		hashes = []
		identifiers = []
		bit_length = None
		with open(staging_area.joinpath("video_hashes.csv"), "r", encoding="utf-8", newline="") as infile:
			reader = csv.DictReader(infile)
			for row in reader:
				video_hash = [int(bit) for bit in row.get('video_hash')[2:]]
				video_id = row.get('id')

				# Network
				network.add_node(video_id)

				hashes.append(np.array(video_hash))
				identifiers.append(video_id)

				if bit_length is None:
					bit_length = len(video_hash)

		self.dataset.update_status(f"Calculating video hash similarities {percent_similar * 100}% similar")
		hashes = np.array(hashes)
		comparisons = 0
		expected_comparisons = np.math.comb(len(hashes), 2)
		for i, current_hash in enumerate(hashes):
			# Remove this hash from hashes (as previous calculations have already occured and it is unnecessary to
			# compare a hash to itself)
			hashes = hashes[1:]

			# Compare current hash
			xor_result = np.bitwise_xor(current_hash, hashes)

			# Add comparisons to network
			for j, xor_comparison in enumerate(xor_result):
				id1 = identifiers[i]
				# Node 2 is this iteration plus comparison number PLUS one as the first hash of this set has been
				# removed (e.g., very first ID2 is 0+0+1)
				id2 = identifiers[i + j + 1]

				# Check if edge exists (it shouldn't!)
				edge = (id1, id2)
				if edge in network.edges():
					raise ProcessorException('Error in processing hash similarities')

				# Check if xor_comparison is less than requested similarity
				# xor compares each bit and returns 0 if a bit is the same and 1 if different
				edge_percent_similar = 1 - (xor_comparison.sum() / bit_length)
				if edge_percent_similar > percent_similar:
					network.add_edge(id1, id2, weight=edge_percent_similar)

				comparisons += 1
				if comparisons % 50000 == 0:
					self.dataset.update_status(
						"Calculated %i of %i hash similarities" % (comparisons, expected_comparisons))
					self.dataset.update_progress(comparisons / expected_comparisons)

		if len(network.edges) < 1:
			self.dataset.update_status("No similar videos identified")
			self.dataset.finish(0)
			return

		self.dataset.update_status("Writing network file")
		nx.write_gexf(network, self.dataset.get_results_path())
		self.dataset.finish(len(network.nodes))
>>>>>>> 4ba872be


class VideoHashSimilarities(BasicProcessor):
    """
    Video Hasher Similarity calculator

    This creates a network graph of the video hashes similarity
    """
    type = "video-hash-similarity-matrix"  # job type ID
    category = "Visual"  # category
    title = "Calculates hashes similarities"  # title displayed in UI
    description = "Creates hashes network to identify duplicate or similar videos."  # description displayed in UI
    extension = "csv"  # extension of result file, used internally and in UI

    references = [
        "[Video Hash](https://github.com/akamhy/videohash#readme)",
    ]

    @classmethod
    def get_options(cls, parent_dataset=None, user=None):
        return {"percent": {
            "type": UserInput.OPTION_TEXT,
            "help": "Percent similar",
            "default": 95,
            "min": 0,
            "max": 100
        }}

    @classmethod
    def is_compatible_with(cls, module=None, user=None):
        """
        Allow on video hasher
        """
        return module.type in ["video-hasher-1"]

    def process(self):
        """

        """
        percent_different = (100 - self.parameters.get("percent", 90)) / 100

        # Extract hash file from archive
        with zipfile.ZipFile(self.source_file, "r") as archive_file:
            archive_contents = sorted(archive_file.namelist())

            if "video_hashes.csv" not in archive_contents:
                self.dataset.update_status("Unable to obtain hashes from video colleges.", is_final=True)
                self.dataset.finish(0)
                return

            # Prepare staging area for videos and video tracking
            staging_area = self.dataset.get_staging_area()
            self.dataset.log('Staging directory location: %s' % staging_area)
            # Extract file
            archive_file.extract("video_hashes.csv", staging_area)

        # Read hash file
        self.dataset.update_status(f"Collecting video hashes for {self.parameters.get('percent', 90)}% similar network")
        hashes = []
        identifiers = {}
        bit_length = None
        with staging_area.joinpath("video_hashes.csv").open("r", encoding="utf-8", newline="") as infile:
            reader = csv.DictReader(infile)
            for i, row in enumerate(reader):
                video_hash = [int(bit) for bit in row.get('video_hash')[2:]]
                video_id = row.get('id')

                hashes.append(np.array(video_hash))
                identifiers[video_id] = i

                if bit_length is None:
                    bit_length = len(video_hash)

        # Compare each video with rest
        self.dataset.update_status(f"Calculating video hash similarities {self.parameters.get('percent', 90)}% similar")
        all_video_hashes = np.array(hashes)
        similarity_matrix = []
        bits_threshhold = np.ceil(percent_different * bit_length)
        self.dataset.log(f"Bits threshold: {bits_threshhold}")
        for vid_hash in hashes:
            # Compare video hash to all other hashes and check if below threshold
            xor_result = np.bitwise_xor(vid_hash, hashes)
            similarity_matrix.append([xor_comparison.sum() <= bits_threshhold for xor_comparison in xor_result])

        self.dataset.update_status(f"Create groups video hash similarities above {self.parameters.get('percent', 90)}% similar")
        # These groups can merge and get rather large as similarities can "chain"
        # (e.g., A is similar to B, B is similar C, thus A & B & C are similar)
        groups = {"no_matches": []}
        video_group_key = {}
        group_index = 1
        for i, vid in enumerate(all_video_hashes):
            create_new_group = False
            if sum(similarity_matrix[i]) > 1:
                # matches found! identify group
                group = [i]
                for j in range(len(similarity_matrix[i])):
                    if similarity_matrix[i][j] == True and j != i:
                        group.append(j)

                # check if any of the matches are already in a group
                group_key_match = set(video_group_key.get(match) for match in group if video_group_key.get(match))
                if len(group_key_match) == 1:
                    # One group found, add to that group
                    group_name = group_key_match.pop()
                    self.dataset.log(f"Adding to group {group_name}: {group}")
                    groups[group_name] += group
                else:
                    # Either no existing group or groups need to be merged into new group
                    create_new_group = True
                    if len(group_key_match) > 1:
                        self.dataset.log(f"Merging groups to new group for: {group}") # this is not all yet
                        # Multiple groups found, remove existing groups and add to the new group
                        for match in group_key_match:
                            # add to new group
                            group += groups.pop(match)
                        # remove duplicates from new group
                        group = list(set(group))
                    else:
                        # no existing groups found, create new group
                        self.dataset.log(f"Creating new group for: {group}")

            else:
                # no matches found, add to no_matches group
                group_name = "no_matches"
                group = [i]
                groups[group_name] += group
                self.dataset.log(f"No matches: {i}")

            if create_new_group:
                # Create new group
                group_name = "group_" + str(group_index)
                groups[group_name] = group
                group_index += 1

            # Update video group keys
            [video_group_key.update({video_index: group_name}) for video_index in group]

        # Write new hash file
        self.dataset.update_status("Writing new hash file")
        with self.dataset.get_results_path().open("w", encoding="utf-8", newline="") as outfile:
            with staging_area.joinpath("video_hashes.csv").open("r", encoding="utf-8", newline="") as infile:
                reader = csv.DictReader(infile)
                writer = csv.DictWriter(outfile, fieldnames=reader.fieldnames + ["group_id"])
                writer.writeheader()
                for row in reader:
                    video_id = row.get('id')
                    group_id = video_group_key.get(identifiers[video_id])
                    row.update({"group_id": group_id})
                    writer.writerow(row)

        self.dataset.finish(len(video_group_key))<|MERGE_RESOLUTION|>--- conflicted
+++ resolved
@@ -39,26 +39,6 @@
     @classmethod
     def get_options(cls, parent_dataset=None, user=None):
         return {
-<<<<<<< HEAD
-            "frame_interval": {
-                "type": UserInput.OPTION_TEXT,
-                "help": "Number of frames extracted per second to extract from video",
-                "tooltip": "The default value is 1 frame per second. For 1 frame per 5 seconds pass 0.2 (1/5). For 5 fps pass 5. For short videos, more frames per second lead to less collision when creating hashes (unsimilar videos being marked as similar), but require more time (2 fps is double the time of 1 fps).",
-                "coerce_type": float,
-                "default": 1,
-                "min": 0,
-                "max": 5,
-            },
-            "percent": {
-                "type": UserInput.OPTION_TEXT,
-                "help": "Percent similar for video hash network",
-                "tooltip": "A network edge is created between two videos if the hashes representing the collage of frames are at least this percent similar.",
-                "default": 95,
-                "min": 0,
-                "max": 100
-            }
-        }
-=======
 			"amount": {
 				"type": UserInput.OPTION_TEXT,
 				"help": "No. of videos",
@@ -84,7 +64,6 @@
 				"max": 100
 			}
 		}
->>>>>>> 4ba872be
 
     @classmethod
     def is_compatible_with(cls, module=None, user=None):
@@ -110,315 +89,24 @@
             # first, create colleges (and hashes) with the default settings
             {
                 "type": "video-hasher-1",
-<<<<<<< HEAD
-                "parameters": {
-                    "frame_interval": self.parameters.get("frame_interval", 1),
-                }
-            },
-            # then create hash similarity network
-            {
-                "type": "video-hash-network",
-                "parameters": {
-                    "percent": self.parameters.get("percent", 90),
-                }
-=======
 				"parameters": {
 					"frame_interval": self.parameters.get("frame_interval", 1),
 					"amount": self.parameters.get("amount", 100),
 				}
->>>>>>> 4ba872be
             },
+			# then create hash similarity network
+			{
+				"type": "video-hash-network",
+				"parameters": {
+					"percent": self.parameters.get("percent", 90),
+				}
+			},
         ]
 
         return pipeline
 
 
 class VideoHasher(BasicProcessor):
-<<<<<<< HEAD
-    """
-    Video Hasher
-
-    Converts videos into 64 bit hashes which can be used to identify near duplicate videos. The accuracy of these hashes
-    can very greatly depending on the number of frames per second collected from each video.
-
-    After creating an image collage from the collected video frames, the videohash library relies on two main aspects:
-    Discrete Wavelet Transformation of the image (https://en.wikipedia.org/wiki/Discrete_wavelet_transform) and the
-    dominant color. The collage being divided into 64 "images" or "pixels" and ultimately defined by those two aspects
-    (one "image"/"pixel" per bit).
-
-    Increasing the frames per second has proven necessary for short videos (if there are ultimately less than 64 frames,
-    there will essentially be black frames that will be shared with every other video with less than 64 frames). It also
-    seems necessary to collect the same frames per second for comparison between videos as variation in this will cause
-    different frames to be collected per video (more testing needs to be done here). Additionally, short videos often
-    do not have much differentiating information particularly if there is little difference between frames (i.e. no
-    "scene" changes) and have lead to unwanted collision in tests.
-    """
-    type = "video-hasher-1"  # job type ID
-    category = "Visual"  # category
-    title = "Create Video colleges"  # title displayed in UI
-    description = "Creates colleges from video frames. Can be used to create video hashes to detect similar videos."  # description displayed in UI
-    extension = "zip"  # extension of result file, used internally and in UI
-
-    options = {
-        "frame_interval": {
-            "type": UserInput.OPTION_TEXT,
-            "help": "Number of frames extracted per second to extract from video",
-            "tooltip": "The default value is 1 frame per second. For 1 frame per 5 seconds pass 0.2 (1/5). For 5 fps pass 5. For short videos, more frames per second lead to less collision when creating hashes (unsimilar videos being marked as similar), but require more time (2 fps is double the time of 1 fps).",
-            "coerce_type": float,
-            "default": 1,
-            "min": 0,
-            "max": 5,
-        },
-    }
-
-    @classmethod
-    def is_compatible_with(cls, module=None, user=None):
-        """
-        Allow on videos only
-        """
-        return module.type.startswith("video-downloader")
-
-    def process(self):
-        """
-        This takes a zipped set of videos, uses https://pypi.org/project/videohash/ and https://ffmpeg.org/ to collect
-        frames from the videos at intervals and create image collages to hashes for comparison of videos.
-        """
-        # Check processor able to run
-        if self.source_dataset.num_rows == 0:
-            self.dataset.update_status("No videos to compare.", is_final=True)
-            self.dataset.finish(0)
-            return
-
-        # Collect parameters
-        frame_interval = self.parameters.get("frame_interval", 1)
-        self.dataset.log('Frames per seconds: %f' % frame_interval)
-
-        # Prepare staging area for videos and video tracking
-        staging_area = self.dataset.get_staging_area()
-        self.dataset.log('Staging directory location: %s' % staging_area)
-
-        video_hashes = {}
-        video_metadata = None
-        total_possible_videos = self.source_dataset.num_rows - 1  # for the metadata file that is included in archives
-        processed_videos = 0
-
-        self.dataset.update_status("Creating video hashes")
-        for path in self.iterate_archive_contents(self.source_file, staging_area):
-            if self.interrupted:
-                raise ProcessorInterruptedException("Interrupted while creating video hashes")
-
-            if path.name == '.metadata.json':
-                # Keep it and move on
-                with open(path) as file:
-                    video_metadata = json.load(file)
-                continue
-            elif path.name == "video_archive":
-                # yt-dlp file
-                continue
-
-            try:
-                videohash = VideoHash(path=str(path), storage_path=str(staging_area), frame_interval=frame_interval, do_not_copy=True)
-            except FFmpegNotFound:
-                self.log.error('ffmpeg must be installed for video_hash.py processor to be used.')
-                self.dataset.update_status("FFmpeg software not found. Please contact 4CAT maintainers.", is_final=True)
-                self.dataset.finish(0)
-                return
-            except FileNotFoundError as e:
-                self.dataset.update_status(f"Unable to find file {str(path)}")
-                continue
-            except FFmpegFailedToExtractFrames as e:
-                self.dataset.update_status(f"Unable to extract frame for {str(path)}: {e}")
-                continue
-
-            video_hashes[path.name] = {'videohash': videohash}
-
-            shutil.copy(videohash.collage_path, staging_area.joinpath(path.stem + '.jpg'))
-            video_hashes[path.name]['video_collage_filename'] = path.stem + '.jpg'
-
-            processed_videos += 1
-            self.dataset.update_status(
-                "Created %i/%i video hashes" % (processed_videos, total_possible_videos))
-            self.dataset.update_progress(processed_videos / total_possible_videos)
-            videohash.delete_storage_path()
-
-        # Write hash file
-        # This file is held here and then copied as its own dataset via VideoHasherTwo
-        num_posts = 0
-        rows = []
-        if video_metadata is None:
-            # Not good, but let's store the video_hashes and note the error
-            self.dataset.update_status("Error connecting video hashes to original dataset", is_final=True)
-
-            for filename, data in video_hashes.items():
-                video_hash = data.get('videohash')
-                rows.append({
-                    'id': filename,  # best if all datasets have unique identifier
-                    'filename': filename,
-                    'video_hash': video_hash.hash,
-                    'video_duration': video_hash.video_duration,
-                    'video_collage_filename': data.get('video_collage_filename'),
-                })
-                num_posts += 1
-        else:
-            self.dataset.update_status("Saving video hash results")
-            for url, data in video_metadata.items():
-                if not data.get("success"):
-                    continue
-                if "files" in data:
-                    files = data.get('files')
-                elif "filename" in data:
-                    files = [{"filename": data.get("filename"), "success": True}]
-                else:
-                    self.dataset.log(f"Metadata Error: {url} with {data}")
-                    continue
-
-                for file in files:
-                    if not file.get("success"):
-                        continue
-                    if file.get('filename') not in video_hashes:
-                        self.dataset.log(f"Metadata Error: {file.get('filename')} with {url} - {data}")
-                        continue
-                    video_hash = video_hashes[file.get('filename')].get('videohash')
-                    rows.append({
-                        'id': file.get('filename'),  # best if all datasets have unique identifier
-                        'url': url,
-                        "from_dataset": data.get("from_dataset"),
-                        'video_hash': video_hash.hash,
-                        'video_duration': video_hash.video_duration,
-                        'video_count': len(data.get('post_ids', [])),
-                        "post_ids": ','.join([str(post_id) for post_id in data.get("post_ids", [])]),
-                        'video_collage_filename': video_hashes[file.get('filename')].get('video_collage_filename'),
-                    })
-                    num_posts += 1
-
-        writer = None
-        with staging_area.joinpath("video_hashes.csv").open("w", encoding="utf-8", newline="") as outfile:
-            for row in rows:
-                if not writer:
-                    writer = csv.DictWriter(outfile, fieldnames=row.keys())
-                    writer.writeheader()
-                writer.writerow(row)
-                num_posts += 1
-
-        # Finish up
-        self.dataset.update_status(f'Created {num_posts} video hashes and stored video collages')
-        self.write_archive_and_finish(staging_area)
-
-class VideoHashNetwork(BasicProcessor):
-    """
-    Video Hasher Network
-
-    This creates a network graph of the video hashes similarity
-    """
-    type = "video-hash-network"  # job type ID
-    category = "Visual"  # category
-    title = "Create Video hashes network"  # title displayed in UI
-    description = "Creates hashes network to identify duplicate or similar videos."  # description displayed in UI
-    extension = "gexf"  # extension of result file, used internally and in UI
-
-    references = [
-        "[Video Hash](https://github.com/akamhy/videohash#readme)",
-    ]
-
-    @classmethod
-    def get_options(cls, parent_dataset=None, user=None):
-        return {"percent": {
-            "type": UserInput.OPTION_TEXT,
-            "help": "Percent similar",
-            "default": 90,
-            "min": 0,
-            "max": 100
-        }}
-
-    @classmethod
-    def is_compatible_with(cls, module=None, user=None):
-        """
-        Allow on video hasher
-        """
-        return module.type in ["video-hasher-1"]
-
-    def process(self):
-        """
-
-        """
-        # Extract hash file from archive
-        with zipfile.ZipFile(self.source_file, "r") as archive_file:
-            archive_contents = sorted(archive_file.namelist())
-
-            if "video_hashes.csv" not in archive_contents:
-                self.dataset.update_status("Unable to obtain hashes from video colleges.", is_final=True)
-                self.dataset.finish(0)
-                return
-
-            # Prepare staging area for videos and video tracking
-            staging_area = self.dataset.get_staging_area()
-            self.dataset.log('Staging directory location: %s' % staging_area)
-            # Extract file
-            archive_file.extract("video_hashes.csv", staging_area)
-
-        percent_similar = self.parameters.get("percent", 90) / 100
-        network = nx.Graph()
-
-        # Calculate similarities
-        self.dataset.update_status(f"Collecting video hashes for {percent_similar * 100}% similar network")
-        hashes = []
-        identifiers = []
-        bit_length = None
-        with open(staging_area.joinpath("video_hashes.csv"), "r", encoding="utf-8", newline="") as infile:
-            reader = csv.DictReader(infile)
-            for row in reader:
-                video_hash = [int(bit) for bit in row.get('video_hash')[2:]]
-                video_id = row.get('id')
-
-                # Network
-                network.add_node(video_id)
-
-                hashes.append(np.array(video_hash))
-                identifiers.append(video_id)
-
-                if bit_length is None:
-                    bit_length = len(video_hash)
-
-        self.dataset.update_status(f"Calculating video hash similarities {percent_similar * 100}% similar")
-        hashes = np.array(hashes)
-        comparisons = 0
-        expected_comparisons = np.math.comb(len(hashes), 2)
-        for i, current_hash in enumerate(hashes):
-            # Remove this hash from hashes (as previous calculations have already occured and it is unnecessary to
-            # compare a hash to itself)
-            hashes = hashes[1:]
-
-            # Compare current hash
-            xor_result = np.bitwise_xor(current_hash, hashes)
-
-            # Add comparisons to network
-            for j, xor_comparison in enumerate(xor_result):
-                id1 = identifiers[i]
-                # Node 2 is this iteration plus comparison number PLUS one as the first hash of this set has been
-                # removed (e.g., very first ID2 is 0+0+1)
-                id2 = identifiers[i + j + 1]
-
-                # Check if edge exists (it shouldn't!)
-                edge = (id1, id2)
-                if edge in network.edges():
-                    raise ProcessorException('Error in processing hash similarities')
-
-                # Check if xor_comparison is less than requested similarity
-                # xor compares each bit and returns 0 if a bit is the same and 1 if different
-                edge_percent_similar = 1 - (xor_comparison.sum() / bit_length)
-                if edge_percent_similar > percent_similar:
-                    network.add_edge(id1, id2, weight=edge_percent_similar)
-
-                comparisons += 1
-                if comparisons % 50000 == 0:
-                    self.dataset.update_status(
-                        "Calculated %i of %i hash similarities" % (comparisons, expected_comparisons))
-                    self.dataset.update_progress(comparisons / expected_comparisons)
-
-        self.dataset.update_status("Writing network file")
-        nx.write_gexf(network, self.dataset.get_results_path())
-        self.dataset.finish(len(network.nodes))
-=======
 	"""
 	Video Hasher
 
@@ -736,155 +424,154 @@
 		self.dataset.update_status("Writing network file")
 		nx.write_gexf(network, self.dataset.get_results_path())
 		self.dataset.finish(len(network.nodes))
->>>>>>> 4ba872be
 
 
 class VideoHashSimilarities(BasicProcessor):
-    """
-    Video Hasher Similarity calculator
-
-    This creates a network graph of the video hashes similarity
-    """
-    type = "video-hash-similarity-matrix"  # job type ID
-    category = "Visual"  # category
-    title = "Calculates hashes similarities"  # title displayed in UI
-    description = "Creates hashes network to identify duplicate or similar videos."  # description displayed in UI
-    extension = "csv"  # extension of result file, used internally and in UI
-
-    references = [
-        "[Video Hash](https://github.com/akamhy/videohash#readme)",
-    ]
-
-    @classmethod
-    def get_options(cls, parent_dataset=None, user=None):
-        return {"percent": {
-            "type": UserInput.OPTION_TEXT,
-            "help": "Percent similar",
-            "default": 95,
-            "min": 0,
-            "max": 100
-        }}
-
-    @classmethod
-    def is_compatible_with(cls, module=None, user=None):
-        """
-        Allow on video hasher
-        """
-        return module.type in ["video-hasher-1"]
-
-    def process(self):
-        """
-
-        """
-        percent_different = (100 - self.parameters.get("percent", 90)) / 100
-
-        # Extract hash file from archive
-        with zipfile.ZipFile(self.source_file, "r") as archive_file:
-            archive_contents = sorted(archive_file.namelist())
-
-            if "video_hashes.csv" not in archive_contents:
-                self.dataset.update_status("Unable to obtain hashes from video colleges.", is_final=True)
-                self.dataset.finish(0)
-                return
-
-            # Prepare staging area for videos and video tracking
-            staging_area = self.dataset.get_staging_area()
-            self.dataset.log('Staging directory location: %s' % staging_area)
-            # Extract file
-            archive_file.extract("video_hashes.csv", staging_area)
-
-        # Read hash file
-        self.dataset.update_status(f"Collecting video hashes for {self.parameters.get('percent', 90)}% similar network")
-        hashes = []
-        identifiers = {}
-        bit_length = None
-        with staging_area.joinpath("video_hashes.csv").open("r", encoding="utf-8", newline="") as infile:
-            reader = csv.DictReader(infile)
-            for i, row in enumerate(reader):
-                video_hash = [int(bit) for bit in row.get('video_hash')[2:]]
-                video_id = row.get('id')
-
-                hashes.append(np.array(video_hash))
-                identifiers[video_id] = i
-
-                if bit_length is None:
-                    bit_length = len(video_hash)
-
-        # Compare each video with rest
-        self.dataset.update_status(f"Calculating video hash similarities {self.parameters.get('percent', 90)}% similar")
-        all_video_hashes = np.array(hashes)
-        similarity_matrix = []
-        bits_threshhold = np.ceil(percent_different * bit_length)
-        self.dataset.log(f"Bits threshold: {bits_threshhold}")
-        for vid_hash in hashes:
-            # Compare video hash to all other hashes and check if below threshold
-            xor_result = np.bitwise_xor(vid_hash, hashes)
-            similarity_matrix.append([xor_comparison.sum() <= bits_threshhold for xor_comparison in xor_result])
-
-        self.dataset.update_status(f"Create groups video hash similarities above {self.parameters.get('percent', 90)}% similar")
-        # These groups can merge and get rather large as similarities can "chain"
-        # (e.g., A is similar to B, B is similar C, thus A & B & C are similar)
-        groups = {"no_matches": []}
-        video_group_key = {}
-        group_index = 1
-        for i, vid in enumerate(all_video_hashes):
-            create_new_group = False
-            if sum(similarity_matrix[i]) > 1:
-                # matches found! identify group
-                group = [i]
-                for j in range(len(similarity_matrix[i])):
-                    if similarity_matrix[i][j] == True and j != i:
-                        group.append(j)
-
-                # check if any of the matches are already in a group
-                group_key_match = set(video_group_key.get(match) for match in group if video_group_key.get(match))
-                if len(group_key_match) == 1:
-                    # One group found, add to that group
-                    group_name = group_key_match.pop()
-                    self.dataset.log(f"Adding to group {group_name}: {group}")
-                    groups[group_name] += group
-                else:
-                    # Either no existing group or groups need to be merged into new group
-                    create_new_group = True
-                    if len(group_key_match) > 1:
-                        self.dataset.log(f"Merging groups to new group for: {group}") # this is not all yet
-                        # Multiple groups found, remove existing groups and add to the new group
-                        for match in group_key_match:
-                            # add to new group
-                            group += groups.pop(match)
-                        # remove duplicates from new group
-                        group = list(set(group))
-                    else:
-                        # no existing groups found, create new group
-                        self.dataset.log(f"Creating new group for: {group}")
-
-            else:
-                # no matches found, add to no_matches group
-                group_name = "no_matches"
-                group = [i]
-                groups[group_name] += group
-                self.dataset.log(f"No matches: {i}")
-
-            if create_new_group:
-                # Create new group
-                group_name = "group_" + str(group_index)
-                groups[group_name] = group
-                group_index += 1
-
-            # Update video group keys
-            [video_group_key.update({video_index: group_name}) for video_index in group]
-
-        # Write new hash file
-        self.dataset.update_status("Writing new hash file")
-        with self.dataset.get_results_path().open("w", encoding="utf-8", newline="") as outfile:
-            with staging_area.joinpath("video_hashes.csv").open("r", encoding="utf-8", newline="") as infile:
-                reader = csv.DictReader(infile)
-                writer = csv.DictWriter(outfile, fieldnames=reader.fieldnames + ["group_id"])
-                writer.writeheader()
-                for row in reader:
-                    video_id = row.get('id')
-                    group_id = video_group_key.get(identifiers[video_id])
-                    row.update({"group_id": group_id})
-                    writer.writerow(row)
-
-        self.dataset.finish(len(video_group_key))+	"""
+	Video Hasher Similarity calculator
+
+	This creates a network graph of the video hashes similarity
+	"""
+	type = "video-hash-similarity-matrix"  # job type ID
+	category = "Visual"  # category
+	title = "Calculates hashes similarities"  # title displayed in UI
+	description = "Creates hashes network to identify duplicate or similar videos."  # description displayed in UI
+	extension = "csv"  # extension of result file, used internally and in UI
+
+	references = [
+		"[Video Hash](https://github.com/akamhy/videohash#readme)",
+	]
+
+	@classmethod
+	def get_options(cls, parent_dataset=None, user=None):
+		return {"percent": {
+			"type": UserInput.OPTION_TEXT,
+			"help": "Percent similar",
+			"default": 95,
+			"min": 0,
+			"max": 100
+		}}
+
+	@classmethod
+	def is_compatible_with(cls, module=None, user=None):
+		"""
+		Allow on video hasher
+		"""
+		return module.type in ["video-hasher-1"]
+
+	def process(self):
+		"""
+
+		"""
+		percent_different = (100 - self.parameters.get("percent", 90)) / 100
+
+		# Extract hash file from archive
+		with zipfile.ZipFile(self.source_file, "r") as archive_file:
+			archive_contents = sorted(archive_file.namelist())
+
+			if "video_hashes.csv" not in archive_contents:
+				self.dataset.update_status("Unable to obtain hashes from video colleges.", is_final=True)
+				self.dataset.finish(0)
+				return
+
+			# Prepare staging area for videos and video tracking
+			staging_area = self.dataset.get_staging_area()
+			self.dataset.log('Staging directory location: %s' % staging_area)
+			# Extract file
+			archive_file.extract("video_hashes.csv", staging_area)
+
+		# Read hash file
+		self.dataset.update_status(f"Collecting video hashes for {self.parameters.get('percent', 90)}% similar network")
+		hashes = []
+		identifiers = {}
+		bit_length = None
+		with staging_area.joinpath("video_hashes.csv").open("r", encoding="utf-8", newline="") as infile:
+			reader = csv.DictReader(infile)
+			for i, row in enumerate(reader):
+				video_hash = [int(bit) for bit in row.get('video_hash')[2:]]
+				video_id = row.get('id')
+
+				hashes.append(np.array(video_hash))
+				identifiers[video_id] = i
+
+				if bit_length is None:
+					bit_length = len(video_hash)
+
+		# Compare each video with rest
+		self.dataset.update_status(f"Calculating video hash similarities {self.parameters.get('percent', 90)}% similar")
+		all_video_hashes = np.array(hashes)
+		similarity_matrix = []
+		bits_threshhold = np.ceil(percent_different * bit_length)
+		self.dataset.log(f"Bits threshold: {bits_threshhold}")
+		for vid_hash in hashes:
+			# Compare video hash to all other hashes and check if below threshold
+			xor_result = np.bitwise_xor(vid_hash, hashes)
+			similarity_matrix.append([xor_comparison.sum() <= bits_threshhold for xor_comparison in xor_result])
+
+		self.dataset.update_status(f"Create groups video hash similarities above {self.parameters.get('percent', 90)}% similar")
+		# These groups can merge and get rather large as similarities can "chain"
+		# (e.g., A is similar to B, B is similar C, thus A & B & C are similar)
+		groups = {"no_matches": []}
+		video_group_key = {}
+		group_index = 1
+		for i, vid in enumerate(all_video_hashes):
+			create_new_group = False
+			if sum(similarity_matrix[i]) > 1:
+				# matches found! identify group
+				group = [i]
+				for j in range(len(similarity_matrix[i])):
+					if similarity_matrix[i][j] == True and j != i:
+						group.append(j)
+
+				# check if any of the matches are already in a group
+				group_key_match = set(video_group_key.get(match) for match in group if video_group_key.get(match))
+				if len(group_key_match) == 1:
+					# One group found, add to that group
+					group_name = group_key_match.pop()
+					self.dataset.log(f"Adding to group {group_name}: {group}")
+					groups[group_name] += group
+				else:
+					# Either no existing group or groups need to be merged into new group
+					create_new_group = True
+					if len(group_key_match) > 1:
+						self.dataset.log(f"Merging groups to new group for: {group}") # this is not all yet
+						# Multiple groups found, remove existing groups and add to the new group
+						for match in group_key_match:
+							# add to new group
+							group += groups.pop(match)
+						# remove duplicates from new group
+						group = list(set(group))
+					else:
+						# no existing groups found, create new group
+						self.dataset.log(f"Creating new group for: {group}")
+
+			else:
+				# no matches found, add to no_matches group
+				group_name = "no_matches"
+				group = [i]
+				groups[group_name] += group
+				self.dataset.log(f"No matches: {i}")
+
+			if create_new_group:
+				# Create new group
+				group_name = "group_" + str(group_index)
+				groups[group_name] = group
+				group_index += 1
+
+			# Update video group keys
+			[video_group_key.update({video_index: group_name}) for video_index in group]
+
+		# Write new hash file
+		self.dataset.update_status("Writing new hash file")
+		with self.dataset.get_results_path().open("w", encoding="utf-8", newline="") as outfile:
+			with staging_area.joinpath("video_hashes.csv").open("r", encoding="utf-8", newline="") as infile:
+				reader = csv.DictReader(infile)
+				writer = csv.DictWriter(outfile, fieldnames=reader.fieldnames + ["group_id"])
+				writer.writeheader()
+				for row in reader:
+					video_id = row.get('id')
+					group_id = video_group_key.get(identifiers[video_id])
+					row.update({"group_id": group_id})
+					writer.writerow(row)
+
+		self.dataset.finish(len(video_group_key))
