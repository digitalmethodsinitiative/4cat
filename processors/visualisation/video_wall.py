"""
Create a collage of items in a grid
"""
import statistics
import subprocess
import random
import shutil
import oslex
import math

from packaging import version

from common.lib.helpers import UserInput, get_ffmpeg_version
from backend.lib.processor import BasicProcessor
from common.lib.exceptions import ProcessorInterruptedException, MediaSignatureException

__author__ = "Stijn Peeters"
__credits__ = ["Stijn Peeters"]
__maintainer__ = "Stijn Peeters"
__email__ = "4cat@oilab.eu"


class VideoWallGenerator(BasicProcessor):
    """
    Video wall generator

    Make a collage of videos or images. This class is set up for videos, but
    can easily be subclassed to make a processor that makes an image collage
    or a collage of images and videos combined.
    """
    type = "video-wall"  # job type ID
    category = "Visual"  # category
    title = "Video wall"  # title displayed in UI
    description = "Put all videos in a single combined video, side by side. Videos can be sorted and resized."
    extension = "mp4"  # extension of result file, used internally and in UI

    options = {
        "amount": {
            "type": UserInput.OPTION_TEXT,
            "help": "No. of items (max 500)",
            "default": 25,
            "min": 0,
            "max": 500,
            "tooltip": "'0' uses as many files as available in the archive (up to 500)"
        },
        "backfill": {
            "type": UserInput.OPTION_TOGGLE,
            "help": "Add more items if there is room",
            "default": True,
            "tooltip": "If there are more items than the given number and "
                       "there is space left to add them to the wall, do so"
        },
        "tile-size": {
            "type": UserInput.OPTION_CHOICE,
            "options": {
                "square": "Square",
                "average": "Average item in set",
                "median": "Median item in set",
                "fit-height": "Fit height"
            },
            "default": "median",
            "help": "Tile size",
            "tooltip": "'Fit height' retains width/height ratios but makes all tiles have the same height"
        },
        "sort-mode": {
            "type": UserInput.OPTION_CHOICE,
            "help": "Sort by",
            "options": {
                "": "Do not sort",
                "random": "Random",
                "shortest": "Length (shortest first)",
                "longest": "Length (longest first)"
            },
            "default": "shortest"
        },
        "aspect-ratio": {
            "type": UserInput.OPTION_CHOICE,
            "help": "Wall aspect ratio",
            "options": {
                "4:3": "4:3 (Oldschool)",
                "16:9": "16:9 (Widescreen)",
                "16:10": "16:10 (Golden ratio)",
                "1:1": "1:1 (Square)"
            },
            "default": "16:10",
            "tooltip": "Approximation. Final aspect ratio will depend on the size of each item."
        },

        # the next two are video-specific (not applicable to images)
        "audio": {
            "type": UserInput.OPTION_CHOICE,
            "help": "Audio handling",
            "options": {
                "longest": "Use audio from longest video in video wall",
                "none": "Remove audio"
            },
            "default": "longest"
        },
        "max-length": {
            "type": UserInput.OPTION_TEXT,
            "help": "Cut video after",
            "default": 60,
            "tooltip": "In seconds. Set to 0 or leave empty to use full video length; otherwise, videos will be "
                       "limited to the given amount of seconds. Not setting a limit can lead to extremely long "
                       "processor run times and is not recommended.",
            "coerce_type": int,
            "min": 0
        }
    }

    # videos will be arranged and resized to fit these image wall dimensions
    # note that video aspect ratio may not allow for a precise fit
    TARGET_DIMENSIONS = {
        "1:1": (2220, 2220),
        "4:3": (2560, 1920),
        "16:9": (2560, 1440),
        "16:10": (2560, 1600)
    }

    @classmethod
    def is_compatible_with(cls, module=None, config=None):
        """
        Determine compatibility

        :param DataSet module:  Module ID to determine compatibility with
        :param ConfigManager|None config:  Configuration reader (context-aware)
        :return bool:
        """
        if not (module.get_media_type() == "video" or module.type.startswith("video-downloader")):
            return False
        else:
            # Only check these if we have a video dataset
            # also need ffprobe to determine video lengths
            # is usually installed in same place as ffmpeg
            ffmpeg_path = shutil.which(config.get("video-downloader.ffmpeg_path"))
            ffprobe_path = shutil.which("ffprobe".join(ffmpeg_path.rsplit("ffmpeg", 1))) if ffmpeg_path else None
            return ffmpeg_path and ffprobe_path

    def process(self):
        """
        Go through media files, determine dimensions, sort according to the
        preferred method, determine canvas dimensions, then use ffmpeg to
        render files to canvas

        This processor can work with both images and videos.
        """
        sizing_mode = self.parameters.get("tile-size")
        sort_mode = self.parameters.get("sort-mode")
        amount = self.parameters.get("amount")
        amount = amount if amount else self.get_options()["amount"].get("max", 500)
        sound = self.parameters.get("audio", "longest")
        max_length = self.parameters.get("max-length", 60)
        aspect_ratio = self.parameters.get("aspect-ratio")
        backfill = self.parameters.get("backfill")

        ffmpeg_path = shutil.which(self.config.get("video-downloader.ffmpeg_path"))
        ffprobe_path = shutil.which("ffprobe".join(ffmpeg_path.rsplit("ffmpeg", 1)))

        # unpack source items to stack
        # a staging area to store the items we're reading from
        # we look for images first, because images may be made from videos, but
        # not the other way around (in 4CAT)
        try_types = ["image-downloader", "video-frames", "video-downloader"]
        base_dataset = None
        while try_types and not base_dataset:
            base_dataset = self.source_dataset.nearest(f"{try_types.pop(0)}*")
        collage_staging_area = base_dataset.get_staging_area()

        lengths = {}
        dimensions = {}
<<<<<<< HEAD
        sort_values = {}
        media = {}
=======
        videos = {}
        skipped = 0
>>>>>>> 580f43ef

        # unpack items and determine length of the item (for sorting)
        self.dataset.update_status("Unpacking files and reading metadata")
        for item in self.iterate_archive_contents(base_dataset.get_results_path(), staging_area=collage_staging_area,
                                                   immediately_delete=False):
            if self.interrupted:
                shutil.rmtree(collage_staging_area, ignore_errors=True)
                return ProcessorInterruptedException("Interrupted while unpacking files")

            # skip metadata and log files
            self.dataset.update_status(f"Read {len(media):,} of {self.source_dataset.num_rows:,} file(s)")
            if item.suffix.lower() in (".json", ".log"):
                continue

<<<<<<< HEAD
            try:
                dimensions[item.name], lengths[item.name], sort_values[item.name] = \
                    self.get_signature(item, sort_mode, ffprobe_path)
            except MediaSignatureException as e:
                self.dataset.log(f"Cannot read dimensions of file {item.name}, skipping ({e})")
                continue
=======
            self.dataset.update_status(f"Read {len(videos):,} of {self.source_dataset.num_rows:,} video(s)")
            video_path = oslex.quote(str(video))

            # determine length if needed
            probe_command = [ffprobe_path, "-v", "error", "-select_streams", "v:0", "-show_entries",
                             "stream=width,height,duration", "-of", "csv=p=0", video_path]
            probe = subprocess.run(probe_command, stdin=subprocess.DEVNULL, stdout=subprocess.PIPE,
                                   stderr=subprocess.PIPE)

            probe_output = probe.stdout.decode("utf-8")
            probe_error = probe.stderr.decode("utf-8")
            if probe_error:
                self.dataset.log(f"Cannot determine dimensions of video {video.name}. Excluding from wall.")
                skipped += 1
                continue
            else:
                bits = probe_output.split(",")
                dimensions[video.name] = (int(bits[0]), int(bits[1]))
                lengths[video.name] = float(bits[-1])
>>>>>>> 580f43ef

            media[item.name] = item

            # if not sorting, we don't need to probe everything and can stop
            # when we have as many as we need
            if not sort_mode and len(media) == amount:
                break

        if sort_mode:
            media = {k: media[k] for k in sorted(media, key=lambda k: sort_values[k])}

        # limit amount *after* sorting
        media_keys = list(media.keys())
        included_media = media_keys[:amount]
        excluded_media = media_keys[amount:]

        # overall average dimensions will be useful for some of the sizing modes
        avg = statistics.mean if sizing_mode == "average" else statistics.median
        included_dimensions = {k: dimensions[k] for k in included_media}
        average_size = (avg([k[0] for k in included_dimensions.values()]), avg([k[1] for k in included_dimensions.values()]))

        # calculate 'tile sizes' (a tile is a file) and also the size of the
        # canvas we will need to fit them all.
        self.dataset.update_status("Determining canvas and tile sizes")
        resolution = self.TARGET_DIMENSIONS[aspect_ratio]
        aspect_ratio = resolution[0] / resolution[1]
        aspect_ratio_inverse = resolution[1] / resolution[0]
        max_pixels = resolution[0] * resolution[1]

        if sizing_mode == "fit-height":
            # assuming every image has the overall average height, how wide would
            # the canvas need to be (if everything is on a single row)?
            full_width = 0
            tile_h = average_size[1]
            for dimension in included_dimensions.values():
                optimal_ratio = average_size[1] / dimension[1]
                full_width += dimension[0] * optimal_ratio

            # now we can calculate the total amount of pixels needed
            fitted_pixels = full_width * tile_h
            if fitted_pixels > max_pixels:
                # try again with a lower height
                area_ratio = max_pixels / fitted_pixels
                tile_h = int(tile_h * math.sqrt(area_ratio))
                fitted_pixels = max_pixels

            ideal_width = math.sqrt(fitted_pixels / aspect_ratio_inverse)
            item_widths = [int(dimensions[k][0] * (tile_h / dimensions[k][1])) for k in included_media]
            tile_w = -1  # variable

        elif sizing_mode == "square":
            # assuming each image is square, find a canvas with the right
            # proportions that would fit all of them
            tile_size = int(sum(average_size) / 2)
            tile_h = tile_size

            # this is how many pixels we need
            fitted_pixels = tile_size * tile_size * len(included_media)

            # does that fit our canvas?
            if fitted_pixels > max_pixels:
                tile_size = math.floor(math.sqrt(max_pixels / len(included_media)))
                fitted_pixels = tile_size * tile_size * len(included_media)

            ideal_width = math.sqrt(fitted_pixels / aspect_ratio_inverse)
            item_widths = [tile_h for _ in included_media]

        elif sizing_mode in ("median", "average"):
            # uniform size, so similar to square, just a little bit more
            # complicated
            tile_w = int(average_size[0])
            tile_h = int(average_size[1])

            fitted_pixels = tile_w * tile_h * len(included_media)
            if fitted_pixels > max_pixels:
                area_ratio = max_pixels / fitted_pixels
                tile_w = int(tile_w * math.sqrt(area_ratio))
                tile_h = int(tile_h * math.sqrt(area_ratio))
                fitted_pixels = tile_w * tile_h * len(included_media)

            ideal_width = math.sqrt(fitted_pixels / aspect_ratio_inverse)
            item_widths = [tile_w for _ in included_media]

        else:
            raise NotImplementedError("Sizing mode '%s' not implemented" % sizing_mode)

        # now we simulate all possible distributions of the items and pick the
        # one closest to our required aspect ratio - this is brute force, but
        # with the relatively low amount of items, it's fast enough
        # add 1 to the item width to account for rounding differences later
        self.dataset.update_status("Reticulating splines...")
        item_widths = [w + 1 for w in item_widths]
        row_ratios = {}
        last_row_widths = {}
        for row_width in range(0, int(ideal_width * 1.5), min(item_widths)):
            rows = []
            row = []
            for media_w in item_widths:
                if sum(row) + media_w > row_width:
                    rows.append(row)
                    row = []
                row.append(media_w)
            else:
                if row:
                    rows.append(row)

            actual_width = max([sum(row) for row in rows])
            row_ratios[actual_width] = actual_width / (len(rows) * tile_h)
            last_row_widths[actual_width] = sum(row)

        # now select the width closest to the optimal ratio...
        min_deviation = None
        for actual_width, ratio in row_ratios.items():
            deviation = abs(ratio - aspect_ratio)
            if not min_deviation or deviation < min_deviation:
                size_x = actual_width
                min_deviation = deviation

        # if there is room left, add more files until the canvas is as full as
        # possible
        last_row_width = last_row_widths[size_x]
        if backfill and last_row_width < size_x:
            while excluded_media:
                item = excluded_media.pop(0)
                media_w = dimensions[item][0] * (tile_h / dimensions[item][1])
                if last_row_width + media_w < size_x:
                    included_media.append(item)
                    last_row_width += media_w


        # if we have *only* images, we can simply output an image with no audio
        # when finished rendering
        # same if we're running as the image wall generator
        have_only_images = sum([lengths[m] for m in included_media]) == 0 or self.extension == "png"

        if not have_only_images:
            # see which of the files is the longest, after sorting
            # used to determine which audio stream to use (if relevant)
            longest_duration = 0
            longest_index = 0
            for i, key in enumerate(included_media):
                if lengths[key] > longest_duration:
                    longest_index = i
                    longest_duration = lengths[key]

            # longest item in set may be shorter than requested length
            if max_length:
                max_length = min(max([lengths[v] for v in included_media]), max_length)

        # finalise dimensions
        size_y = round(size_x / row_ratios[size_x])
        tile_h = round(tile_h)
        tile_w = round(tile_w)
        self.dataset.log(f"Projected canvas size is {size_x}x{size_y} (aspect ratio {row_ratios[size_x]}; closest to {aspect_ratio})")
        self.dataset.log(f"Aiming for {round(size_y / tile_h)} vertical rows")

        # now we are ready to render the collage
        command = [ffmpeg_path, "-y", "-hide_banner", "-loglevel", "error"]
        if not have_only_images and max_length:
            command.extend(["-t", str(max_length)]) # limit read length

        # construct an ffmpeg filter for this
        # basically, stack items horizontally until the max width is reached
        # then stack those horizontal stacks vertically
        # resize the items first
        index = 0
        resize = []  # resize filters to make tiles from items
        padding = []  # padding filters to make all rows the same width

        row = []
        rows = []
        row_width = 0
        row_widths = []

        # todo: periodically check if we still need to support ffmpeg < 5.1...
        have_old_ffmpeg_version = get_ffmpeg_version(ffmpeg_path) < version.parse("7.1")
        fps_command = "-fps_mode" if get_ffmpeg_version(ffmpeg_path) >= version.parse("5.1") else "-vsync"

        # go through each item and transform as needed
        # why not use the xstack filter that ffmpeg has for this purpose?
        # the xstack filter does not cope well with items of variable size,
        # which are often abundant in 4CAT datasets
        looping = True
        while True:
            try:
                item = included_media.pop(0)
                path = media[item]
            except IndexError:
                looping = False

            # determine expected width of item when added to row
            if tile_w < 0:
                # 'fit height' - width varies per item
                item_width = math.ceil(dimensions[item][0] * (tile_h / dimensions[item][1])) if looping else 0
            else:
                item_width = tile_w

            if row and (not looping or (row_width + item_width) >= size_x):
                # adding this item would make the row too wide
                # so add current row to buffer and start a new one
                if len(row) > 1:
                    # use hstack to tile the items in the row horizontally
                    rows.append("".join(row) + f"hstack=inputs={len(row)}[stack{len(rows)}]")
                else:
                    # hstack needs more than one item as input, so for a
                    # single item just rename the stream
                    rows.append(row[0] + f"null[stack{len(rows)}]")
                row = []
                row_widths.append(row_width)
                row_width = 0

            if not looping:
                break

            # if we have an item, continue filling the grid
            # make into tile - with resizing (if proportional) or cropping (if not)
            row_width += item_width

            # prepare filter to transform item into wall tile
            cropscale = "select=eq(n\,0)," if have_only_images else ""

            if sizing_mode == "fit-height":
                # the scale filter does not guarantee exact pixel dimensions
                # unfortunately this leads to us being off by one pixel on the
                # row width sometimes. So sacrifice one pixel by cropping,
                # which does guarantee exact sizes
                cropscale += f"scale={item_width+1}:{tile_h+1},crop={item_width}:{tile_h}:exact=1"

            elif sizing_mode == "square":
                if dimensions[item][0] > dimensions[item][1]:
                    cropscale += f"scale=-1:{tile_h},"
                else:
                    cropscale += f"scale={tile_w}:-1,"

                cropscale += f"crop={tile_w}:{tile_h}:exact=1"
                # exact=1 and format=rgba prevents shenanigans when merging

            elif sizing_mode in ("median", "average"):
                scale_w = dimensions[item][0] * (tile_h / dimensions[item][1])
                if scale_w < tile_w:
                    cropscale += f"scale={tile_w}:-1,"
                else:
                    cropscale += f"scale=-1:{tile_h},"

                cropscale += f"crop={tile_w}:{tile_h}:exact=1"

            else:
                raise NotImplementedError(f"Unknown sizing mode {sizing_mode}")

            cropscale += f"[scaled{index}]"
            resize.append(cropscale)

            command += ["-i", str(path)]
            row.append(f"[scaled{index}]")
            index += 1

        for row, width in enumerate(row_widths):
            if width != max(row_widths):
                # pad so that each row is the same width
                # we cannot use the pad filter since that requires that we
                # increase the height as well, but we just want to increase
                # width - so overlay on a correctly sized black canvas
                padding.append(f"color=size={max(row_widths)}x{tile_h}:color=black[bg{row}];[bg{row}][stack{row}]overlay=0:0[stack{row}]")

        # now create the ffmpeg filter from this
        filter_chain = ""

        # start by resizing all input streams to the required tile dimensions
        if resize:
            filter_chain += ";".join(resize) + ";"
        filter_chain += ";".join(rows) + ";"

        # then pad the horizontal rows of item tiles so they all have the
        # same width
        if padding:
            filter_chain += ";".join(padding) + ";"

        # finally stack horizontal rows, vertically
        if len(rows) > 1:
            filter_chain += "".join([f"[stack{i}]" for i in range(0, len(rows))]) + f"vstack=inputs={len(rows)}[final]"
        else:
            filter_chain += "[stack0]null[final]"  # we need a stream named final, anyhow

        # output item dimensions need to be divisible by 2 for x264 encoding
        # choose the relevant filter based on which dimensions do not conform
        # pad is faster, but can only be used if both dimensions increase
        output_w = max(row_widths)
        output_h = tile_h * len(row_widths)
        if output_w % 2 != 0 and output_h % 2 != 0:
            filter_chain += f";[final]pad={output_w+1}:{output_h+1}[final]"
        elif output_w % 2 != 0:
            filter_chain += f";color=size={output_w+1}x{output_h}:color=black[bgfinal];[bgfinal][final]overlay=0:0[final]"
        elif output_h % 2 != 0:
            filter_chain += f";color=size={output_w}x{output_h+1}:color=black[bgfinal];[bgfinal][final]overlay=0:0[final]"

        # force 30 fps because we don't know what the source videos did and
        # they could be using different fps
        if not have_only_images:
            filter_chain += ";[final]fps=30[final]"

        # add filter to ffmpeg command, plus a parameter to control output FPS
        ffmpeg_filter = oslex.quote(filter_chain)[1:-1]

        command += [fps_command, "cfr", "-filter_complex", ffmpeg_filter]
        if have_only_images:
            command += ["-frames:v", "1", "-update", "true"] # we need only one output frame!

        # ensure mixed audio: use no sound, or the longest audio stream
        if have_only_images or sound == "none":
            command += ["-an"]
        elif sound == "longest":
            command += ["-map", f"{longest_index}:a"]

        # use final stream for output
        command += ["-map", "[final]"]

        # limit output video length
        if max_length and not have_only_images:
            command.extend(["-t", str(max_length)])

        # set output file
        output_file = self.dataset.get_results_path()
        command.append(oslex.quote(str(output_file)))

        self.dataset.log(f"Using ffmpeg filter {ffmpeg_filter}")
        self.dataset.update_status("Creating collage with ffmpeg (this may take a while)")
        result = subprocess.run(command, stdin=subprocess.DEVNULL, stdout=subprocess.PIPE, stderr=subprocess.PIPE)

        if self.interrupted:
            shutil.rmtree(collage_staging_area, ignore_errors=True)
            return ProcessorInterruptedException("Interrupted while running ffmpeg")

        # Capture logs
        ffmpeg_error = result.stderr.decode("utf-8")

        if ffmpeg_error:
            self.dataset.log("ffmpeg returned the following errors:")
            for line in ffmpeg_error.split("\n"):
                self.dataset.log("  " + line)

            if have_old_ffmpeg_version:
                self.dataset.log("You may be able to prevent this error by updating to a newer version of ffmpeg.")

        shutil.rmtree(collage_staging_area, ignore_errors=True)

        if result.returncode != 0:
            return self.dataset.finish_with_error(
                f"Could not make collage (error {result.returncode}); check the dataset log for details.")

        self.dataset.update_status("Rendering finished.")
        self.dataset.finish(1)

    def get_signature(self, file_path, sort_mode, ffprobe_path):
        """
        Get file signature

        Child classes can define a method `sort_file`, with the same signature
        as this method, that will be called if an otherwise unknown sort mode
        is used. The return value will be used as the third element of the
        tuple returned by this method.

        :param Path file_path:  Path to file to get signature of
        :param str sort_mode:  Sorting mode, defaults to (video) length
        :param str ffprobe_path:  Path to the ffprobe executable
        :return tuple:  A tuple with three values: (width, height), length,
        and a value to sort by (e.g. length or colour). For images, length is
        0.
        """
        probe_command = [ffprobe_path, "-v", "error", "-select_streams", "v:0", "-show_entries",
                         "stream=width,height,duration", "-of", "csv=p=0", oslex.quote(str(file_path))]
        probe = subprocess.run(probe_command, stdin=subprocess.DEVNULL, stdout=subprocess.PIPE,
                               stderr=subprocess.PIPE)

        probe_output = probe.stdout.decode("utf-8")
        probe_error = probe.stderr.decode("utf-8")

        if probe_error:
            raise MediaSignatureException()

        bits = probe_output.split(",")
        length = (float(bits[-1]) if bits[-1] != "N/A" else 0)

        if sort_mode == "random":
            sort_value = random.random()
        elif sort_mode in ("shortest", "longest"):
            sort_value = length
        elif hasattr(self, "sort_file"):
            sort_value = self.sort_file(file_path, sort_mode)
        else:
            sort_value = 0

<<<<<<< HEAD
        return (bits[0], bits[1]), length, sort_value
=======
        if skipped:
            self.dataset.update_status(f"Video wall rendering finished. {skipped} video(s) were skipped; see dataset log for details.", is_final=True)
        else:
            self.dataset.update_status("Video wall rendering finished.")
            
        self.dataset.finish(1)
>>>>>>> 580f43ef
<|MERGE_RESOLUTION|>--- conflicted
+++ resolved
@@ -168,13 +168,9 @@
 
         lengths = {}
         dimensions = {}
-<<<<<<< HEAD
         sort_values = {}
         media = {}
-=======
-        videos = {}
         skipped = 0
->>>>>>> 580f43ef
 
         # unpack items and determine length of the item (for sorting)
         self.dataset.update_status("Unpacking files and reading metadata")
@@ -189,34 +185,13 @@
             if item.suffix.lower() in (".json", ".log"):
                 continue
 
-<<<<<<< HEAD
             try:
                 dimensions[item.name], lengths[item.name], sort_values[item.name] = \
                     self.get_signature(item, sort_mode, ffprobe_path)
             except MediaSignatureException as e:
                 self.dataset.log(f"Cannot read dimensions of file {item.name}, skipping ({e})")
-                continue
-=======
-            self.dataset.update_status(f"Read {len(videos):,} of {self.source_dataset.num_rows:,} video(s)")
-            video_path = oslex.quote(str(video))
-
-            # determine length if needed
-            probe_command = [ffprobe_path, "-v", "error", "-select_streams", "v:0", "-show_entries",
-                             "stream=width,height,duration", "-of", "csv=p=0", video_path]
-            probe = subprocess.run(probe_command, stdin=subprocess.DEVNULL, stdout=subprocess.PIPE,
-                                   stderr=subprocess.PIPE)
-
-            probe_output = probe.stdout.decode("utf-8")
-            probe_error = probe.stderr.decode("utf-8")
-            if probe_error:
-                self.dataset.log(f"Cannot determine dimensions of video {video.name}. Excluding from wall.")
                 skipped += 1
                 continue
-            else:
-                bits = probe_output.split(",")
-                dimensions[video.name] = (int(bits[0]), int(bits[1]))
-                lengths[video.name] = float(bits[-1])
->>>>>>> 580f43ef
 
             media[item.name] = item
 
@@ -566,8 +541,11 @@
             return self.dataset.finish_with_error(
                 f"Could not make collage (error {result.returncode}); check the dataset log for details.")
 
-        self.dataset.update_status("Rendering finished.")
-        self.dataset.finish(1)
+        if skipped:
+             self.dataset.update_status(f"Rendering finished. {skipped} item(s) were skipped; see dataset log for details.", is_final=True)
+        else:
+             self.dataset.update_status("Rendering finished.")
+             self.dataset.finish(1)
 
     def get_signature(self, file_path, sort_mode, ffprobe_path):
         """
@@ -608,13 +586,4 @@
         else:
             sort_value = 0
 
-<<<<<<< HEAD
-        return (bits[0], bits[1]), length, sort_value
-=======
-        if skipped:
-            self.dataset.update_status(f"Video wall rendering finished. {skipped} video(s) were skipped; see dataset log for details.", is_final=True)
-        else:
-            self.dataset.update_status("Video wall rendering finished.")
-            
-        self.dataset.finish(1)
->>>>>>> 580f43ef
+        return (bits[0], bits[1]), length, sort_value