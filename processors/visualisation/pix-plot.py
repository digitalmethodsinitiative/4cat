--- conflicted
+++ resolved
@@ -36,11 +36,15 @@
 				  "algorithmically grouped by similarity."
 	extension = "html"  # extension of result file, used internally and in UI
 
+	references = [
+		"[PixPlot](https://pixplot.io/)",
+		"[Parameter documentation](https://pixplot.io/docs/api/parameters.html)"
+	]
+
 	# PixPlot requires a minimum number of photos to be created
 	# This is currently due to the clustering algorithm which creates 12 clusters
 	min_photos_needed = 12
 
-<<<<<<< HEAD
 	config = {
 	# If you host a version of https://github.com/digitalmethodsinitiative/dmi_pix_plot, you can use a processor to publish
 	# downloaded images into a PixPlot there
@@ -51,12 +55,6 @@
 			'tooltip': "",
 			},
 		}
-=======
-	references = [
-		"[PixPlot](https://pixplot.io/)",
-		"[Parameter documentation](https://pixplot.io/docs/api/parameters.html)"
-	]
->>>>>>> 223c0cbb
 
 	options = {
 		"amount": {
