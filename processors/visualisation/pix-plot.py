--- conflicted
+++ resolved
@@ -130,19 +130,18 @@
 		This takes a 4CAT results file as input, copies the images to a temp
 		folder,
 		"""
-<<<<<<< HEAD
-		self.dataset.update_status("Reading source file")
-
-		# Are there any available images?
-		if self.source_dataset.num_rows == 0:
-			self.dataset.update_status("No images available to render to PixPlot.", is_final=True)
-			self.dataset.finish(0)
-			return
-
-		# 0 = use as many images as in the archive, up to the max
-		max_images = convert_to_int(self.parameters.get("amount"), 100)
-		if max_images == 0:
-			max_images = self.get_options()["amount"]["max"]
+        self.dataset.update_status("Reading source file")
+
+        # Are there any available images?
+        if self.source_dataset.num_rows == 0:
+            self.dataset.update_status("No images available to render to PixPlot.", is_final=True)
+            self.dataset.finish(0)
+            return
+
+        # 0 = use as many images as in the archive, up to the max
+        max_images = convert_to_int(self.parameters.get("amount"), 100)
+        if max_images == 0:
+            max_images = self.get_options()["amount"]["max"]
 
 		# Get labels to send PixPlot server
 		date = datetime.now().strftime("%Y-%m-%d-%H%M%S")
@@ -152,39 +151,41 @@
 		plot_label = date + '-' + label_formated + '-' + str(self.dataset.key)
 		pixplot_server = config.get('pix-plot.PIXPLOT_SERVER', user=self.owner).rstrip("/")
 
-		# Folder name is PixPlot identifier and set at dataset key
-		data = {'folder_name': image_label}
+        # Folder name is PixPlot identifier and set at dataset key
+        data = {'folder_name': image_label}
 
 		# Check if images have already been sent
 		filename_url = pixplot_server + '/api/list_filenames?folder_name=' + image_label
 		filename_response = requests.get(filename_url, timeout=30)
 
-		# Check if 4CAT has access to this PixPlot server
-		if filename_response.status_code == 403:
-			self.dataset.update_status("403: 4CAT does not have permission to use this PixPlot server", is_final=True)
-			self.dataset.finish(0)
-			return
-
-		uploaded_files = filename_response.json().get('filenames', [])
-		if len(uploaded_files) > 0:
-			self.dataset.update_status("Found %i images previously uploaded" % (len(uploaded_files)))
-
-		# Images
-		# Unpack the images into a staging_area
-		self.dataset.update_status("Unzipping images")
-		staging_area = self.unpack_archive_contents(self.source_file)
-		self.log.info('PixPlot image staging area created: ' + str(staging_area))
-		filenames = os.listdir(staging_area)
-
-		# Compare photos with upload images
-		filenames = [filename for filename in filenames if filename not in uploaded_files + ['.metadata.json', 'metadata.csv']]
-		total_images = len(filenames) + len(uploaded_files)
-
-		# Check to ensure enough photos will be uploaded to create a PixPlot
-		if total_images < self.min_photos_needed:
-			self.dataset.update_status("Minimum of %i photos needed for a PixPlot to be created" % self.min_photos_needed, is_final=True)
-			self.dataset.finish(0)
-			return
+        # Check if 4CAT has access to this PixPlot server
+        if filename_response.status_code == 403:
+            self.dataset.update_status("403: 4CAT does not have permission to use this PixPlot server", is_final=True)
+            self.dataset.finish(0)
+            return
+
+        uploaded_files = filename_response.json().get('filenames', [])
+        if len(uploaded_files) > 0:
+            self.dataset.update_status("Found %i images previously uploaded" % (len(uploaded_files)))
+
+        # Images
+        # Unpack the images into a staging_area
+        self.dataset.update_status("Unzipping images")
+        staging_area = self.unpack_archive_contents(self.source_file)
+        self.log.info('PixPlot image staging area created: ' + str(staging_area))
+        filenames = os.listdir(staging_area)
+
+        # Compare photos with upload images
+        filenames = [filename for filename in filenames if
+                     filename not in uploaded_files + ['.metadata.json', 'metadata.csv']]
+        total_images = len(filenames) + len(uploaded_files)
+
+        # Check to ensure enough photos will be uploaded to create a PixPlot
+        if total_images < self.min_photos_needed:
+            self.dataset.update_status(
+                "Minimum of %i photos needed for a PixPlot to be created" % self.min_photos_needed, is_final=True)
+            self.dataset.finish(0)
+            return
 
 		# Gather metadata
 		self.dataset.update_status("Collecting metadata")
@@ -205,19 +206,21 @@
 			if self.interrupted:
 				raise ProcessorInterruptedException("Interrupted while downloading images.")
 
-			if i > max_images:
-				break
-			with open(os.path.join(staging_area, filename), 'rb') as image:
-				response = requests.post(upload_url, files={'image': image}, data=data, timeout=120)
-
-			if response.status_code == 200:
-				images_uploaded += 1
-				if images_uploaded % 100 == 0:
-					self.dataset.update_status("Images uploaded: %i of %i" % (i, estimated_num_images))
-			else:
-				self.dataset.update_status("Error with image %s: %i - %s" % (filename, response.status_code, response.reason))
-
-			self.dataset.update_progress(i / self.source_dataset.num_rows)
+            if i > max_images:
+                break
+            with open(os.path.join(staging_area, filename), 'rb') as image:
+                response = requests.post(upload_url, files={'image': image}, data=data, timeout=120)
+
+            if response.status_code == 200:
+                image_response = response
+                images_uploaded += 1
+                if images_uploaded % 100 == 0:
+                    self.dataset.update_status("Images uploaded: %i of %i" % (i, estimated_num_images))
+            else:
+                self.dataset.update_status(
+                    "Error with image %s: %i - %s" % (filename, response.status_code, response.reason))
+
+            self.dataset.update_progress(i / self.source_dataset.num_rows)
 
 		# Request PixPlot server create PixPlot
 		self.dataset.update_status("Sending create PixPlot request")
@@ -229,18 +232,31 @@
 							  '--out_dir', create_pixplot_post_info.get('plot_folder_root') + '/' + plot_label,
 							  '--metadata', create_pixplot_post_info.get('metadata_filepath')]}
 
-		# Additional options for PixPlot
-		cell_size = self.parameters.get('image_size')
-		n_neighbors = self.parameters.get('n_neighbors')
-		min_dist = self.parameters.get('min_dist')
-		json_data['args'] += ['--cell_size', str(cell_size), '--n_neighbors', str(n_neighbors), '--min_dist',
-							  str(min_dist)]
-
-		# Increase timeout (default is 3600 seconds)
-		json_data['timeout'] = 21600
-
-		# Send; receives response that process has started
-		resp = requests.post(create_plot_url, json=json_data, timeout=30)
+        # Additional options for PixPlot
+        cell_size = self.parameters.get('image_size')
+        n_neighbors = self.parameters.get('n_neighbors')
+        min_dist = self.parameters.get('min_dist')
+        json_data['args'] += ['--cell_size', str(cell_size), '--n_neighbors', str(n_neighbors), '--min_dist',
+                              str(min_dist)]
+
+        # Increase timeout (default is 3600 seconds)
+        json_data['timeout'] = 21600
+
+        # Send; receives response that process has started
+        resp = requests.post(create_plot_url, json=json_data, timeout=30)
+        if resp.status_code == 202:
+            # new request
+            new_request = True
+            results_url = config.get('pix-plot.PIXPLOT_SERVER').rstrip('/') + '/api/pixplot?key=' + resp.json()['key']
+        else:
+            try:
+                resp_json = resp.json()
+            except JSONDecodeError as e:
+                # Unexpected Error
+                self.log.error('PixPlot create response: ' + str(resp.status_code) + ': ' + str(resp.text))
+                if staging_area:
+                    shutil.rmtree(staging_area)
+                raise RuntimeError("PixPlot unable to process request")
 
 		if resp.status_code == 202:
 			# new request
@@ -255,14 +271,14 @@
 				shutil.rmtree(staging_area)
 			raise RuntimeError("PixPlot unable to process request")
 
-		# Wait for PixPlot to complete
-		self.dataset.update_status("PixPlot generating results")
-		start_time = time.time()
-		while new_request:
-			time.sleep(1)
-			# If interrupted is called, attempt to finish dataset while PixPlot server still running
-			if self.interrupted:
-				break
+        # Wait for PixPlot to complete
+        self.dataset.update_status("PixPlot generating results")
+        start_time = time.time()
+        while new_request:
+            time.sleep(1)
+            # If interrupted is called, attempt to finish dataset while PixPlot server still running
+            if self.interrupted:
+                break
 
 			# Send request to check status every 60 seconds
 			if int(time.time() - start_time) % 60 == 0:
@@ -286,206 +302,6 @@
 		plot_url = pixplot_server + '/plots/' + plot_label + '/index.html'
 		html_file = self.get_html_page(plot_url)
 
-		# Write HTML file
-		with self.dataset.get_results_path().open("w", encoding="utf-8") as output_file:
-			output_file.write(html_file)
-
-		# Finish
-		self.dataset.update_status("Finished")
-		self.dataset.finish(1)
-
-		# Clean up staging area
-		if staging_area:
-			shutil.rmtree(staging_area)
-
-	def format_metadata(self, temp_path):
-		"""
-=======
-        self.dataset.update_status("Reading source file")
-
-        # Are there any available images?
-        if self.source_dataset.num_rows == 0:
-            self.dataset.update_status("No images available to render to PixPlot.", is_final=True)
-            self.dataset.finish(0)
-            return
-
-        # 0 = use as many images as in the archive, up to the max
-        max_images = convert_to_int(self.parameters.get("amount"), 100)
-        if max_images == 0:
-            max_images = self.get_options()["amount"]["max"]
-
-        # Get labels to send PixPlot server
-        date = datetime.now().strftime("%Y-%m-%d-%H%M%S")
-        top_dataset = self.dataset.top_parent()
-        label_formated = ''.join(e if e.isalnum() else '_' for e in top_dataset.get_label())
-        image_label = datetime.fromtimestamp(self.source_dataset.timestamp).strftime(
-            "%Y-%m-%d-%H%M%S") + '-' + label_formated + '-' + str(top_dataset.key)
-        plot_label = date + '-' + label_formated + '-' + str(self.dataset.key)
-
-        # Folder name is PixPlot identifier and set at dataset key
-        data = {'folder_name': image_label}
-
-        # Check if images have already been sent
-        filename_url = config.get('pix-plot.PIXPLOT_SERVER').rstrip(
-            '/') + '/api/list_filenames?folder_name=' + image_label
-        filename_response = requests.get(filename_url, timeout=30)
-
-        # Check if 4CAT has access to this PixPlot server
-        if filename_response.status_code == 403:
-            self.dataset.update_status("403: 4CAT does not have permission to use this PixPlot server", is_final=True)
-            self.dataset.finish(0)
-            return
-
-        uploaded_files = filename_response.json().get('filenames', [])
-        if len(uploaded_files) > 0:
-            self.dataset.update_status("Found %i images previously uploaded" % (len(uploaded_files)))
-
-        # Images
-        # Unpack the images into a staging_area
-        self.dataset.update_status("Unzipping images")
-        staging_area = self.unpack_archive_contents(self.source_file)
-        self.log.info('PixPlot image staging area created: ' + str(staging_area))
-        filenames = os.listdir(staging_area)
-
-        # Compare photos with upload images
-        filenames = [filename for filename in filenames if
-                     filename not in uploaded_files + ['.metadata.json', 'metadata.csv']]
-        total_images = len(filenames) + len(uploaded_files)
-
-        # Check to ensure enough photos will be uploaded to create a PixPlot
-        if total_images < self.min_photos_needed:
-            self.dataset.update_status(
-                "Minimum of %i photos needed for a PixPlot to be created" % self.min_photos_needed, is_final=True)
-            self.dataset.finish(0)
-            return
-
-        # Gather metadata
-        self.dataset.update_status("Collecting metadata")
-        metadata_file_path = self.format_metadata(staging_area)
-        if metadata_file_path:
-            # Metadata
-            upload_url = config.get('pix-plot.PIXPLOT_SERVER').rstrip('/') + '/api/send_metadata'
-            metadata_response = requests.post(upload_url, files={'metadata': open(metadata_file_path, 'rb')}, data=data,
-                                              timeout=120)
-        else:
-            self.dataset.log("No metadata file found")
-
-        # Now send photos to PixPlot
-        self.dataset.update_status("Uploading images to PixPlot")
-        # Configure upload photo url
-        upload_url = config.get('pix-plot.PIXPLOT_SERVER').rstrip('/') + '/api/send_photo'
-        images_uploaded = 0
-        estimated_num_images = len(filenames)
-        self.dataset.update_status("Uploading %i images" % (estimated_num_images))
-        image_response = None
-        # Begin looping through photos
-        for i, filename in enumerate(filenames):
-            if self.interrupted:
-                raise ProcessorInterruptedException("Interrupted while downloading images.")
-
-            if i > max_images:
-                break
-            with open(os.path.join(staging_area, filename), 'rb') as image:
-                response = requests.post(upload_url, files={'image': image}, data=data, timeout=120)
-
-            if response.status_code == 200:
-                image_response = response
-                images_uploaded += 1
-                if images_uploaded % 100 == 0:
-                    self.dataset.update_status("Images uploaded: %i of %i" % (i, estimated_num_images))
-            else:
-                self.dataset.update_status(
-                    "Error with image %s: %i - %s" % (filename, response.status_code, response.reason))
-
-            self.dataset.update_progress(i / self.source_dataset.num_rows)
-
-        # Request PixPlot server create PixPlot
-        self.dataset.update_status("Sending create PixPlot request")
-        create_plot_url = config.get('pix-plot.PIXPLOT_SERVER').rstrip('/') + '/api/pixplot'
-        # Gather info from PixPlot server response
-        if metadata_file_path:
-            create_pixplot_post_info = metadata_response.json()['create_pixplot_post_info']
-        elif image_response is not None:
-            create_pixplot_post_info = image_response.json()["create_pixplot_post_info"]
-        else:
-            if filename_response.json().get('create_pixplot_post_info', False):
-                create_pixplot_post_info = filename_response.json().get('create_pixplot_post_info')
-            else:
-                raise ProcessorException("Unable to create PixPlot; no changes to images or metadata")
-        # Create json package for creation request
-        json_data = {'args': ['--images', create_pixplot_post_info.get('images_folder') + "/*",
-                              '--out_dir', create_pixplot_post_info.get('plot_folder_root') + '/' + plot_label] + \
-                             (['--metadata',
-                               create_pixplot_post_info.get('metadata_filepath')] if create_pixplot_post_info.get(
-                                 'metadata_filepath', False) else [])}
-
-        # Additional options for PixPlot
-        cell_size = self.parameters.get('image_size')
-        n_neighbors = self.parameters.get('n_neighbors')
-        min_dist = self.parameters.get('min_dist')
-        json_data['args'] += ['--cell_size', str(cell_size), '--n_neighbors', str(n_neighbors), '--min_dist',
-                              str(min_dist)]
-
-        # Increase timeout (default is 3600 seconds)
-        json_data['timeout'] = 21600
-
-        # Send; receives response that process has started
-        resp = requests.post(create_plot_url, json=json_data, timeout=30)
-        if resp.status_code == 202:
-            # new request
-            new_request = True
-            results_url = config.get('pix-plot.PIXPLOT_SERVER').rstrip('/') + '/api/pixplot?key=' + resp.json()['key']
-        else:
-            try:
-                resp_json = resp.json()
-            except JSONDecodeError as e:
-                # Unexpected Error
-                self.log.error('PixPlot create response: ' + str(resp.status_code) + ': ' + str(resp.text))
-                if staging_area:
-                    shutil.rmtree(staging_area)
-                raise RuntimeError("PixPlot unable to process request")
-
-            if "error" in resp_json and 'already exists' in resp_json['error']:
-                # repeat request
-                new_request = False
-            else:
-                self.log.error('PixPlot create response: ' + str(resp.status_code) + ': ' + str(resp.text))
-                if staging_area:
-                    shutil.rmtree(staging_area)
-                raise RuntimeError("PixPlot unable to process request")
-
-        # Wait for PixPlot to complete
-        self.dataset.update_status("PixPlot generating results")
-        start_time = time.time()
-        while new_request:
-            time.sleep(1)
-            # If interrupted is called, attempt to finish dataset while PixPlot server still running
-            if self.interrupted:
-                break
-
-            # Send request to check status every 60 seconds
-            if int(time.time() - start_time) % 60 == 0:
-                result = requests.get(results_url, timeout=30)
-                self.log.debug(str(result.json()))
-                if 'status' in result.json().keys() and result.json()['status'] == 'running':
-                    # Still running
-                    continue
-                elif 'report' in result.json().keys() and result.json()['report'][-6:-1] == 'Done!':
-                    # Complete without error
-                    self.dataset.update_status("PixPlot Completed!")
-                    self.log.info('PixPlot saved on : ' + config.get('pix-plot.PIXPLOT_SERVER'))
-                    break
-                else:
-                    # Something botched
-                    self.dataset.finish_with_error("PixPlot Error on creation")
-                    self.log.error("PixPlot Error: " + str(result.json()))
-                    return
-
-        # Create HTML file
-        pix_plot_server = config.get('pix-plot.PIXPLOT_SERVER').rstrip('/')
-        if "host.docker.internal" in pix_plot_server:
-            pix_plot_server = pix_plot_server.replace("host.docker.internal", "localhost")
-
         plot_url = pix_plot_server + '/plots/' + plot_label + '/index.html'
         html_file = self.get_html_page(plot_url)
 
@@ -503,7 +319,6 @@
 
     def format_metadata(self, temp_path):
         """
->>>>>>> 02983393
 		Returns metadata.csv file
 
 		Columns for PixPlot metadata can be:
