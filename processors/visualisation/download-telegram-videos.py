"""
Download videos from Telegram message attachments
"""
import asyncio
import hashlib
import json

from pathlib import Path

from telethon import TelegramClient
from telethon.errors import FloodError, BadRequestError

from backend.lib.processor import BasicProcessor
from common.lib.exceptions import ProcessorInterruptedException
from processors.visualisation.download_videos import VideoDownloaderPlus
from common.lib.helpers import UserInput, timify
from common.lib.dataset import DataSet

__author__ = "Stijn Peeters"
__credits__ = ["Stijn Peeters"]
__maintainer__ = "Stijn Peeters"
__email__ = "4cat@oilab.eu"


class TelegramVideoDownloader(BasicProcessor):
    """
    Telegram video downloader

    Downloads attached videos from Telegram messages and saves as zip archive
    """
    type = "video-downloader-telegram"  # job type ID
    category = "Visual"  # category
    title = "Download Telegram videos"  # title displayed in UI
    description = "Download videos and store in a zip file. Downloads through the Telegram API might take a while. " \
                  "Note that not always all videos can be retrieved. A JSON metadata file is included in the output " \
                  "archive."  # description displayed in UI
    extension = "zip"  # extension of result file, used internally and in UI
    media_type = "video"  # media type of the result
    flawless = True

    followups = VideoDownloaderPlus.followups

    config = {
        "video-downloader-telegram.max_videos": {
            "type": UserInput.OPTION_TEXT,
            "default": 100,
            "help": "Max videos",
            "tooltip": "Maxmimum number of Telegram videos a user can download.",
        },
        "video-downloader-telegram.allow_videos": {
            "type": UserInput.OPTION_TOGGLE,
            "default": False,
            "help": "Allow video downloads",
            "tooltip": "Enable 'Download Telegram Videos' processor?",
        },
    }

    @classmethod
    def get_options(cls, parent_dataset=None, config=None):
        """
        Get processor options

        Give the user the choice of where to upload the dataset, if multiple
        TCAT servers are configured. Otherwise, no options are given since
        there is nothing to choose.

        :param config:
        :param DataSet parent_dataset:  Dataset that will be uploaded
        """

        max_videos = int(config.get('video-downloader-telegram.max_videos', 100))

        return {
            "amount": {
                "type": UserInput.OPTION_TEXT,
                "help": f"Amount of videos (max {max_videos:,})",
                "default": 100,
                "min": 0,
                "max": max_videos
            }
        }


    @classmethod
    def is_compatible_with(cls, module=None, config=None):
        """
        Allow processor on Telegram datasets with required info

        :param module: Dataset or processor to determine compatibility with
        :param ConfigManager|None config:  Configuration reader (context-aware)
        """
        if not config.get("video-downloader-telegram.allow_videos"):
            return False

        if type(module) is DataSet:
            # we need these to actually instantiate a telegram client and
            # download the videos
            return module.type == "telegram-search" and \
                   "api_phone" in module.parameters and \
                   "api_id" in module.parameters and \
                   "api_hash" in module.parameters
        else:
            return module.type == "telegram-search"

    def process(self):
        """
        Prepare and asynchronously call method to download videos
        """
        self.staging_area = self.dataset.get_staging_area()
        self.eventloop = None
        self.metadata = {}

        asyncio.run(self.get_videos())

        # finish up
        with self.staging_area.joinpath(".metadata.json").open("w", encoding="utf-8") as outfile:
            json.dump(self.metadata, outfile)

        self.dataset.update_status("Compressing videos")
        self.write_archive_and_finish(self.staging_area)

    async def get_videos(self):
        """
        Get videos for messages

        Separate method because this needs to be run asynchronously. Looks for
        messages in the dataset with photo attachments, then loads those
        messages from the client, then downloads the attachments of those
        messages and saves them as .jpeg files.
        """
        # prepare telegram client parameters
        query = self.source_dataset.top_parent().parameters
        hash_base = query["api_phone"].replace("+", "") + query["api_id"] + query["api_hash"]
        session_id = hashlib.blake2b(hash_base.encode("ascii")).hexdigest()
<<<<<<< HEAD
        session_path = config.get('PATH_SESSIONS').joinpath(session_id + ".session")
=======
        session_path = Path(self.config.get('PATH_ROOT')).joinpath(self.config.get('PATH_SESSIONS'), session_id + ".session")
>>>>>>> c0d00919
        amount = self.parameters.get("amount")

        client = None

        # we need a session file, otherwise we can't retrieve the necessary data
        if not session_path.exists():
            self.dataset.update_status("Telegram session file missing. Cannot download videos.", is_final=True)
            return []

        # instantiate client
        try:
            client = TelegramClient(str(session_path), int(query.get("api_id")), query.get("api_hash"),
                                    loop=self.eventloop)
            await client.start(phone=TelegramVideoDownloader.cancel_start)
        except RuntimeError:
            # session is no longer usable
            self.dataset.update_status(
                "Session is not authenticated: login security code may have expired. You need to create a new "
                "dataset to download videos from and re-enter the security code", is_final=True)

        # figure out which messages from the dataset we need to download media
        # for. Right now, that's everything with a non-empty `photo` attachment
        # or `video` if we're also including thumbnails
        messages_with_videos = {}
        downloadable_types = ["video"]

        total_media = 0
        self.dataset.update_status("Finding messages with video attachments")
        for message in self.source_dataset.iterate_items(self):
            if self.interrupted:
                raise ProcessorInterruptedException("Interrupted while processing messages")

            if not message.get("attachment_data") or message.get("attachment_type") not in downloadable_types:
                continue

            if message["chat"] not in messages_with_videos:
                messages_with_videos[message["chat"]] = []

            messages_with_videos[message["chat"]].append(int(message["id"].split("-")[-1]))
            total_media += 1

            if amount and total_media >= amount:
                break

        # now actually download the videos
        # todo: investigate if we can directly instantiate a MessageMediaPhoto instead of fetching messages
        media_done = 1
        for entity, message_ids in messages_with_videos.items():
            try:
                async for message in client.iter_messages(entity=entity, ids=message_ids):
                    if self.interrupted:
                        raise ProcessorInterruptedException("Interrupted while downloading videos")

                    success = False
                    try:
                        self.dataset.update_status(f"Downloading media {media_done:,}/{total_media:,}")
                        self.dataset.update_progress(media_done / total_media)

                        path = self.staging_area.joinpath(f"{entity}-{message.id}.mp4")
                        filename = path.name
                        if hasattr(message.media, "document"):
                            await message.download_media(str(path))

                        msg_id = message.id
                        success = True
                    except (AttributeError, RuntimeError, ValueError, TypeError, BadRequestError) as e:
                        filename = f"{entity}-index-{media_done}"
                        msg_id = str(message.id) if hasattr(message, "id") else f"with index {media_done:,}"
                        self.dataset.log(f"Could not download video for message {msg_id} ({e})")
                        self.flawless = False

                    media_done += 1
                    self.metadata[filename] = {
                        "filename": filename,
                        "success": success,
                        "from_dataset": self.source_dataset.key,
                        "post_ids": [msg_id]
                    }

            except FloodError as e:
                later = "later"
                if hasattr(e, "seconds"):
                    later = f"in {timify(e.seconds)}"
                self.dataset.update_status(f"Rate-limited by Telegram after downloading {media_done-1:,} image(s); "
                                           f"halting download process. Try again {later}.", is_final=True)
                self.flawless = False
                break
                    
            except ValueError as e:
                self.dataset.log(f"Couldn't retrieve video for {entity}, it probably does not exist anymore ({e})")
                self.flawless = False

    @staticmethod
    def cancel_start():
        """
        Replace interactive phone number input in Telethon

        By default, if Telethon cannot use the given session file to
        authenticate, it will interactively prompt the user for a phone
        number on the command line. That is not useful here, so instead
        raise a RuntimeError. This will be caught and the user will be
        told they need to re-authenticate via 4CAT.
        """
        raise RuntimeError("Connection cancelled")

    @staticmethod
    def map_metadata(filename, data):
        """
        Iterator to yield modified metadata for CSV

        :param str url:  string that may contain URLs
        :param dict data:  dictionary with metadata collected previously
        :yield dict:  	  iterator containing reformated metadata
        """
        row = {
            "number_of_posts_with_video": len(data.get("post_ids", [])),
            "post_ids": ", ".join(map(str, data.get("post_ids", []))),
            "filename": filename,
            "download_successful": data.get('success', "")
        }

        yield row<|MERGE_RESOLUTION|>--- conflicted
+++ resolved
@@ -132,11 +132,7 @@
         query = self.source_dataset.top_parent().parameters
         hash_base = query["api_phone"].replace("+", "") + query["api_id"] + query["api_hash"]
         session_id = hashlib.blake2b(hash_base.encode("ascii")).hexdigest()
-<<<<<<< HEAD
-        session_path = config.get('PATH_SESSIONS').joinpath(session_id + ".session")
-=======
-        session_path = Path(self.config.get('PATH_ROOT')).joinpath(self.config.get('PATH_SESSIONS'), session_id + ".session")
->>>>>>> c0d00919
+        session_path = self.config.get('PATH_SESSIONS').joinpath(session_id + ".session")
         amount = self.parameters.get("amount")
 
         client = None
