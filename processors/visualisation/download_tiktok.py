"""
Refresh a TikTok datasource
"""
import asyncio
import datetime
import json
from io import BytesIO
from pathlib import Path
from PIL import Image, UnidentifiedImageError
from urllib.parse import urlparse, parse_qs
import requests

from common.lib.exceptions import ProcessorInterruptedException
from common.lib.user_input import UserInput
from datasources.tiktok_urls.search_tiktok_urls import TikTokScraper
from processors.visualisation.download_videos import VideoDownloaderPlus
from datasources.tiktok.search_tiktok import SearchTikTok as SearchTikTokByImport
from processors.visualisation.download_images import ImageDownloader
from backend.lib.processor import BasicProcessor


__author__ = "Dale Wahl"
__credits__ = ["Dale Wahl"]
__maintainer__ = "Dale Wahl"
__email__ = "4cat@oilab.eu"


class TikTokVideoDownloader(BasicProcessor):
    type = "video-downloader-tiktok"  # job type ID
    category = "Visual"  # category
    title = "Download TikTok Videos"  # title displayed in UI
    description = "Downloads full videos for TikTok"
    extension = "zip"
    media_type = "video"

    followups = VideoDownloaderPlus.followups

    options = {
        "amount": {
            "type": UserInput.OPTION_TEXT,
            "help": "No. of videos (max 1000)",
            "default": 100,
            "min": 0,
            "max": 1000,
            "tooltip": "Due to simultaneous downloads, you may end up with a few extra videos."
        },
    }

    @classmethod
    def get_options(cls, parent_dataset=None, config=None):
        """
        Get processor options

        This method by default returns the class's "options" attribute, or an
        empty dictionary. It can be redefined by processors that need more
        fine-grained options, e.g. in cases where the availability of options
        is partially determined by the parent dataset's parameters.

        :param config:
        :param DataSet parent_dataset:  An object representing the dataset that
        the processor would be run on can be used to show some options only to
        privileges users.
        """
        options = cls.options

        # Update the amount max and help from config
        max_number_videos = int(config.get('video-downloader.max', 1000))
        options['amount']['max'] = max_number_videos
        options['amount']['help'] = f"No. of videos (max {max_number_videos:,})"

        if parent_dataset:
            if parent_dataset.type == "upload-search":
                options["column"] = {
                    "type": UserInput.OPTION_CHOICE,
                    "help": "Column with TikTok Post IDs (not video URLs)",
                    "options": {column: column for column in parent_dataset.get_columns()},
                    "default": "id"
                }

        return options

    @classmethod
    def is_compatible_with(cls, module=None, config=None):
        """
        Allow processor TikTok datasets

        :param module: Dataset or processor to determine compatibility with
        :param ConfigManager|None config:  Configuration reader (context-aware)
        """
        return module.type in ["tiktok-search", "tiktok-urls-search"] or (module.type == "upload-search" and "tiktok" in module.get_label().lower())

    def process(self):
        """
        Reads a file, filtering items that match in the required way, and
        creates a new dataset containing the matching values
        """
        if self.source_dataset.num_rows == 0:
            self.dataset.update_status("No videos to download.", is_final=True)
            self.dataset.finish(0)
            return

        # Process parameters
        amount = self.parameters.get("amount") if self.parameters.get("amount") != 0 else self.source_dataset.num_rows
        max_amount = min(amount, self.source_dataset.num_rows)
        if self.source_dataset.type == "upload-search":
            # Variable column name
            column = self.parameters.get("column")
        else:
            column = "id"

        # Prepare staging area for downloads
        results_path = self.dataset.get_staging_area()

        self.dataset.update_status("Downloading TikTok media")
        video_ids_to_download = []
        for mapped_item in self.source_dataset.iterate_items(self):
            post_id = mapped_item.get(column)
            if not post_id:
                continue
            try:
                # Test post ID is an integer (as TikTok post IDs ought to be)
                int(post_id)
            except ValueError:
                self.dataset.finish_with_error(f"Column {column} must contain TikTok post IDs")
                return
            
            video_ids_to_download.append(post_id)

        # the downloader is an asynchronous method because we want to be able
        # to run multiple downloads in parallel
        tiktok_scraper = TikTokScraper(processor=self, config=self.config)
        loop = asyncio.new_event_loop()
        results = loop.run_until_complete(
            tiktok_scraper.download_videos(video_ids_to_download, results_path, max_amount))

        with results_path.joinpath(".metadata.json").open("w", encoding="utf-8") as outfile:
            json.dump(results, outfile)

        self.write_archive_and_finish(results_path, len([True for result in results.values() if result.get("success")]))

    @staticmethod
    def map_metadata(video_id, data):
        """
        Iterator to yield modified metadata for CSV

        :param str video_id:  string that may contain URLs
        :param dict data:  dictionary with metadata collected previously
        :yield dict:  	  iterator containing reformated metadata
        """
        # TODO: could provide additional metadata via video downloader, but need to map those fields
        filename = data.pop("files")[0].get("filename") if "files" in data else None
        row = {
            "video_id": video_id,
            "filename": filename,
            "success": data.get("success", "Metadata read error"),
            "url": data.get("url", "Metadata read error"),
            "error": data.get("error", "Metadata read error"),
            "from_dataset": data.get("from_dataset", "Metadata read error"),
            "post_ids": ", ".join(data.get("post_ids", ["Metadata read error"])),
        }
        yield row

class TikTokImageDownloader(BasicProcessor):
    type = "image-downloader-tiktok"  # job type ID
    category = "Visual"  # category
    title = "Download TikTok Images"  # title displayed in UI
    description = "Downloads video/music thumbnails for TikTok; refreshes TikTok data if URLs have expired"
    extension = "zip"
    is_hidden = True  # Hide from UI; only used in preset TikTokImageDownloaderPreset
    media_type = "image"

    followups = ImageDownloader.followups

    @classmethod
    def get_options(cls, parent_dataset=None, config=None):
        """
        Get processor options

        This method by default returns the class's "options" attribute, or an
        empty dictionary. It can be redefined by processors that need more
        fine-grained options, e.g. in cases where the availability of options
        is partially determined by the parent dataset's parameters.

        :param DataSet parent_dataset:  An object representing the dataset that
        the processor would be run on
        :param User user:  Flask user the options will be displayed for, in
        case they are requested for display in the 4CAT web interface. This can
        be used to show some options only to privileges users.
        """
<<<<<<< HEAD
        # Update the amount max and help from config
        max_number_images = int(config.get("image-downloader.max", 1000, user=user))

        options = {
            "amount": {
                "type": UserInput.OPTION_TEXT,
                "help": "No. of images" + (f" (max {max_number_images:,})" if max_number_images != 0 else ""),
                "default": 100,
                "min": 0 if max_number_images == 0 else 1,
                "max": max_number_images
            },
            "thumb_type": {
                "type": UserInput.OPTION_CHOICE,
                "help": "Media type",
                "options": {
                    "thumbnail": "Video Thumbnail",
                    "music": "Music Thumbnail",
                    "author_avatar": "User avatar"
                },
                "default": "thumbnail"
            }
        }

        if max_number_images == 0:
            options['amount']['tooltip'] = "'0' will use all available images"
            options['amount'].pop('max')
=======
        options = cls.options

        # Update the amount max, min, tooltip, and help from config
        max_number_images = int(config.get("image-downloader.max", 1000))
        if max_number_images == 0:
            options['amount']['tooltip'] = "'0' will use all available images"
            options['amount'].pop('max') if 'max' in options['amount'] else None
            options['amount']['help'] = "No. of images"
        else:
            options['amount']['help'] = f"No. of images (max {max_number_images:,})"
            options['amount']['max'] = max_number_images
            options["amount"]["min"] = 1
>>>>>>> 7afed240

        return options

    @classmethod
    def is_compatible_with(cls, module=None, config=None):
        """
        Allow processor TikTok datasets

        :param module: Dataset or processor to determine compatibility with
        :param ConfigManager config:  Configuration reader (context-aware)
        """
        return module.type in ["tiktok-search", "tiktok-urls-search"]

    def process(self):
        """
        Reads a file, filtering items that match in the required way, and
        creates a new dataset containing the matching values
        """
        if self.source_dataset.num_rows == 0:
            self.dataset.update_status("No images to download.", is_final=True)
            self.dataset.finish(0)
            return

        # Process parameters
        amount = self.parameters.get("amount") if self.parameters.get("amount") != 0 else self.source_dataset.num_rows
        max_amount = min(amount, self.source_dataset.num_rows)
        if self.parameters.get("thumb_type") == "thumbnail":
            url_column = "thumbnail_url"
        elif self.parameters.get("thumb_type") == "music":
            url_column = "music_thumbnail"
        elif self.parameters.get("thumb_type") == "author_avatar":
            url_column = "author_avatar"
        else:
            self.dataset.update_status("No image column selected.", is_final=True)
            self.dataset.finish(0)
            return

        # Prepare staging area for downloads
        results_path = self.dataset.get_staging_area()

        self.dataset.update_status("Downloading TikTok media")
        downloaded_media = 0
        urls_to_refresh = []
        url_to_item_id = {}
        max_fails_exceeded = 0
        metadata = {}

        # Loop through items and collect URLs
        for mapped_item in self.source_dataset.iterate_items(self):
            if self.interrupted:
                raise ProcessorInterruptedException("Interrupted while downloading TikTok images")

            if downloaded_media >= max_amount:
                break

            url = mapped_item.get(url_column)
            post_id = mapped_item.get("id")

            if max_fails_exceeded > 4:
                # Let's just refresh remaining URLs if it is clear the dataset is old
                refresh_tiktok_urls = True
            else:
                refresh_tiktok_urls = False

                # Check if URL missing or expired
                now = int(datetime.datetime.now(tz=datetime.timezone.utc).timestamp())
                if not url or int(parse_qs(urlparse(url).query).get("x-expires", [now])[0]) < now:
                    refresh_tiktok_urls = True
                else:
                    # Collect image
                    try:
                        image, extension = self.collect_image(url)
                        success, filename = self.save_image(image, mapped_item.get("id") + "." + extension, results_path)
                    except FileNotFoundError as e:
                        self.dataset.log(f"{e} for {url}, refreshing")
                        success = False
                        filename = ''

                    if not success:
                        # Add TikTok post to be refreshed
                        refresh_tiktok_urls = True
                        # Stop checking and refresh all remaining URLs
                        max_fails_exceeded += 1
                    else:
                        self.dataset.update_status(f"Downloaded image for {url}")
                        downloaded_media += 1

                        metadata[url] = {
                                "filename": filename,
                                "success": success,
                                "from_dataset": self.source_dataset.key,
                                "post_ids": [post_id]
                        }


            if refresh_tiktok_urls:
                # Add URL to later refresh TikTok data
                tiktok_url = mapped_item.get("tiktok_url")
                if tiktok_url in url_to_item_id:
                    url_to_item_id[tiktok_url].append(mapped_item.get("id"))
                else:
                    urls_to_refresh.append(tiktok_url)
                    url_to_item_id[tiktok_url] = [mapped_item.get("id")]

        if downloaded_media < max_amount and urls_to_refresh:
            # Refresh and collect more images
            tiktok_scraper = TikTokScraper(processor=self, config=self.config)
            need_more = max_amount - downloaded_media
            last_url_index = 0
            while need_more > 0:
                url_slice = urls_to_refresh[last_url_index: last_url_index + need_more]
                if len(url_slice) == 0:
                    # Ensure there are still URLs to process
                    break
                self.dataset.update_status(f"Refreshing {len(url_slice)} TikTok posts")
                loop = asyncio.new_event_loop()
                # Refresh only number of URLs needed to complete image downloads
                refreshed_items = loop.run_until_complete(tiktok_scraper.request_metadata(url_slice))
                self.dataset.update_status(f"Refreshed {len(refreshed_items)} TikTok posts")

                for refreshed_item in refreshed_items:
                    if self.interrupted:
                        raise ProcessorInterruptedException("Interrupted while downloading TikTok images")

                    refreshed_mapped_item = SearchTikTokByImport.map_item(refreshed_item)
                    if refreshed_mapped_item.get_missing_fields():
                        self.dataset.log(f"The following fields were missing in item and have been replaced with a "
                                         f"default value: {', '.join(refreshed_mapped_item.get_missing_fields())}")

                    refreshed_mapped_item = refreshed_mapped_item.get_item_data(safe=True)
                    post_id = refreshed_mapped_item.get("id")
                    url = refreshed_mapped_item.get(url_column)

                    if not url:
                        # Unable to request and save image
                        success = False
                        filename = ''
                    else:
                        # Collect image
                        try:
                            image, extension = self.collect_image(url)
                            success, filename = self.save_image(image, post_id + "." + extension, results_path)
                        except FileNotFoundError as e:
                            self.dataset.log(f"Error with {url}: {e}")
                            success = False
                            filename = ''

                    # Record metadata
                    metadata[url] = {
                            "filename": filename,
                            "success": success,
                            "from_dataset": self.source_dataset.key,
                            "post_ids": [post_id]
                    }

                    if success:
                        self.dataset.update_status(f"Downloaded image for {url}")
                        downloaded_media += 1
                    elif not url:
                        self.dataset.log(
                            f"No {url_column} identified for {refreshed_mapped_item.get('tiktok_url')}, skipping")
                    else:
                        self.dataset.log(f"Unable to save image for {url}, skipping")

                # In case some images failed to download, we update our starting points
                last_url_index += need_more
                need_more = max_amount - downloaded_media

        # Write metadata file
        with results_path.joinpath(".metadata.json").open("w", encoding="utf-8") as outfile:
            json.dump(metadata, outfile)

        self.write_archive_and_finish(results_path, downloaded_media)

    @staticmethod
    def save_image(image, image_name, directory_path):
        """
        Save image as image_name to directory_path

        :param Image image:         Opened image object to be saved
        :param str image_name:      Filename for image
        :param Path directory_path: Path where image should be saved
        :return bool, str:          True if saved successfully, False otherwise; and str of filename
        """
        try:
            image.save(str(directory_path.joinpath(image_name)))
            return True, image_name
        except OSError:
            # Some images may need to be converted to RGB to be saved
            try:
                picture = image.convert('RGB')
                image_name = Path(image_name).with_suffix(".png")
                picture.save(str(directory_path.joinpath(image_name)))
                return True, str(image_name)
            except OSError:
                return False, ''
        except ValueError:
            return False, ''

    @staticmethod
    def collect_image(url, user_agent="Mozilla/5.0 (Macintosh; Intel Mac OS X 10_14_5) AppleWebKit/605.1.15 (KHTML, like Gecko) Version/12.1.1 Safari/605.1.15"):
        """
        :param str url:         String with a validated URL
        :param str user_agent:  String with the desired user agent to be sent as a header
        """
        try:
            response = requests.get(url, stream=True, timeout=20, headers={"User-Agent": user_agent})

            if response.status_code != 200 or "image" not in response.headers.get("content-type", ""):
                raise FileNotFoundError(f"Unable to download image; status_code:{response.status_code} content-type:{response.headers.get('content-type', '')}")

            # Process images
            image_io = BytesIO(response.content)
            try:
                picture = Image.open(image_io)
            except UnidentifiedImageError:
                picture = Image.open(image_io.raw)
        except (ConnectionError, requests.exceptions.RequestException) as e:
            raise FileNotFoundError(f"Unable to download TikTok image via {url} ({e}), skipping")

        # Grab extension from response
        extension = response.headers["Content-Type"].split("/")[-1]

        return picture, extension

    @staticmethod
    def map_metadata(url, data):
        """
        Iterator to yield modified metadata for CSV

        :param str url:  string that may contain URLs
        :param dict data:  dictionary with metadata collected previously
        :yield dict:  	  iterator containing reformated metadata
        """
        row = {
            "url": url,
            "number_of_posts_with_url": len(data.get("post_ids", [])),
            "post_ids": ", ".join(data.get("post_ids", [])),
            "filename": data.get("filename"),
            "download_successful": data.get('success', "")
        }

        yield row<|MERGE_RESOLUTION|>--- conflicted
+++ resolved
@@ -171,6 +171,26 @@
 
     followups = ImageDownloader.followups
 
+    options = {
+        "amount": {
+            "type": UserInput.OPTION_TEXT,
+            "help": "No. of items (max 1000)",
+            "default": 100,
+            "min": 0,
+            "max": 1000
+        },
+        "thumb_type": {
+            "type": UserInput.OPTION_CHOICE,
+            "help": "Media type",
+            "options": {
+                "thumbnail": "Video Thumbnail",
+                "music": "Music Thumbnail",
+                "author_avatar": "User avatar"
+            },
+            "default": "thumbnail"
+        }
+    }
+
     @classmethod
     def get_options(cls, parent_dataset=None, config=None):
         """
@@ -187,34 +207,6 @@
         case they are requested for display in the 4CAT web interface. This can
         be used to show some options only to privileges users.
         """
-<<<<<<< HEAD
-        # Update the amount max and help from config
-        max_number_images = int(config.get("image-downloader.max", 1000, user=user))
-
-        options = {
-            "amount": {
-                "type": UserInput.OPTION_TEXT,
-                "help": "No. of images" + (f" (max {max_number_images:,})" if max_number_images != 0 else ""),
-                "default": 100,
-                "min": 0 if max_number_images == 0 else 1,
-                "max": max_number_images
-            },
-            "thumb_type": {
-                "type": UserInput.OPTION_CHOICE,
-                "help": "Media type",
-                "options": {
-                    "thumbnail": "Video Thumbnail",
-                    "music": "Music Thumbnail",
-                    "author_avatar": "User avatar"
-                },
-                "default": "thumbnail"
-            }
-        }
-
-        if max_number_images == 0:
-            options['amount']['tooltip'] = "'0' will use all available images"
-            options['amount'].pop('max')
-=======
         options = cls.options
 
         # Update the amount max, min, tooltip, and help from config
@@ -227,7 +219,6 @@
             options['amount']['help'] = f"No. of images (max {max_number_images:,})"
             options['amount']['max'] = max_number_images
             options["amount"]["min"] = 1
->>>>>>> 7afed240
 
         return options
 
