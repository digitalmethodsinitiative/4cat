"""
Make a stack of videos in a dataset

Creates a video in which multiple videos are layered on top of each other transparently.

This processor also requires ffmpeg to be installed in 4CAT's backend, and
assumes that ffprobe is also present in the same location.
"""
import shutil
import subprocess
<<<<<<< HEAD
import shlex
=======
import oslex
>>>>>>> 482bc80a

from packaging import version

from backend.lib.processor import BasicProcessor
from common.lib.exceptions import ProcessorInterruptedException
from common.lib.user_input import UserInput
from common.lib.helpers import get_ffmpeg_version

__author__ = "Stijn Peeters"
__credits__ = ["Stijn Peeters"]
__maintainer__ = "Stijn Peeters"
__email__ = "4cat@oilab.eu"


class VideoStack(BasicProcessor):
    """
    Video stack creator

    Use ffmpeg to render multiple videos into one combined video in which they are overlaid.
    """
    type = "video-stack"  # job type ID
    category = "Visual"  # category
    title = "Stack videos"  # title displayed in UI
    description = "Create a video stack from the videos in the dataset. Videos are layered on top of each other " \
                  "transparently to help visualise similarities. Does not work well with more than a dozen or so " \
                  "videos. Videos are stacked by length, i.e. the longest video is at the 'bottom' of the stack."  # description displayed in UI
    extension = "mp4"  # extension of result file, used internally and in UI

    options = {
        "amount": {
            "type": UserInput.OPTION_TEXT,
            "help": "Number of videos to stack.",
            "default": 10,
            "max": 50,
            "min": 2,
        },
        "transparency": {
            "type": UserInput.OPTION_TEXT,
            "coerce_tye": float,
            "default": 0.15,
            "min": 0,
            "max": 1,
            "help": "Layer transparency",
            "tooltip": "Transparency of each layer in the stack, between 0 (opaque) and 1 (fully transparent). "
                       "As a rule of thumb, for 10 videos use 90% opacity (0.10), for 20 use 80% (0.20), and so on."
        },
        "eof-action": {
            "type": UserInput.OPTION_CHOICE,
            "options": {
                "pass": "Remove video from stack once it ends",
                "repeat": "Keep displaying final frame until end of stack video",
                "endall": "Stop stack video when first video ends"
            },
            "help": "Length handling",
            "tooltip": "How to handle videos of different length (i.e. when not all videos in the stack are equally "
                       "long)",
            "default": "pass"
        },
        "audio": {
            "type": UserInput.OPTION_CHOICE,
            "help": "Audio handling",
            "options": {
                "longest": "Use audio from longest video in stack",
                "none": "Remove audio"
            },
            "default": "longest"
        }
    }

    @classmethod
    def is_compatible_with(cls, module=None, config=None):
        """
        Determine compatibility

        :param DataSet module:  Module ID to determine compatibility with
        :param ConfigManager|None config:  Configuration reader (context-aware)
        :return bool:
        """
        if not (module.get_media_type() == "video" or module.type.startswith("video-downloader")):
            return False
        else:
            # Only check these if we have a video dataset
            # also need ffprobe to determine video lengths
            # is usually installed in same place as ffmpeg
            ffmpeg_path = shutil.which(config.get("video-downloader.ffmpeg_path"))
            ffprobe_path = shutil.which("ffprobe".join(ffmpeg_path.rsplit("ffmpeg", 1))) if ffmpeg_path else None
            return ffmpeg_path and ffprobe_path

    def process(self):
        """
        This takes a zipped set of videos, uses https://pypi.org/project/videohash/ and https://ffmpeg.org/ to collect
        frames from the videos at intervals and create image collages to hashes for comparison of videos.
        """
        # Check processor able to run
        if self.source_dataset.num_rows < 3:
            self.dataset.update_status("Not enough videos to stack (need at least 2)", is_final=True)
            self.dataset.finish(0)
            return

        # Collect parameters
        eof = self.parameters.get("eof-action")
        sound = self.parameters.get("audio")
        amount = self.parameters.get("amount")

        # To figure out the length of a video we use ffprobe, if available
        with_errors = False
        ffmpeg_path = shutil.which(self.config.get("video-downloader.ffmpeg_path"))
        ffprobe_path = shutil.which("ffprobe".join(ffmpeg_path.rsplit("ffmpeg", 1)))

        # unpack source videos to stack
        video_dataset = None
        for video_dataset_type in ["video-downloader*", "media-import-search"]:
            if video_dataset is None:
                video_dataset = self.source_dataset.nearest(video_dataset_type)
        if not video_dataset:
            self.log.error(
                f"Trying to extract video data from non-video dataset {video_dataset.key} (type '{video_dataset.type}')")
            return self.dataset.finish_with_error("Video data missing. Cannot stack videos.")

        # a staging area to store the videos we're reading from
        video_staging_area = self.dataset.get_staging_area()

        # determine ffmpeg version
        # -fps_mode is not in older versions and we can use -vsync instead
        # but -vsync will be deprecated so only use it if needed
        # todo: periodically check if we still need to support ffmpeg < 5.1
        # at the time of writing, 4.* is still distributed with various OSes
        fps_params = ["-fps_mode", "vfr"] if get_ffmpeg_version(ffmpeg_path) >= version.parse("5.1") else ["-vsync", "vfr"]

        # command to stack input videos
        transparency_filter = []
        merge_filter = []
        command = [ffmpeg_path, "-y", "-hide_banner", "-loglevel", "error"]
        index = 0
        try:
            transparency = self.parameters.get("transparency", 0.5)
        except ValueError:
            transparency = 0.3

        max_videos = min(amount, self.source_dataset.num_rows - 1)  # minus 1, because .metadata.json
        lengths = {}
        videos = []

        # unpack videos and determine length of the video (for sorting)
        for video in self.iterate_archive_contents(video_dataset.get_results_path(), staging_area=video_staging_area,
                                                   immediately_delete=False):
            if self.interrupted:
                shutil.rmtree(video_staging_area, ignore_errors=True)
                return ProcessorInterruptedException("Interrupted while unpacking videos")

            # skip JSON
            if video.name == '.metadata.json':
                continue

            if len(videos) >= max_videos:
                break

            video_path = oslex.quote(str(video))

            # determine length if needed
            length_command = [ffprobe_path, "-v", "error", "-show_entries", "format=duration", "-of",
                              "default=noprint_wrappers=1:nokey=1", video_path]
            length = subprocess.run(length_command, stdin=subprocess.DEVNULL, stdout=subprocess.PIPE,
                                    stderr=subprocess.PIPE)

            length_output = length.stdout.decode("utf-8")
            length_error = length.stderr.decode("utf-8")
            if length_error:
                shutil.rmtree(video_staging_area, ignore_errors=True)
                return self.dataset.finish_with_error("Cannot determine length of video {video.name}. Cannot stack "
                                                      "videos without knowing the video lengths.")
            else:
                lengths[video.name] = float(length_output)

            videos.append(video)

        # sort videos by length
        videos = sorted(videos, key=lambda v: lengths[v.name], reverse=True)
        num_videos = len(videos)
        self.dataset.log(f"Collected {num_videos} videos to stack")

        # loop again, this time to construct the ffmpeg command
        last_index = num_videos - 1
        for video in videos:
            video_path = oslex.quote(str(video))
            # video to stack
            command += ["-i", video_path]
            if index > 0:
                # 'bottom' video doesn't need transparency since there's nothing below it
                transparency_filter.append(
                    f"[{index}]format=yuva444p,colorchannelmixer=aa={transparency}[output{index}]")

            overlay = f"overlay=eof_action={eof}"
            if index == 0:
                # first video overlays second video (i.e. the second video w/ transparency filter applied as output1)
                merge_filter.append(f"[0][output1]{overlay}[stage1]")
            elif 0 < index < last_index:
                # each consecutive video overlays the following
                # do this for all but the first one (see above) and the last
                # one (nothing is stacked on top of the last one)
                if index < last_index - 1:
                    merge_filter.append(f"[stage{index}][output{index + 1}]{overlay}[stage{index + 1}]")
                else:
                    # second to last video overlays last video and marks merge filter as final
                    merge_filter.append(f"[stage{index}][output{index + 1}]{overlay}[final]")
            else:
                # last video has no additional overlay
                pass

            index += 1
            self.dataset.update_status(f"Unpacked {index:,} of {num_videos:,} videos")

        # create final complex filter chain
        ffmpeg_filter = oslex.quote(";".join(transparency_filter) + ";" + ";".join(merge_filter))[1:-1]
        command += ["-filter_complex", ffmpeg_filter]

        # ensure mixed audio
        if sound == "none":
            command += ["-an"]
        elif sound == "longest":
            command += ["-map", "0:a"]

        command += ["-map", "[final]", *fps_params]

        # output file
        command.append(oslex.quote(str(self.dataset.get_results_path())))
        self.dataset.log(f"Using ffmpeg filter {ffmpeg_filter}")

        if self.interrupted:
            shutil.rmtree(video_staging_area, ignore_errors=True)
            return ProcessorInterruptedException("Interrupted while stacking videos")

        self.dataset.update_status("Merging video files with ffmpeg (this can take a while)")
        result = subprocess.run(command, stdin=subprocess.DEVNULL, stdout=subprocess.PIPE, stderr=subprocess.PIPE)

        # Capture logs
        ffmpeg_output = result.stdout.decode("utf-8")
        ffmpeg_error = result.stderr.decode("utf-8")

        if ffmpeg_output:
            self.dataset.log("ffmpeg returned the following output:")
            for line in ffmpeg_output.split("\n"):
                self.dataset.log("  " + line)

        if ffmpeg_error:
            self.dataset.log("ffmpeg returned the following errors:")
            for line in ffmpeg_error.split("\n"):
                self.dataset.log("  " + line)

        shutil.rmtree(video_staging_area, ignore_errors=True)

        if result.returncode != 0:
            return self.dataset.finish_with_error(
                f"Could not stack videos (error {result.returncode}); check the dataset log for details.")

        if with_errors:
            self.dataset.update_status("Stack created, but with errors. Check dataset log for details.", is_final=True)

        self.dataset.finish(1)<|MERGE_RESOLUTION|>--- conflicted
+++ resolved
@@ -8,11 +8,7 @@
 """
 import shutil
 import subprocess
-<<<<<<< HEAD
-import shlex
-=======
 import oslex
->>>>>>> 482bc80a
 
 from packaging import version
 
