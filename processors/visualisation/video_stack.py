--- conflicted
+++ resolved
@@ -84,13 +84,8 @@
 
         # also need ffprobe to determine video lengths
         # is usually installed in same place as ffmpeg
-<<<<<<< HEAD
         ffmpeg_path = shutil.which(config.get("video-downloader.ffmpeg_path"))
-        ffprobe_path = shutil.which("ffprobe".join(ffmpeg_path.rsplit("ffmpeg", 1)))
-=======
-        ffmpeg_path = shutil.which(config.get("video_downloader.ffmpeg-path"))
         ffprobe_path = shutil.which("ffprobe".join(ffmpeg_path.rsplit("ffmpeg", 1))) if ffmpeg_path else None
->>>>>>> d0897a9a
 
         return module.type.startswith("video-downloader") and \
                ffmpeg_path and \
