"""
Download images from Telegram message attachments
"""
import asyncio
import hashlib
import json

from pathlib import Path

from telethon import TelegramClient

import common.config_manager as config
from backend.abstract.processor import BasicProcessor
from common.lib.exceptions import ProcessorInterruptedException
from common.lib.helpers import UserInput
from common.lib.dataset import DataSet

__author__ = "Stijn Peeters"
__credits__ = ["Stijn Peeters"]
__maintainer__ = "Stijn Peeters"
__email__ = "4cat@oilab.eu"


class TelegramImageDownloader(BasicProcessor):
    """
    Telegram image downloader

    Downloads attached images from Telegram messages and saves as zip archive
    """
    type = "image-downloader-telegram"  # job type ID
    category = "Visual"  # category
    title = "Download Telegram images"  # title displayed in UI
    description = "Download images and store in a zip file. Downloads through the Telegram API might take a while. " \
                  "Note that not always all images can be retrieved. A JSON metadata file is included in the output " \
                  "archive."  # description displayed in UI
    extension = "zip"  # extension of result file, used internally and in UI

<<<<<<< HEAD
    config = {
        'image_downloader_telegram.MAX_NUMBER_IMAGES': {
            'type': UserInput.OPTION_TEXT,
            'default' : "1000",
            'help': 'Maxmimum number of Telegram images a user can download.',
            'tooltip': "",
            },
        }

    @classmethod
    def get_options(cls, parent_dataset=None, user=None):
        """
        Get processor options

        Give the user the choice of where to upload the dataset, if multiple
        TCAT servers are configured. Otherwise, no options are given since
        there is nothing to choose.

        :param DataSet parent_dataset:  Dataset that will be uploaded
        :param User user:  User that will be uploading it
        :return dict:  Option definition
        """
        max_number_images = int(config.get('image_downloader_telegram.MAX_NUMBER_IMAGES', 1000))

        return  {
            "amount": {
                "type": UserInput.OPTION_TEXT,
                "help": "No. of images (max %s)" % max_number_images,
                "default": 100,
                "min": 0,
                "max": max_number_images
            }
=======
    max_number_images = int(config.MAX_NUMBER_IMAGES) if hasattr(config, 'MAX_NUMBER_IMAGES') else 1000
    flawless = True

    options = {
        "amount": {
            "type": UserInput.OPTION_TEXT,
            "help": "No. of images (max %s)" % max_number_images,
            "default": 100,
            "min": 0,
            "max": max_number_images
        },
        "video-thumbnails": {
            "type": UserInput.OPTION_TOGGLE,
            "help": "Include videos (as thumbnails)",
            "default": False
>>>>>>> 9a324739
        }


    @classmethod
    def is_compatible_with(cls, module=None):
        """
        Allow processor on Telegram datasets with required info

        :param module: Dataset or processor to determine compatibility with
        """
        if type(module) is DataSet:
            # we need these to actually instantiate a telegram client and
            # download the images
            return module.type == "telegram-search" and \
                   "api_phone" in module.parameters and \
                   "api_id" in module.parameters and \
                   "api_hash" in module.parameters
        else:
            return module.type == "telegram-search"

    def process(self):
        """
        Prepare and asynchronously call method to download images
        """
        self.staging_area = self.dataset.get_staging_area()
        self.eventloop = None
        self.metadata = {}

        asyncio.run(self.get_images())

        # finish up
        with self.staging_area.joinpath(".metadata.json").open("w", encoding="utf-8") as outfile:
            json.dump(self.metadata, outfile)

        self.dataset.update_status("Compressing images")
        self.write_archive_and_finish(self.staging_area)

    async def get_images(self):
        """
        Get images for messages

        Separate method because this needs to be run asynchronously. Looks for
        messages in the dataset with photo attachments, then loads those
        messages from the client, then downloads the attachments of those
        messages and saves them as .jpeg files.
        """
        # prepare telegram client parameters
        query = self.source_dataset.top_parent().parameters
        hash_base = query["api_phone"].replace("+", "") + query["api_id"] + query["api_hash"]
        session_id = hashlib.blake2b(hash_base.encode("ascii")).hexdigest()
        session_path = Path(config.get('PATH_ROOT')).joinpath(config.get('PATH_SESSIONS'), session_id + ".session")
        amount = self.parameters.get("amount")
        with_thumbnails = self.parameters.get("video-thumbnails")
        client = None

        # we need a session file, otherwise we can't retrieve the necessary data
        if not session_path.exists():
            self.dataset.update_status("Telegram session file missing. Cannot download images.", is_final=True)
            return []

        # instantiate client
        try:
            client = TelegramClient(str(session_path), int(query.get("api_id")), query.get("api_hash"),
                                    loop=self.eventloop)
            await client.start(phone=TelegramImageDownloader.cancel_start)
        except RuntimeError:
            # session is no longer usable
            self.dataset.update_status(
                "Session is not authenticated: login security code may have expired. You need to  create a new "
                "dataset to download images from and re-enter the security code", is_final=True)

        # figure out which messages from the dataset we need to download media
        # for. Right now, that's everything with a non-empty `photo` attachment
        # or `video` if we're also including thumbnails
        messages_with_photos = {}
        downloadable_types = ("photo",) if not with_thumbnails else ("photo", "video")
        total_media = 0
        self.dataset.update_status("Finding messages with image attachments")
        for message in self.source_dataset.iterate_items(self):
            if self.interrupted:
                raise ProcessorInterruptedException("Interrupted while processing messages")

            if not message.get("attachment_data") or message.get("attachment_type") not in downloadable_types:
                continue

            if message["chat"] not in messages_with_photos:
                messages_with_photos[message["chat"]] = []

            messages_with_photos[message["chat"]].append(int(message["id"]))
            total_media += 1

            if amount and total_media >= amount:
                break

        # now actually download the images
        # todo: investigate if we can directly instantiate a MessageMediaPhoto instead of fetching messages
        media_done = 1
        for entity, message_ids in messages_with_photos.items():
            async for message in client.iter_messages(entity=entity, ids=message_ids):
                if self.interrupted:
                    raise ProcessorInterruptedException("Interrupted while downloading images")

                success = False
                try:
                    # it's actually unclear if images are always jpegs, but this
                    # seems to work
                    self.dataset.update_status("Downloading media %i/%i" % (media_done, total_media))
                    path = self.staging_area.joinpath("%s-%i.jpeg" % (entity, message.id))
                    filename = path.name
                    if hasattr(message.media, "photo"):
                        await message.download_media(str(path))
                    else:
                        # video thumbnail
                        await client.download_media(message, str(path), thumb=-1)
                    msg_id = message.id
                    success = True
                except (AttributeError, RuntimeError, ValueError, TypeError) as e:
                    filename = "%s-index-%i" % (entity, media_done)
                    msg_id = str(message.id) if hasattr(message, "id") else "with index %i" % media_done
                    self.dataset.log("Could not download image for message %s (%s)" % (msg_id, str(e)))
                    self.flawless = False

                media_done += 1
                self.metadata[filename] = {
                    "filename": filename,
                    "success": success,
                    "from_dataset": self.source_dataset.key,
                    "post_ids": [msg_id]
                }

    @staticmethod
    def cancel_start():
        """
        Replace interactive phone number input in Telethon

        By default, if Telethon cannot use the given session file to
        authenticate, it will interactively prompt the user for a phone
        number on the command line. That is not useful here, so instead
        raise a RuntimeError. This will be caught and the user will be
        told they need to re-authenticate via 4CAT.
        """
        raise RuntimeError("Connection cancelled")

    @classmethod
    def get_options(cls=None, parent_dataset=None, user=None):
        """
        Get processor options

        This method by default returns the class's "options" attribute, but
        will lift the limit on the amount of images collected from Telegram
        user requesting the options has been configured as such.

        :param DataSet parent_dataset:  An object representing the dataset that
        the processor would be run on
        :param User user:  Flask user the options will be displayed for, in
        case they are requested for display in the 4CAT web interface. This can
        be used to show some options only to privileges users.
        """
        options = cls.options.copy()

        if user and user.get_value("telegram.can_query_all_messages", False):
            if "max" in options["amount"]:
                del options["amount"]["max"]

        return options<|MERGE_RESOLUTION|>--- conflicted
+++ resolved
@@ -34,8 +34,8 @@
                   "Note that not always all images can be retrieved. A JSON metadata file is included in the output " \
                   "archive."  # description displayed in UI
     extension = "zip"  # extension of result file, used internally and in UI
-
-<<<<<<< HEAD
+    flawless = True
+
     config = {
         'image_downloader_telegram.MAX_NUMBER_IMAGES': {
             'type': UserInput.OPTION_TEXT,
@@ -67,24 +67,12 @@
                 "default": 100,
                 "min": 0,
                 "max": max_number_images
+            },
+            "video-thumbnails": {
+                "type": UserInput.OPTION_TOGGLE,
+                "help": "Include videos (as thumbnails)",
+                "default": False
             }
-=======
-    max_number_images = int(config.MAX_NUMBER_IMAGES) if hasattr(config, 'MAX_NUMBER_IMAGES') else 1000
-    flawless = True
-
-    options = {
-        "amount": {
-            "type": UserInput.OPTION_TEXT,
-            "help": "No. of images (max %s)" % max_number_images,
-            "default": 100,
-            "min": 0,
-            "max": max_number_images
-        },
-        "video-thumbnails": {
-            "type": UserInput.OPTION_TOGGLE,
-            "help": "Include videos (as thumbnails)",
-            "default": False
->>>>>>> 9a324739
         }
 
 
