"""
Download images from Telegram message attachments
"""
import asyncio
import hashlib
import json

from pathlib import Path

import telethon.errors
from telethon import TelegramClient
from telethon.errors import TimedOutError, BadRequestError

from backend.lib.processor import BasicProcessor
from common.lib.exceptions import ProcessorInterruptedException
from common.lib.helpers import UserInput, timify_long
from common.lib.dataset import DataSet
from processors.visualisation.download_images import ImageDownloader

__author__ = "Stijn Peeters"
__credits__ = ["Stijn Peeters"]
__maintainer__ = "Stijn Peeters"
__email__ = "4cat@oilab.eu"


class TelegramImageDownloader(BasicProcessor):
    """
    Telegram image downloader

    Downloads attached images from Telegram messages and saves as zip archive
    """
    type = "image-downloader-telegram"  # job type ID
    category = "Visual"  # category
    title = "Download Telegram images"  # title displayed in UI
    description = "Download images and store in a zip file. Downloads through the Telegram API might take a while. " \
                  "Note that not always all images can be retrieved. A JSON metadata file is included in the output " \
                  "archive."  # description displayed in UI
    extension = "zip"  # extension of result file, used internally and in UI
    media_type = "image"  # media type of the result
    flawless = True

    followups = ImageDownloader.followups

    config = {
        "image-downloader-telegram.max": {
            'type': UserInput.OPTION_TEXT,
            'default': "1000",
            'help': 'Max images',
            'tooltip': "Maxmimum number of Telegram images a user can download.",
        },
    }

    @classmethod
    def get_options(cls, parent_dataset=None, config=None):
        """
        Get processor options

        Give the user the choice of where to upload the dataset, if multiple
        TCAT servers are configured. Otherwise, no options are given since
        there is nothing to choose.

        :param config:
        :param DataSet parent_dataset:  Dataset that will be uploaded
        """
<<<<<<< HEAD

        max_number_images = int(config.get('image-downloader-telegram.max', 1000))
=======
        # Get max number of images; if set to 0, there is no limit
        max_number_images = int(config.get('image-downloader-telegram.max', 1000, user=user))
>>>>>>> 2eccc09e

        options = {
            "amount": {
                "type": UserInput.OPTION_TEXT,
                "help": "No. of images" if max_number_images == 0 else f"No. of images (max {max_number_images})",
                "default": 100,
                "min": 0 if max_number_images == 0 else 1,
                "tooltip": f"Maximum number of images to download{' (set to 0 to download all images)' if max_number_images == 0 else ''}"
            },
            "video-thumbnails": {
                "type": UserInput.OPTION_TOGGLE,
                "help": "Include videos (as thumbnails)",
                "default": False
            },
            "website-thumbnails": {
                "type": UserInput.OPTION_TOGGLE,
                "help": "Include link thumbnails",
                "default": False,
                "tooltip": "This includes e.g. thumbnails for linked YouTube videos"
            }
        }
        if max_number_images != 0:
            # Only add max option if it is not set to 0 (unlimited)
            options["amount"]["max"] = max_number_images

        return options

    @classmethod
    def is_compatible_with(cls, module=None, config=None):
        """
        Allow processor on Telegram datasets with required info

        :param module: Dataset or processor to determine compatibility with
        :param ConfigManager|None config:  Configuration reader (context-aware)
        """
        if type(module) is DataSet:
            # we need these to actually instantiate a telegram client and
            # download the images
            return module.type == "telegram-search" and \
                "api_phone" in module.parameters and \
                "api_id" in module.parameters and \
                "api_hash" in module.parameters
        else:
            return module.type == "telegram-search"

    def process(self):
        """
        Prepare and asynchronously call method to download images
        """
        self.staging_area = self.dataset.get_staging_area()
        self.eventloop = None
        self.metadata = {}

        asyncio.run(self.get_images())

        # finish up
        with self.staging_area.joinpath(".metadata.json").open("w", encoding="utf-8") as outfile:
            json.dump(self.metadata, outfile)

        self.dataset.update_status("Compressing images")
        self.write_archive_and_finish(self.staging_area)

    async def get_images(self):
        """
        Get images for messages

        Separate method because this needs to be run asynchronously. Looks for
        messages in the dataset with photo attachments, then loads those
        messages from the client, then downloads the attachments of those
        messages and saves them as .jpeg files.
        """
        # prepare telegram client parameters
        query = self.source_dataset.top_parent().parameters
        hash_base = query["api_phone"].replace("+", "") + query["api_id"] + query["api_hash"]
        session_id = hashlib.blake2b(hash_base.encode("ascii")).hexdigest()
        session_path = Path(self.config.get('PATH_ROOT')).joinpath(self.config.get('PATH_SESSIONS'), session_id + ".session")
        amount = self.parameters.get("amount")
        with_thumbnails = self.parameters.get("video-thumbnails")
        with_websites = self.parameters.get("website-thumbnails")
        client = None

        # we need a session file, otherwise we can't retrieve the necessary data
        if not session_path.exists():
            self.dataset.update_status("Telegram session file missing. Cannot download images.", is_final=True)
            return []

        # instantiate client
        try:
            client = TelegramClient(str(session_path), int(query.get("api_id")), query.get("api_hash"),
                                    loop=self.eventloop)
            await client.start(phone=TelegramImageDownloader.cancel_start)
        except RuntimeError:
            # session is no longer usable
            self.dataset.update_status(
                "Session is not authenticated: login security code may have expired. You need to  create a new "
                "dataset to download images from and re-enter the security code", is_final=True)

        # figure out which messages from the dataset we need to download media
        # for. Right now, that's everything with a non-empty `photo` attachment
        # or `video` if we're also including thumbnails
        messages_with_photos = {}
        downloadable_types = ["photo"]
        if with_thumbnails:
            downloadable_types.append("video")
        if with_websites:
            downloadable_types.append("url")

        total_media = 0
        self.dataset.update_status("Finding messages with image attachments")
        for message in self.source_dataset.iterate_items(self):
            if self.interrupted:
                await client.disconnect()
                raise ProcessorInterruptedException("Interrupted while processing messages")

            if not message.get("attachment_data") or message.get("attachment_type") not in downloadable_types:
                continue

            if message["chat"] not in messages_with_photos:
                messages_with_photos[message["chat"]] = []

            messages_with_photos[message["chat"]].append(int(message["id"].split("-")[-1]))
            total_media += 1

            if amount and total_media >= amount:
                break

        # now actually download the images
        # todo: investigate if we can directly instantiate a MessageMediaPhoto instead of fetching messages
        media_done = 1
        for entity, message_ids in messages_with_photos.items():
            try:
                async for message in client.iter_messages(entity=entity, ids=message_ids):
                    if self.interrupted:
                        raise ProcessorInterruptedException("Interrupted while downloading images")

                    if not message:
                        # message no longer exists
                        self.dataset.log(f"Could not download image for message {msg_id} - message is unavailable (it "
                                         f"may have been deleted)")
                        self.flawless = False
                        break

                    success = False
                    try:
                        # it's actually unclear if images are always jpegs, but this
                        # seems to work
                        self.dataset.update_status(f"Downloading media {media_done:,}/{total_media:,}")
                        self.dataset.update_progress(media_done / total_media)

                        path = self.staging_area.joinpath(f"{entity}-{message.id}.jpeg")
                        filename = path.name
                        if hasattr(message.media, "photo"):
                            await message.download_media(str(path))
                        else:
                            # video thumbnail
                            await client.download_media(message, str(path), thumb=-1)
                        msg_id = message.id
                        success = True
                    except (AttributeError, RuntimeError, ValueError, TypeError, TimedOutError) as e:
                        filename = f"{entity}-index-{media_done}"
                        msg_id = str(message.id) if hasattr(message, "id") else f"with index {media_done:,}"
                        self.dataset.log(f"Could not download image for message {msg_id} ({e})")
                        self.flawless = False

<<<<<<< HEAD
                    media_done += 1
                    self.metadata[filename] = {
                        "filename": filename,
                        "success": success,
                        "from_dataset": self.source_dataset.key,
                        "post_ids": [msg_id]
                    }

=======
                    finally:
                        media_done += 1
                        self.metadata[filename] = {
                            "filename": filename,
                            "success": success,
                            "from_dataset": self.source_dataset.key,
                            "post_ids": [msg_id]
                        }

            except BadRequestError as e:
                self.dataset.log(f"Couldn't retrieve images for {entity} - the channel is no longer accessible ({e})")
                self.flawless = False

            except telethon.errors.FloodError as e:
                later = "later"
                if hasattr(e, "seconds"):
                    later = f"in {timify_long(e.seconds)}"
                self.dataset.update_status(f"Rate-limited by Telegram after downloading {media_done-1:,} image(s); "
                                           f"halting download process. Try again {later}.", is_final=True)
                self.flawless = False
                break
                    
>>>>>>> 2eccc09e
            except ValueError as e:
                self.dataset.log(f"Couldn't retrieve images for {entity}, it probably does not exist anymore ({e})")
                self.flawless = False

        await client.disconnect()

    @staticmethod
    def cancel_start():
        """
        Replace interactive phone number input in Telethon

        By default, if Telethon cannot use the given session file to
        authenticate, it will interactively prompt the user for a phone
        number on the command line. That is not useful here, so instead
        raise a RuntimeError. This will be caught and the user will be
        told they need to re-authenticate via 4CAT.
        """
        raise RuntimeError("Connection cancelled")

    @staticmethod
    def map_metadata(filename, data):
        """
        Iterator to yield modified metadata for CSV

        :param str url:  string that may contain URLs
        :param dict data:  dictionary with metadata collected previously
        :yield dict:  	  iterator containing reformated metadata
        """
        row = {
            "number_of_posts_with_image": len(data.get("post_ids", [])),
            "post_ids": ", ".join(map(str, data.get("post_ids", []))),
            "filename": filename,
            "download_successful": data.get('success', "")
        }

        yield row<|MERGE_RESOLUTION|>--- conflicted
+++ resolved
@@ -62,13 +62,9 @@
         :param config:
         :param DataSet parent_dataset:  Dataset that will be uploaded
         """
-<<<<<<< HEAD
-
+
+        # Get max number of images; if set to 0, there is no limit
         max_number_images = int(config.get('image-downloader-telegram.max', 1000))
-=======
-        # Get max number of images; if set to 0, there is no limit
-        max_number_images = int(config.get('image-downloader-telegram.max', 1000, user=user))
->>>>>>> 2eccc09e
 
         options = {
             "amount": {
@@ -90,6 +86,7 @@
                 "tooltip": "This includes e.g. thumbnails for linked YouTube videos"
             }
         }
+        
         if max_number_images != 0:
             # Only add max option if it is not set to 0 (unlimited)
             options["amount"]["max"] = max_number_images
@@ -233,16 +230,6 @@
                         self.dataset.log(f"Could not download image for message {msg_id} ({e})")
                         self.flawless = False
 
-<<<<<<< HEAD
-                    media_done += 1
-                    self.metadata[filename] = {
-                        "filename": filename,
-                        "success": success,
-                        "from_dataset": self.source_dataset.key,
-                        "post_ids": [msg_id]
-                    }
-
-=======
                     finally:
                         media_done += 1
                         self.metadata[filename] = {
@@ -265,7 +252,6 @@
                 self.flawless = False
                 break
                     
->>>>>>> 2eccc09e
             except ValueError as e:
                 self.dataset.log(f"Couldn't retrieve images for {entity}, it probably does not exist anymore ({e})")
                 self.flawless = False
