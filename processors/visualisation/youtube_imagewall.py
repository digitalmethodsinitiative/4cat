--- conflicted
+++ resolved
@@ -167,11 +167,7 @@
 					image_archive.extract(file + ".jpg", results_path)
 					delete_after_use = True
 			else:
-<<<<<<< HEAD
-				temp_path = config.get('PATH_ROOT').joinpath("common/assets/no-video.jpg")
-=======
-				temp_path = Path(self.config.get('PATH_ROOT'), "common/assets/no-video.jpg")
->>>>>>> c0d00919
+				temp_path = self.config.get('PATH_ROOT').joinpath("common/assets/no-video.jpg")
 
 			# Resize the image
 			image = Image.open(temp_path)
