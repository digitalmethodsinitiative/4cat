"""
Extract neologisms
"""
from backend.lib.preset import ProcessorPreset
from processors.metrics.count_posts import CountPosts
import copy


class MonthlyHistogramCreator(ProcessorPreset):
	"""
	Run processor pipeline to extract neologisms
	"""
	type = "preset-histogram"  # job type ID
	category = "Combined processors"  # category. 'Combined processors' are always listed first in the UI.
	title = "Histogram"  # title displayed in UI
	description = "Visualize graphically the number of posts over time."  # description displayed in UI
	extension = "svg"

	@staticmethod
	def is_compatible_with(module=None, config=None):
		"""
        Determine compatibility

        This preset is compatible with any module that has countable items (via count-posts)

        :param Dataset module:  Module ID to determine compatibility with
        :param ConfigManager|None config:  Configuration reader (context-aware)
        :return bool:
        """
		return module.is_top_dataset() and module.get_extension() in ("csv", "ndjson")
	
	@classmethod
<<<<<<< HEAD
	def get_options(cls, parent_dataset=None, config=None):
		count_options = CountPosts.get_options(parent_dataset=parent_dataset, config=config)
		if "all" in count_options["timeframe"]:
=======
	def get_options(cls, parent_dataset=None, user=None):
		count_options = copy.deepcopy(CountPosts.get_options(parent_dataset=parent_dataset, user=user))
		if "all" in count_options["timeframe"].get("options", {}):
>>>>>>> 482bc80a
			# Cannot graph overall counts (or rather it would be a single bar)
			count_options["timeframe"]["options"].pop("all")
		return count_options

	def get_processor_pipeline(self):
		"""
		This queues a series of post-processors to visualise over-time
		activity.
		"""
		query = self.parameters.copy()
		header = self.source_dataset.get_label() + f": Items per {query['timeframe']}"
		if len(header) > 40:
			header = "Items per month"

		pipeline = [
			# first, count activity per month
			{
				"type": "count-posts",
				"parameters": {
					**query
				}
			},
			# then, render it
			{
				"type": "histogram",
				"parameters": {
					"header": header
				}
			}
		]

		return pipeline<|MERGE_RESOLUTION|>--- conflicted
+++ resolved
@@ -30,15 +30,9 @@
 		return module.is_top_dataset() and module.get_extension() in ("csv", "ndjson")
 	
 	@classmethod
-<<<<<<< HEAD
 	def get_options(cls, parent_dataset=None, config=None):
 		count_options = CountPosts.get_options(parent_dataset=parent_dataset, config=config)
 		if "all" in count_options["timeframe"]:
-=======
-	def get_options(cls, parent_dataset=None, user=None):
-		count_options = copy.deepcopy(CountPosts.get_options(parent_dataset=parent_dataset, user=user))
-		if "all" in count_options["timeframe"].get("options", {}):
->>>>>>> 482bc80a
 			# Cannot graph overall counts (or rather it would be a single bar)
 			count_options["timeframe"]["options"].pop("all")
 		return count_options
