"""
Extract neologisms
"""
from backend.lib.preset import ProcessorPreset

from common.lib.helpers import UserInput


class NeologismExtractor(ProcessorPreset):
	"""
	Run processor pipeline to extract neologisms
	"""
	type = "preset-neologisms"  # job type ID
	category = "Combined processors"  # category. 'Combined processors' are always listed first in the UI.
	title = "Extract neologisms"  # title displayed in UI
	description = "Retrieve uncommon terms by deleting all known words. Assumes English-language data. " \
				  "Uses stopwords-iso as its stopword filter."
	extension = "csv"

	references = ["Van Soest, Jeroen. 2019. 'Language Innovation Tracker: Detecting language innovation in online discussion fora.' (MA thesis), Beuls, K. (Promotor), Van Eecke, P. (Advisor).'"]

<<<<<<< HEAD
	@staticmethod
	def is_compatible_with(module=None, user=None):
		"""
        Determine compatibility

        This preset is compatible with any dataset that has columns

        :param Dataset module:  Module ID to determine compatibility with
        :return bool:
        """
		return module.is_top_dataset() and module.get_extension() in ("csv", "ndjson") and module.language != 'fi'
=======
>>>>>>> bb4a581c

	@classmethod
	def get_options(cls, parent_dataset=None, user=None):
		"""
		Get processor options
		"""
		options = {
			"timeframe": {
				"type": UserInput.OPTION_CHOICE,
				"default": "month",
				"options": {"all": "Overall", "year": "Year", "month": "Month", "week": "Week", "day": "Day"},
				"help": "Extract neologisms per"
			},
			"columns": {
				"type": UserInput.OPTION_TEXT,
				"help": "Column(s) from which to extract neologisms",
				"tooltip": "Each enabled column will be treated as a separate item to tokenise. Columns must contain text."
			},
		}
		if parent_dataset and parent_dataset.get_columns():
			columns = parent_dataset.get_columns()
			options["columns"]["type"] = UserInput.OPTION_MULTI
			options["columns"]["inline"] = True
			options["columns"]["options"] = {v: v for v in columns}
			default_options = [default for default in ["body", "text", "subject"] if default in columns]
			if default_options:
				options["columns"]["default"] = default_options.pop(0)

		return options

	@classmethod
	def is_compatible_with(cls, module=None, user=None):
		"""
		Allow processor to run on all csv and NDJSON datasets

		:param module: Dataset or processor to determine compatibility with
		"""

		return module.get_extension() in ("csv", "ndjson")

	def get_processor_pipeline(self):
		"""
		This queues a series of post-processors to extract neologisms from a
		dataset through Van Soest (2019)'s protocol. The resulting top vector
		ranking is used as the result of this processor, once available.
		"""
		timeframe = self.parameters.get("timeframe")
		columns = self.parameters.get("columns")

		pipeline = [
			# first, tokenise the posts, excluding all common words
			{
				"type": "tokenise-posts",
				"parameters": {
					"stem": False,
					"strip_symbols": True,
					"lemmatise": False,
					"docs_per": timeframe,
					"columns": columns,
					"filter": ["wordlist-googlebooks-english", "stopwords-iso-en"]
				}
			},
			# then, create vectors for those tokens
			{
				"type": "vectorise-tokens",
				"parameters": {}
			},
			# finally, the top vectors constitute the result of this preset
			{
				"type": "vector-ranker",
				"parameters": {
					"amount": True,
					"top": 15,
				}
			}
		]

		return pipeline<|MERGE_RESOLUTION|>--- conflicted
+++ resolved
@@ -19,20 +19,7 @@
 
 	references = ["Van Soest, Jeroen. 2019. 'Language Innovation Tracker: Detecting language innovation in online discussion fora.' (MA thesis), Beuls, K. (Promotor), Van Eecke, P. (Advisor).'"]
 
-<<<<<<< HEAD
-	@staticmethod
-	def is_compatible_with(module=None, user=None):
-		"""
-        Determine compatibility
 
-        This preset is compatible with any dataset that has columns
-
-        :param Dataset module:  Module ID to determine compatibility with
-        :return bool:
-        """
-		return module.is_top_dataset() and module.get_extension() in ("csv", "ndjson") and module.language != 'fi'
-=======
->>>>>>> bb4a581c
 
 	@classmethod
 	def get_options(cls, parent_dataset=None, user=None):
@@ -71,7 +58,7 @@
 		:param module: Dataset or processor to determine compatibility with
 		"""
 
-		return module.get_extension() in ("csv", "ndjson")
+		return module.get_extension() in ("csv", "ndjson") and module.language != 'fi'
 
 	def get_processor_pipeline(self):
 		"""
