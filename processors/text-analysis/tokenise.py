--- conflicted
+++ resolved
@@ -54,12 +54,7 @@
 
 		:param module: Dataset or processor to determine compatibility with
 		"""
-<<<<<<< HEAD
 		return module.get_extension() in ("csv", "ndjson") and module.language != "fi"
-=======
-
-		return module.get_extension() in ("csv", "ndjson")
->>>>>>> bb4a581c
 
 	@classmethod
 	def get_options(cls, parent_dataset=None, user=None):
