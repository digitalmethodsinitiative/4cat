FROM postgres:latest

RUN apt-get update && apt install -y \
    # General requirements:
    libpq-dev \
    python3-dev \
    python3-pip \
    python3-venv \
    # Called in docker-entrypoint files
    procps \
    curl \
    netcat \
    postgresql-client \
    postgresql-server-dev-all \
    # Called by 4CAT:
    git \
    # Needed for video processing only (and only technically on backend)
    ffmpeg

# Set working directory
WORKDIR /4cat

# Make and use virtual environment
RUN python3 -m venv /opt/venv
ENV PATH="/opt/venv/bin:$PATH"

# Install dependencies
RUN pip3 install --upgrade pip
COPY ./requirements.txt /4cat/requirements.txt
COPY ./setup.py /4cat/setup.py
COPY ./VERSION /4cat/VERSION
COPY ./README.md /4cat/README.md
RUN mkdir /4cat/backend
RUN mkdir /4cat/webtool
RUN mkdir /4cat/datasources
RUN pip3 install -r requirements.txt

# Install frontend Docker requirements
RUN pip3 install gunicorn

# Copy project
COPY . /4cat/

<<<<<<< HEAD
# Permissions for Docker container
RUN chmod +x docker/wait-for-backend.sh docker/docker-entrypoint-backend-only.sh docker/docker-entrypoint-single-container.sh
=======
RUN apt-get update && apt install -y \
    # Called in docker-entrypoint.sh:
    curl \
    netcat-traditional \
    postgresql-client \
    postgresql-server-dev-all \
    # Called by 4CAT:
    git \
    # Needed for video processing only (and only technically on backend)
    ffmpeg
>>>>>>> d0897a9a

# Expose ports (gunicorn 80, 4CAT api 4444, telegram 443)
EXPOSE 80 4444 443

# Environment variables that can be overwritten (most commonly via in .env file)
ENV PYTHONUNBUFFERED=1 \
 AM_I_IN_A_DOCKER_CONTAINER=Yes \
 # Database setup
 POSTGRES_USER=fourcat \
 POSTGRES_PASSWORD=supers3cr3t \
 POSTGRES_DB=fourcat \
 POSTGRES_HOST=localhost \
 POSTGRES_HOST_AUTH_METHOD=trust \
 # Server information
 SERVER_NAME=localhost \
 PUBLIC_PORT=80 \
 API_HOST=localhost \
 PUBLIC_API_PORT=4444 \
 # Telegram needs its own port
 TELEGRAM_PORT=443 \
 # File path (for Docker volume)
 FOURCAT_DATA=/4cat/data/ \
 # Ensure PGDATA is a subfolder of FOURCAT_DATA to ensure Docker volume saves database data!
 PGDATA=/4cat/data/postgres/

# Default entrypoint creates one container running 4cat backend, frontend, and a postgres database
ENTRYPOINT ["docker/docker-entrypoint-single-container.sh"]<|MERGE_RESOLUTION|>--- conflicted
+++ resolved
@@ -9,7 +9,7 @@
     # Called in docker-entrypoint files
     procps \
     curl \
-    netcat \
+    netcat-traditional \
     postgresql-client \
     postgresql-server-dev-all \
     # Called by 4CAT:
@@ -41,21 +41,8 @@
 # Copy project
 COPY . /4cat/
 
-<<<<<<< HEAD
 # Permissions for Docker container
 RUN chmod +x docker/wait-for-backend.sh docker/docker-entrypoint-backend-only.sh docker/docker-entrypoint-single-container.sh
-=======
-RUN apt-get update && apt install -y \
-    # Called in docker-entrypoint.sh:
-    curl \
-    netcat-traditional \
-    postgresql-client \
-    postgresql-server-dev-all \
-    # Called by 4CAT:
-    git \
-    # Needed for video processing only (and only technically on backend)
-    ffmpeg
->>>>>>> d0897a9a
 
 # Expose ports (gunicorn 80, 4CAT api 4444, telegram 443)
 EXPOSE 80 4444 443
