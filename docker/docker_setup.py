--- conflicted
+++ resolved
@@ -1,140 +1,18 @@
-<<<<<<< HEAD
-import os
-import sys
-import configparser
-import bcrypt
-from pathlib import Path
-=======
 """
 Creates and/or manages the 4CAT configuration file located at
 config/config.ini.
->>>>>>> a0e2e321
 
 For Docker, it is necessary to keep this file in a shared volume as both the
 backend and frontend use it. The config_manager will also read and edit this
 file. Some variables are defined via the Docker configurations (such as db_host
-or db_port) while others can be set by the user in the `.env` file which is 
+or db_port) while others can be set by the user in the `.env` file which is
 read by a docker-compose.yml.
 
-<<<<<<< HEAD
-# If Docker config already exists, exit
-if os.path.exists(DOCKER_CONFIG_FILE):
-    print('Configuration file docker_config.ini already exists')
-    print('Updating Docker .env variables if necessary')
-    docker_config = configparser.ConfigParser()
-    docker_config.read(DOCKER_CONFIG_FILE)
-
-    docker_config['DATABASE']['db_name'] = os.environ['POSTGRES_DB']
-    docker_config['DATABASE']['db_user'] = os.environ['POSTGRES_USER']
-    docker_config['DATABASE']['db_password'] = os.environ['POSTGRES_PASSWORD']
-
-    public_port = os.environ['PUBLIC_PORT']
-    docker_config['SERVER']['public_port'] = str(public_port)
-
-    # Save config file
-    with open(DOCKER_CONFIG_FILE, 'w') as configfile:
-        docker_config.write(configfile)
-
-    import common.config_manager as config
-    your_server = config.get('SERVER_NAME', 'localhost')
-    if int(public_port) == 80:
-      config.set_value('SERVER_NAME', your_server)
-    else:
-      config.set_value('SERVER_NAME', f"{your_server}:{public_port}")
-
-    # Exit
-    exit(0)
-
-###################
-# Docker settings #
-###################
-
-# Create Docker Config file
-docker_config = configparser.ConfigParser()
-
-# Flag 4CAT as using Docker
-# This tells config_manager.py that we are using Docker
-docker_config.add_section('DOCKER')
-docker_config['DOCKER']['use_docker_config'] = 'True'
-
-docker_config.add_section('DATABASE')
-docker_config['DATABASE']['db_host'] = 'db' # database service name in docker-compose.py
-docker_config['DATABASE']['db_port'] = '5432' # port exposed by postgres image
-
-docker_config.add_section('API')
-docker_config['API']['api_host'] = '4cat_backend' # backend container_name in docker-compose.py
-docker_config['API']['api_port'] = '4444' # backend port exposed in docker-compose.py
-
-# These could perhaps be defined elsewhere
-docker_config.add_section('PATHS')
-docker_config['PATHS']['path_images'] = 'data'
-docker_config['PATHS']['path_data'] = 'data'
-docker_config['PATHS']['path_lockfile'] = 'backend'
-docker_config['PATHS']['path_sessions'] = 'docker/shared/sessions' # this may need to be in a volume (docker/shared is a volume)
-docker_config['PATHS']['path_logs'] = 'logs/'
-
-# Generated variables
-docker_config.add_section('GENERATE')
-docker_config['GENERATE']['anonymisation_salt'] = bcrypt.gensalt().decode('utf-8')
-docker_config['GENERATE']['secret_key'] = bcrypt.gensalt().decode('utf-8')
-
-################
-# User Defined #
-################
-# Per the Docker .env file
-
-# Database configuration
-docker_config['DATABASE']['db_name'] = os.environ['POSTGRES_DB']
-docker_config['DATABASE']['db_user'] = os.environ['POSTGRES_USER']
-docker_config['DATABASE']['db_password'] = os.environ['POSTGRES_PASSWORD']
-
-# Ensure Flask knows public port
-docker_config.add_section('SERVER')
-public_port = os.environ['PUBLIC_PORT']
-docker_config['SERVER']['public_port'] = public_port
-
-# Save config file
-with open(DOCKER_CONFIG_FILE, 'w') as configfile:
-    docker_config.write(configfile)
-    print('Created docker_config.ini file')
-
-#############################
-# Update addtional settings #
-#############################
-
-# Import confit_manager which will now read these variables
-import common.config_manager as config
-# Ensure filepaths exist
-for path in [config.get('PATH_DATA'),
-             config.get('PATH_IMAGES'),
-             config.get('PATH_LOGS'),
-             config.get('PATH_LOCKFILE'),
-             config.get('PATH_SESSIONS'),
-             ]:
-    if Path(config.get('PATH_ROOT'), path).is_dir():
-        pass
-    else:
-        os.makedirs(Path(config.get('PATH_ROOT'), path))
-
-# Update some settings
-your_server = config.get('SERVER_NAME', 'localhost')
-if int(public_port) == 80:
-    config.set_value('SERVER_NAME', your_server)
-else:
-    config.set_value('SERVER_NAME', f"{your_server}:{public_port}")
-
-whitelist = config.get('HOSTNAME_WHITELIST')# only these may access the web tool; "*" or an empty list matches everything
-if your_server not in whitelist:
-    whitelist.append(your_server)
-    config.set_value('HOSTNAME_WHITELIST', whitelist)
-
-api_whitelist = config.get('HOSTNAME_WHITELIST_API')# hostnames matching these are exempt from rate limiting
-if your_server not in api_whitelist:
-    api_whitelist.append(your_server)
-    config.set_value('HOSTNAME_WHITELIST_API', api_whitelist)
-=======
 This should be run from the command line and is used by docker-entrypoint files.
 """
+
+def update_server_data():
+
 
 if __name__ == "__main__":
     import os
@@ -192,6 +70,7 @@
         config_parser.add_section('SERVER')
         public_port = os.environ['PUBLIC_PORT']
         config_parser['SERVER']['public_port'] = public_port
+        config_parser['SERVER']['server_name'] = os.environ['SERVER_NAME']
 
         # Save config file
         with open(CONFIG_FILE, 'w') as configfile:
@@ -199,17 +78,35 @@
             print('Created config/config.ini file')
 
         # Ensure filepaths exist
-        import config
-        for path in [config.PATH_DATA,
-                     config.PATH_IMAGES,
-                     config.PATH_LOGS,
-                     config.PATH_LOCKFILE,
-                     config.PATH_SESSIONS,
+        import common.config_manager as config
+        for path in [config.get('PATH_DATA'),
+                     config.get('PATH_IMAGES'),
+                     config.get('PATH_LOGS'),
+                     config.get('PATH_LOCKFILE'),
+                     config.get('PATH_SESSIONS'),
                      ]:
-            if Path(config.PATH_ROOT, path).is_dir():
+            if Path(config.get('PATH_ROOT'), path).is_dir():
                 pass
             else:
-                os.makedirs(Path(config.PATH_ROOT, path))
+                os.makedirs(Path(config.get('PATH_ROOT'), path))
+
+        # Update some settings
+        your_server = config.get('SERVER_NAME', 'localhost')
+        if int(public_port) == 80:
+            config.set_value('SERVER_NAME', your_server)
+        else:
+            config.set_value('SERVER_NAME', f"{your_server}:{public_port}")
+
+        whitelist = config.get('HOSTNAME_WHITELIST')# only these may access the web tool; "*" or an empty list matches everything
+        if your_server not in whitelist:
+            whitelist.append(your_server)
+            config.set_value('HOSTNAME_WHITELIST', whitelist)
+
+        api_whitelist = config.get('HOSTNAME_WHITELIST_API')# hostnames matching these are exempt from rate limiting
+        if your_server not in api_whitelist:
+            api_whitelist.append(your_server)
+            config.set_value('HOSTNAME_WHITELIST_API', api_whitelist)
+
 
     # Config file already exists
     else:
@@ -228,4 +125,10 @@
         # Save config file
         with open(CONFIG_FILE, 'w') as configfile:
             config_parser.write(configfile)
->>>>>>> a0e2e321
+
+        import common.config_manager as config
+        your_server = config.get('SERVER_NAME', 'localhost')
+        if int(public_port) == 80:
+          config.set_value('SERVER_NAME', your_server)
+        else:
+          config.set_value('SERVER_NAME', f"{your_server}:{public_port}")