"""
Creates and/or manages the 4CAT configuration file located at
data/config/config.ini.

For Docker, it is necessary to keep this file in a shared volume as both the
backend and frontend use it. The config_manager will also read and edit this
file. Some variables are defined via the Docker configurations (such as db_host
or db_port) while others can be set by the user in the `.env` file which is
read by a docker-compose.yml.

This should be run from the command line and is used by docker-entrypoint files.
"""
import configparser
import os
import sys
import bcrypt
from pathlib import Path


def update_config_from_environment(CONFIG_FILE, config_parser):
    """
    Use OS environmental variables to update 4CAT database settings
    """
    ################
    # User Defined #
    ################
    # Per the Docker .env file; required for docker-entrypoint-backend-only.sh and db setup

    # Server information (Public Port can be updated via .env, but server name can also be updated via frontend)
    config_parser['SERVER']['public_port'] = os.environ['PUBLIC_PORT']

    # Set API
    config_parser['API']['api_host'] = os.environ['API_HOST']  # set in .env; should be backend container_name in docker-compose.py unless frontend and backend are running together in one container

    # Database configuration
    config_parser['DATABASE']['db_name'] = os.environ['POSTGRES_DB']
    config_parser['DATABASE']['db_host'] = os.environ['POSTGRES_HOST']
    config_parser['DATABASE']['db_port'] = os.environ['POSTGRES_PORT']
    config_parser['DATABASE']['db_user'] = os.environ['POSTGRES_USER']
    config_parser['DATABASE']['db_password'] = os.environ['POSTGRES_PASSWORD']
    config_parser['DATABASE']['db_host_auth'] = os.environ['POSTGRES_HOST_AUTH_METHOD']

    # File paths
    if "PATHS" not in config_parser:
        config_parser.add_section("PATHS")
    config_parser['PATHS']['path_lockfile'] = 'backend'  # docker-entrypoint files look for pid file here (in event Docker shutdown was not clean)

    if 'FOURCAT_DATA' in os.environ:
        # Single volume (or no volume)
        print(f"All persistent data to be saved in {os.environ['FOURCAT_DATA']}")
        config_parser['PATHS']['path_data'] = os.environ['FOURCAT_DATA'] + '/datasets/'
        config_parser['PATHS']['path_images'] = os.environ['FOURCAT_DATA'] + '/images/'
        config_parser['PATHS']['path_logs'] = os.environ['FOURCAT_DATA'] + '/logs/'
        config_parser['PATHS']['path_sessions'] = os.environ['FOURCAT_DATA'] + '/config/sessions/'

    # Pre 1.34 shared volumes defined in .env and docker-compose.yml
    # These are preferred over FOURCAT_DATA as they are more specific and may not follow the single volume logic
    if 'DATASETS_PATH' in os.environ:
        # Multi-volumes
        print(f"Pre 4CAT v1.34 data volume detected; mapped to {os.environ['DATASETS_PATH']}")
        config_parser['PATHS']['path_data'] = os.environ['DATASETS_PATH']
        config_parser['PATHS']['path_images'] = os.environ['DATASETS_PATH']
    elif 'FOURCAT_DATA' not in os.environ:
        # Pre 1.34 setup
        print("Sysadmin has not updated .env or docker-compose.yml; using default data path")
        config_parser['PATHS']['path_data'] = 'data/'
        config_parser['PATHS']['path_images'] = 'data/'

    if 'LOGS_PATH' in os.environ:
        # Multi-volumes
        print(f"Pre 4CAT v1.34 logs volume detected; mapped to {os.environ['LOGS_PATH']}")
        config_parser['PATHS']['path_logs'] = os.environ['LOGS_PATH']
    elif 'FOURCAT_DATA' not in os.environ:
        # Pre 1.34 setup
        print("Sysadmin has not updated .env or docker-compose.yml; using default log path")
        config_parser['PATHS']['path_logs'] = 'logs/'

    if 'CONFIG_PATH' in os.environ:
        # Multi-volumes
        print(f"Pre 4CAT v1.34 config volume detected; mapped to {os.environ['CONFIG_PATH']}")
        config_parser['PATHS']['path_sessions'] = os.environ['CONFIG_PATH'] + 'sessions/'
    elif 'FOURCAT_DATA' not in os.environ:
        # Pre 1.34 setup
        print("Sysadmin has not updated .env or docker-compose.yml; using default config path")
        config_parser['PATHS']['path_sessions'] = 'config/sessions/'

    # Save config file
    with open(CONFIG_FILE, 'w') as configfile:
        config_parser.write(configfile)


def create_config_ini_file(CONFIG_FILE):
    print(f"Creating {CONFIG_FILE} file")
    config_parser = configparser.ConfigParser()

    # Flag 4CAT as using Docker
    # This tells config_manager.py that we are using Docker
    config_parser.add_section('DOCKER')
    config_parser['DOCKER']['use_docker_config'] = 'True'

    config_parser.add_section('DATABASE')
    config_parser['DATABASE']['db_port'] = '5432'  # port exposed by postgres image

    # Flask server information
    config_parser.add_section('SERVER')

    # Backend API
    config_parser.add_section('API')
    config_parser['API']['api_port'] = '4444'  # backend internal port set in docker-compose.py; NOT API_PUBLIC_PORT as that is what port Docker exposes to host network

    # Generated variables
    config_parser.add_section('GENERATE')
    config_parser['GENERATE']['anonymisation_salt'] = bcrypt.gensalt().decode('utf-8')
    config_parser['GENERATE']['secret_key'] = bcrypt.gensalt().decode('utf-8')

    # Write environment variables to database
    # Must write prior to import common.config_manager as config
    update_config_from_environment(CONFIG_FILE, config_parser)
    print(f"Created {CONFIG_FILE} file")

    # Ensure filepaths exist
    if "common.config_manager" in sys.modules:
        import importlib
        importlib.reload(sys.modules['common.config_manager'])
    import common.config_manager as config

    for path in [config.get('PATH_DATA'),
                 config.get('PATH_IMAGES'),
                 config.get('PATH_LOGS'),
                 config.get('PATH_LOCKFILE'),
                 config.get('PATH_SESSIONS'),
                 ]:
        if Path(config.get('PATH_ROOT'), path).is_dir():
            pass
        else:
            os.makedirs(Path(config.get('PATH_ROOT'), path))

    # Use .env provided SERVER_NAME on first run
    frontend_servername = os.environ['SERVER_NAME']
    # Default to Docker defined port
    docker_port = int(config_parser['SERVER']['public_port'])
    config.set_or_create_setting('docker.frontend_port', docker_port, raw=False)
    # Default public_port to False; can be updated if using port forwarding
    config.set_or_create_setting('docker.port_forwarding', False, raw=False)
    if docker_port == 80:
        config.set_or_create_setting('flask.server_name', frontend_servername, raw=False)
    else:
        config.set_or_create_setting('flask.server_name', f"{frontend_servername}:{docker_port}", raw=False)

    return config


if __name__ == "__main__":
    # Configuration file location
    if 'FOURCAT_DATA' in os.environ:
        CONFIG_FILE = str(Path(os.environ['FOURCAT_DATA']).joinpath("config/config.ini"))
    else:
        CONFIG_FILE = 'data/config/config.ini'

    # Check if file does not already exist
    if not os.path.exists(CONFIG_FILE):
        # Create the config file
<<<<<<< HEAD
        config = create_config_ini_file(CONFIG_FILE)
=======
        print('Creating config/config.ini file')
        config_parser = configparser.ConfigParser()

        # Flag 4CAT as using Docker
        # This tells config_manager.py that we are using Docker
        config_parser.add_section('DOCKER')
        config_parser['DOCKER']['use_docker_config'] = 'True'

        # Database information stored here
        config_parser.add_section('DATABASE')

        # Flask server information
        config_parser.add_section('SERVER')

        # Backend API
        config_parser.add_section('API')
        config_parser['API']['api_port'] = '4444'  # backend internal port set in docker-compose.py; NOT API_PUBLIC_PORT as that is what port Docker exposes to host network

        # File paths
        config_parser.add_section('PATHS')
        config_parser['PATHS']['path_images'] = 'data'  # shared volume defined in docker-compose.yml
        config_parser['PATHS']['path_data'] = 'data'  # shared volume defined in docker-compose.yml
        config_parser['PATHS']['path_lockfile'] = 'backend'  # docker-entrypoint.sh looks for pid file here (in event Docker shutdown was not clean)
        config_parser['PATHS']['path_sessions'] = 'config/sessions'  # shared volume defined in docker-compose.yml
        config_parser['PATHS']['path_logs'] = 'logs/'  # shared volume defined in docker-compose.yml

        # Generated variables
        config_parser.add_section('GENERATE')
        config_parser['GENERATE']['anonymisation_salt'] = bcrypt.gensalt().decode('utf-8')
        config_parser['GENERATE']['secret_key'] = bcrypt.gensalt().decode('utf-8')

        # Write environment variables to database
        # Must write prior to import common.config_manager as config
        update_config_from_environment(CONFIG_FILE, config_parser)
        print('Created config/config.ini file')

        # Ensure filepaths exist
        import common.config_manager as config
        for path in [config.get('PATH_DATA'),
                     config.get('PATH_IMAGES'),
                     config.get('PATH_LOGS'),
                     config.get('PATH_LOCKFILE'),
                     config.get('PATH_SESSIONS'),
                     ]:
            if Path(config.get('PATH_ROOT'), path).is_dir():
                pass
            else:
                os.makedirs(Path(config.get('PATH_ROOT'), path))

        # Use .env provided SERVER_NAME on first run
        frontend_servername = os.environ['SERVER_NAME']
        public_port = int(config_parser['SERVER']['public_port'])
        if public_port == 80:
            config.set_or_create_setting('flask.server_name', frontend_servername, raw=False)
        else:
            config.set_or_create_setting('flask.server_name', f"{frontend_servername}:{public_port}", raw=False)
>>>>>>> d0897a9a

    # Config file already exists; Update .env variables if they changed
    else:
        print('Configuration file data/config/config.ini already exists')
        print('Checking Docker .env variables and updating if necessary')
        config_parser = configparser.ConfigParser()
        config_parser.read(CONFIG_FILE)

        # Write environment variables to database
        # Must write prior to import common.config_manager as config
        update_config_from_environment(CONFIG_FILE, config_parser)

        # Check to see if flask.server_name needs to be updated
        import common.config_manager as config
        new_docker_port = int(config_parser['SERVER']['public_port'])
        old_docker_port = config.get("docker.frontend_port")
        port_forwarded = int(config.get('docker.port_forwarding', False))
        frontend_servername = config.get('flask.server_name').split(":")[0]

        if old_docker_port is None:
            # Updated from previous 4CAT version
            config.set_or_create_setting('docker.frontend_port', new_docker_port, raw=False)
            if not port_forwarded:
                # No frontend_port set, update server_name based on Docker
                config.set_or_create_setting('flask.server_name',
                                             f"{frontend_servername}{(':' + str(new_docker_port)) if new_docker_port != 80 else ''}",
                                             raw=False)

        elif new_docker_port != int(config.get("docker.frontend_port")):
            print(f"Docker frontend port changed in .env file; updating...")
            # Update docker port
            config.set_or_create_setting('docker.frontend_port', new_docker_port, raw=False)
            if not port_forwarded:
                # No frontend_port set, update server_name based on Docker change
                config.set_or_create_setting('flask.server_name', f"{frontend_servername}{(':'+str(new_docker_port)) if new_docker_port != 80 else ''}", raw=False)
                print(f"docker.port_forwarding False; updated flask.server_name based on Docker port: {frontend_servername}:{new_docker_port}")
            else:
                print(f"docker.port_forwarding True, ensure port forwarding to Docker container port {new_docker_port}")

    print(f"\nStarting app\n"
          f"4CAT is accessible at:\n"
          f"{'https' if config.get('flask.https', False) else 'http'}://{config.get('flask.server_name')}\n")<|MERGE_RESOLUTION|>--- conflicted
+++ resolved
@@ -160,66 +160,7 @@
     # Check if file does not already exist
     if not os.path.exists(CONFIG_FILE):
         # Create the config file
-<<<<<<< HEAD
         config = create_config_ini_file(CONFIG_FILE)
-=======
-        print('Creating config/config.ini file')
-        config_parser = configparser.ConfigParser()
-
-        # Flag 4CAT as using Docker
-        # This tells config_manager.py that we are using Docker
-        config_parser.add_section('DOCKER')
-        config_parser['DOCKER']['use_docker_config'] = 'True'
-
-        # Database information stored here
-        config_parser.add_section('DATABASE')
-
-        # Flask server information
-        config_parser.add_section('SERVER')
-
-        # Backend API
-        config_parser.add_section('API')
-        config_parser['API']['api_port'] = '4444'  # backend internal port set in docker-compose.py; NOT API_PUBLIC_PORT as that is what port Docker exposes to host network
-
-        # File paths
-        config_parser.add_section('PATHS')
-        config_parser['PATHS']['path_images'] = 'data'  # shared volume defined in docker-compose.yml
-        config_parser['PATHS']['path_data'] = 'data'  # shared volume defined in docker-compose.yml
-        config_parser['PATHS']['path_lockfile'] = 'backend'  # docker-entrypoint.sh looks for pid file here (in event Docker shutdown was not clean)
-        config_parser['PATHS']['path_sessions'] = 'config/sessions'  # shared volume defined in docker-compose.yml
-        config_parser['PATHS']['path_logs'] = 'logs/'  # shared volume defined in docker-compose.yml
-
-        # Generated variables
-        config_parser.add_section('GENERATE')
-        config_parser['GENERATE']['anonymisation_salt'] = bcrypt.gensalt().decode('utf-8')
-        config_parser['GENERATE']['secret_key'] = bcrypt.gensalt().decode('utf-8')
-
-        # Write environment variables to database
-        # Must write prior to import common.config_manager as config
-        update_config_from_environment(CONFIG_FILE, config_parser)
-        print('Created config/config.ini file')
-
-        # Ensure filepaths exist
-        import common.config_manager as config
-        for path in [config.get('PATH_DATA'),
-                     config.get('PATH_IMAGES'),
-                     config.get('PATH_LOGS'),
-                     config.get('PATH_LOCKFILE'),
-                     config.get('PATH_SESSIONS'),
-                     ]:
-            if Path(config.get('PATH_ROOT'), path).is_dir():
-                pass
-            else:
-                os.makedirs(Path(config.get('PATH_ROOT'), path))
-
-        # Use .env provided SERVER_NAME on first run
-        frontend_servername = os.environ['SERVER_NAME']
-        public_port = int(config_parser['SERVER']['public_port'])
-        if public_port == 80:
-            config.set_or_create_setting('flask.server_name', frontend_servername, raw=False)
-        else:
-            config.set_or_create_setting('flask.server_name', f"{frontend_servername}:{public_port}", raw=False)
->>>>>>> d0897a9a
 
     # Config file already exists; Update .env variables if they changed
     else:
