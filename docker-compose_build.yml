services:
  db:
    container_name: 4cat_db
    image: postgres:${POSTGRES_TAG}
    environment:
      - POSTGRES_USER=${POSTGRES_USER}
      - POSTGRES_PASSWORD=${POSTGRES_PASSWORD}
      - POSTGRES_DB=${POSTGRES_DB}
      - POSTGRES_HOST_AUTH_METHOD=${POSTGRES_HOST_AUTH_METHOD}
    volumes:
      - ./data/postgres/:/var/lib/postgresql/data/
    healthcheck:
      test: [ "CMD-SHELL", "pg_isready -U $${POSTGRES_USER}" ]
      interval: 5s
      timeout: 5s
      retries: 5

  backend:
    image: 4cat
    build:
      context: .
      dockerfile: docker/Dockerfile
    container_name: 4cat_backend
    env_file:
      - .env
    depends_on:
      db:
        condition: service_healthy
    ports:
      - ${PUBLIC_API_PORT}:4444
    volumes:
      - ./data/datasets/:/usr/src/app/data/
      - ./data/config/:/usr/src/app/config/
      - ./data/logs/:/usr/src/app/logs/
<<<<<<< HEAD
#      - 4cat_data:/usr/src/app/data/
#      - 4cat_config:/usr/src/app/config/
#      - 4cat_logs:/usr/src/app/logs/
=======
>>>>>>> 8f2193cd
    entrypoint: docker/docker-entrypoint.sh

  frontend:
    image: 4cat
    container_name: 4cat_frontend
    env_file:
      - .env
    depends_on:
      - db
      - backend
    ports:
      - ${PUBLIC_PORT}:5000
      - ${TELEGRAM_PORT}:443
    volumes:
      - ./data/datasets/:/usr/src/app/data/
      - ./data/config/:/usr/src/app/config/
      - ./data/logs/:/usr/src/app/logs/
    command: ["docker/wait-for-backend.sh"]

volumes:
  4cat_db:
    name: ${DOCKER_DB_VOL}
  4cat_data:
    name: ${DOCKER_DATA_VOL}
  4cat_config:
    name: ${DOCKER_CONFIG_VOL}
  4cat_logs:
    name: ${DOCKER_LOGS_VOL}<|MERGE_RESOLUTION|>--- conflicted
+++ resolved
@@ -32,12 +32,9 @@
       - ./data/datasets/:/usr/src/app/data/
       - ./data/config/:/usr/src/app/config/
       - ./data/logs/:/usr/src/app/logs/
-<<<<<<< HEAD
 #      - 4cat_data:/usr/src/app/data/
 #      - 4cat_config:/usr/src/app/config/
 #      - 4cat_logs:/usr/src/app/logs/
-=======
->>>>>>> 8f2193cd
     entrypoint: docker/docker-entrypoint.sh
 
   frontend:
@@ -55,6 +52,9 @@
       - ./data/datasets/:/usr/src/app/data/
       - ./data/config/:/usr/src/app/config/
       - ./data/logs/:/usr/src/app/logs/
+#      - 4cat_data:/usr/src/app/data/
+#      - 4cat_config:/usr/src/app/config/
+#      - 4cat_logs:/usr/src/app/logs/
     command: ["docker/wait-for-backend.sh"]
 
 volumes:
