version: '3.6'

services:
  db:
    container_name: 4cat_db
    image: postgres:${POSTGRES_TAG}
    environment:
      - POSTGRES_USER=${POSTGRES_USER}
      - POSTGRES_PASSWORD=${POSTGRES_PASSWORD}
      - POSTGRES_DB=${POSTGRES_DB}
      - POSTGRES_HOST_AUTH_METHOD=${POSTGRES_HOST_AUTH_METHOD}
    volumes:
<<<<<<< HEAD
      - data/postgres/:/var/lib/postgresql/data/
=======
      - 4cat_db:/var/lib/postgresql/data/
>>>>>>> 3cc21aeb
    healthcheck:
      test: [ "CMD-SHELL", "pg_isready -U $${POSTGRES_USER}" ]
      interval: 5s
      timeout: 5s
      retries: 5

  backend:
    image: 4cat
    build:
      context: .
      dockerfile: docker/Dockerfile
    container_name: 4cat_backend
    env_file:
      - .env
    depends_on:
      db:
        condition: service_healthy
    ports:
      - ${PUBLIC_API_PORT}:4444
    volumes:
<<<<<<< HEAD
      - data/datasets/:/usr/src/app/data/
      - data/config/:/usr/src/app/config/
      - data/logs/:/usr/src/app/logs/
=======
      - 4cat_data:/usr/src/app/data/
      - 4cat_config:/usr/src/app/config/
      - 4cat_logs:/usr/src/app/logs/
>>>>>>> 3cc21aeb
    entrypoint: docker/docker-entrypoint.sh

  frontend:
    image: 4cat
    container_name: 4cat_frontend
    depends_on:
      - db
      - backend
    ports:
      - ${PUBLIC_PORT}:5000
      - ${TELEGRAM_PORT}:443
    volumes:
<<<<<<< HEAD
      - data/datasets/:/usr/src/app/data/
      - data/config/:/usr/src/app/config/
      - data/logs/:/usr/src/app/logs/
=======
      - 4cat_data:/usr/src/app/data/
      - 4cat_config:/usr/src/app/config/
      - 4cat_logs:/usr/src/app/logs/
>>>>>>> 3cc21aeb
    command: ["docker/wait-for-backend.sh", "gunicorn", "--worker-tmp-dir", "/dev/shm", "--workers", "2", "--threads", "4", "--worker-class", "gthread", "--access-logfile", "/usr/src/app/logs/access_gunicorn.log", "--log-level", "info", "--bind", "0.0.0.0:5000", "webtool:app"]

volumes:
  4cat_db:
    name: ${DOCKER_DB_VOL}
  4cat_data:
    name: ${DOCKER_DATA_VOL}
  4cat_config:
    name: ${DOCKER_CONFIG_VOL}
  4cat_logs:
    name: ${DOCKER_LOGS_VOL}<|MERGE_RESOLUTION|>--- conflicted
+++ resolved
@@ -10,11 +10,7 @@
       - POSTGRES_DB=${POSTGRES_DB}
       - POSTGRES_HOST_AUTH_METHOD=${POSTGRES_HOST_AUTH_METHOD}
     volumes:
-<<<<<<< HEAD
       - data/postgres/:/var/lib/postgresql/data/
-=======
-      - 4cat_db:/var/lib/postgresql/data/
->>>>>>> 3cc21aeb
     healthcheck:
       test: [ "CMD-SHELL", "pg_isready -U $${POSTGRES_USER}" ]
       interval: 5s
@@ -35,15 +31,9 @@
     ports:
       - ${PUBLIC_API_PORT}:4444
     volumes:
-<<<<<<< HEAD
       - data/datasets/:/usr/src/app/data/
       - data/config/:/usr/src/app/config/
       - data/logs/:/usr/src/app/logs/
-=======
-      - 4cat_data:/usr/src/app/data/
-      - 4cat_config:/usr/src/app/config/
-      - 4cat_logs:/usr/src/app/logs/
->>>>>>> 3cc21aeb
     entrypoint: docker/docker-entrypoint.sh
 
   frontend:
@@ -56,15 +46,9 @@
       - ${PUBLIC_PORT}:5000
       - ${TELEGRAM_PORT}:443
     volumes:
-<<<<<<< HEAD
       - data/datasets/:/usr/src/app/data/
       - data/config/:/usr/src/app/config/
       - data/logs/:/usr/src/app/logs/
-=======
-      - 4cat_data:/usr/src/app/data/
-      - 4cat_config:/usr/src/app/config/
-      - 4cat_logs:/usr/src/app/logs/
->>>>>>> 3cc21aeb
     command: ["docker/wait-for-backend.sh", "gunicorn", "--worker-tmp-dir", "/dev/shm", "--workers", "2", "--threads", "4", "--worker-class", "gthread", "--access-logfile", "/usr/src/app/logs/access_gunicorn.log", "--log-level", "info", "--bind", "0.0.0.0:5000", "webtool:app"]
 
 volumes:
