--- conflicted
+++ resolved
@@ -11,14 +11,8 @@
 config_definition = {
     "4cat.datasources": {
         "type": UserInput.OPTION_TEXT_JSON,
-<<<<<<< HEAD
         "default": ["bitchute", "custom", "douban", "customimport", "telegram", "instagram", "tiktok", "twitter",
                     "imgur", "parler", "douyin", "linkedin", "ninegag"],
-=======
-        "default": json.dumps(["bitchute", "custom", "douban", "customimport", "reddit", "telegram", "twitterv2",
-                               "douyin", "imgur", "instagram", "linkedin", "ninegag", "parler", "tiktok",
-                               "twitter-import"]),
->>>>>>> d0897a9a
         "help": "Data Sources",
         "tooltip": "A list of enabled data sources that people can choose from when creating a dataset page. It is "
                    "recommended to manage this via the 'Data sources' button in the Control Panel."
@@ -286,28 +280,8 @@
     "mail.noreply": {
         "type": UserInput.OPTION_TEXT,
         "default": "noreply@localhost",
-<<<<<<< HEAD
         "help": "NoReply e-mail",
         "global": True
-=======
-        "help": "NoReply e-mail"
-    },
-    # Scrape settings for data sources that contain their own scrapers
-    "SCRAPE_TIMEOUT": {
-        "type": UserInput.OPTION_TEXT,
-        "default": "5",
-        "help": "Wait time for scraping",
-        "coerce_type": int,
-        "tooltip": "How long to wait for a scrape request to finish?",
-    },
-    # TODO: need to understand how code is using this for input so default can be formated correctly
-    # SCRAPE_PROXIES = {"http": []}
-    "SCRAPE_PROXIES": {
-        "type": UserInput.OPTION_TEXT_JSON,
-        "default": "",
-        "help": "List scrape proxies",
-        "tooltip": "Items in this list should be formatted like 'http://111.222.33.44:1234' and seperated by commas",
->>>>>>> d0897a9a
     },
     # Explorer settings
     # The maximum allowed amount of rows (prevents timeouts and memory errors)
@@ -421,12 +395,5 @@
     "mail": "Mail settings & credentials",
     "logging": "Logging",
     "path": "File paths",
-<<<<<<< HEAD
     "privileges": "User privileges"
-=======
-    "image_downloader": "Image Download Settings",
-    "video_downloader": "Video Download Settings",
-    'text_from_images': 'OCR: Extract text from images (https://github.com/digitalmethodsinitiative/ocr_server)',
-    "dmi_service_manager": "DMI Service Manager (for additional processors run outside 4CAT)",
->>>>>>> d0897a9a
 }