--- conflicted
+++ resolved
@@ -247,7 +247,6 @@
         "tooltip": "Sphinx is used for full-text search for collected datasources (e.g., 4chan, 8kun, 8chan) and requires additional setup (see 4CAT wiki on GitHub).",
         "global": True
     },
-<<<<<<< HEAD
     "4cat.memcached_host": {
         "type": UserInput.OPTION_TEXT,
         "default": "",
@@ -255,7 +254,6 @@
         "tooltip": "Memcached server address, e.g. 'localhost' or '127.0.0.1:11211. If empty, memcached is not used.",
         "global": True
     },
-=======
     # proxy stuff
     "proxies.urls": {
         "type": UserInput.OPTION_TEXT_JSON,
@@ -291,7 +289,6 @@
                    "overall limit."
     },
     # logging
->>>>>>> f4424be2
     "logging.slack.level": {
         "type": UserInput.OPTION_CHOICE,
         "default": "WARNING",
