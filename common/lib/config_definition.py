"""
Default 4CAT Configuration Options

Possible options and their default values. Options are actually set in 4CAT"s
Database. Additional options can be defined in Data sources or Processors as
`config` objects.
"""
from common.lib.user_input import UserInput
import json

config_definition = {
    "datasources._intro": {
        "type": UserInput.OPTION_INFO,
        "help": "Data sources enabled below will be offered to people on the 'Create Dataset' page. Additionally, "
                "people can upload datasets for these by for example exporting them with "
                "[Zeeschuimer](https://github.com/digitalmethodsinitiative/zeeschuimer) to this 4CAT instance.\n\n"
                "Some data sources offer further settings which may be configured on other tabs."
    },
    "datasources.enabled": {
        "type": UserInput.OPTION_DATASOURCES,
        "default": ["ninegag", "bitchute", "douban", "douyin", "imgur", "upload", "instagram", "linkedin", "parler",
                    "telegram", "tiktok", "twitter"],
        "help": "Data Sources",
        "tooltip": "A list of enabled data sources that people can choose from when creating a dataset page."
    },
    "datasources._intro2": {
        "type": UserInput.OPTION_INFO,
        "help": "*Warning:* changes take effect immediately. Datasets that would have expired under the new settings "
                "will be deleted. You can use the 'Dataset bulk management' module in the control panel to manage the "
                "expiration status of existing datasets."
    },
    "datasources.expiration": {
        "type": UserInput.OPTION_TEXT_JSON,
        "default": {"fourchan": {"enabled": False, "allow_optout": False, "timeout": 0}, "eightchan": {"enabled": False, "allow_optout": False, "timeout": 0}, "eightkun": {"enabled": False, "allow_optout": False, "timeout": 0}, "ninegag": {"enabled": True, "allow_optout": False, "timeout": 0}, "bitchute": {"enabled": True, "allow_optout": False, "timeout": 0}, "dmi-tcat": {"enabled": False, "allow_optout": False, "timeout": 0}, "dmi-tcatv2": {"enabled": False, "allow_optout": False, "timeout": 0}, "douban": {"enabled": True, "allow_optout": False, "timeout": 0}, "douyin": {"enabled": True, "allow_optout": False, "timeout": 0}, "imgur": {"enabled": True, "allow_optout": False, "timeout": 0}, "upload": {"enabled": True, "allow_optout": False, "timeout": 0}, "instagram": {"enabled": True, "allow_optout": False, "timeout": 0}, "linkedin": {"enabled": True, "allow_optout": False, "timeout": 0}, "parler": {"enabled": True, "allow_optout": False, "timeout": 0}, "reddit": {"enabled": False, "allow_optout": False, "timeout": 0}, "telegram": {"enabled": True, "allow_optout": False, "timeout": 0}, "tiktok": {"enabled": True, "allow_optout": False, "timeout": 0}, "tiktok-urls": {"enabled": False, "allow_optout": False, "timeout": 0}, "tumblr": {"enabled": False, "allow_optout": False, "timeout": 0}, "twitter": {"enabled": True, "allow_optout": False, "timeout": 0}, "twitterv2": {"enabled": False, "allow_optout": False, "timeout": 0}, "usenet": {"enabled": False, "allow_optout": False, "timeout": 0}, "vk": {"enabled": False, "allow_optout": False, "timeout": 0}},
        "help": "Data source-specific expiration",
        "tooltip": "Allows setting expiration settings per datasource. Configured by proxy via the 'data sources' "
                   "setting.",
        "indirect": True
    },
    # Configure how the tool is to be named in its web interface. The backend will
    # always refer to "4CAT" - the name of the software, and a "powered by 4CAT"
    # notice may also show up in the web interface regardless of the value entered here.
    "4cat.name": {
        "type": UserInput.OPTION_TEXT,
        "default": "4CAT",
        "help": "Short tool name",
        "tooltip": "Configure short name for the tool in its web interface. The backend will always refer to '4CAT' - "
                   "the name of the software, and a 'powered by 4CAT' notice may also show up in the web interface "
                   "regardless of the value entered here."
    },
    "4cat.name_long": {
        "type": UserInput.OPTION_TEXT,
        "default": "4CAT: Capture and Analysis Toolkit",
        "help": "Full tool name",
        "tooltip": "Used in e.g. the interface header. The backend will always refer to '4CAT' - the name of the "
                   "software, and a 'powered by 4CAT' notice may also show up in the web interface regardless of the "
                   "value entered here."
    },
    "4cat.crash_message": {
        "type": UserInput.OPTION_TEXT_LARGE,
        "default": "This processor has crashed; the crash has been logged. 4CAT will try again when it is restarted. "
                   "Contact your server administrator if this error persists. You can also report issues via 4CAT's "
                   "[GitHub repository](https://github.com/digitalmethodsinitiative/4cat/issues).",
        "help": "Crash message",
        "tooltip": "This message is shown to users in the interface when a processor crashes while processing their "
                   "dataset. It can contain Markdown markup."
    },
    # privileges
    "privileges.can_create_dataset": {
        "type": UserInput.OPTION_TOGGLE,
        "default": True,
        "help": "Can create dataset",
        "tooltip": "Controls whether users can view and use the 'Create dataset' page. Does NOT control whether "
                   "users can run processors (which also create datasets); this is a separate setting."
    },
    "privileges.can_run_processors": {
        "type": UserInput.OPTION_TOGGLE,
        "default": True,
        "help": "Can run processors",
        "tooltip": "Controls whether processors can be run. There may be processor-specific settings or dependencies "
                   "that override this."
    },
    "privileges.can_view_all_datasets": {
        "type": UserInput.OPTION_TOGGLE,
        "default": False,
        "help": "Can view global dataset index",
        "tooltip": "Controls whether users can see the global datasets overview, i.e. not just for their own user but "
                   "for all other users as well."
    },
    "privileges.can_view_private_datasets": {
        "type": UserInput.OPTION_TOGGLE,
        "default": False,
        "help": "Can view private datasets",
        "tooltip": "Controls whether users can see the datasets made private by their owners."
    },
    "privileges.can_create_api_token": {
        "type": UserInput.OPTION_TOGGLE,
        "default": True,
        "help": "Can create API token",
        "tooltip": "Controls whether users can create a token for authentication with 4CAT's Web API."
    },
    "privileges.can_use_explorer": {
        "type": UserInput.OPTION_TOGGLE,
        "default": True,
        "help": "Can use explorer",
        "tooltip": "Controls whether users can use the Explorer feature to navigate datasets."
    },
    "privileges.admin.can_manage_users": {
        "type": UserInput.OPTION_TOGGLE,
        "default": False,
        "help": "Can manage users",
        "tooltip": "Controls whether users can add, edit and delete other users via the Control Panel"
    },
    "privileges.admin.can_manage_notifications": {
        "type": UserInput.OPTION_TOGGLE,
        "default": False,
        "help": "Can manage notifications",
        "tooltip": "Controls whether users can add, edit and delete notifications via the Control Panel"
    },
    "privileges.admin.can_manage_settings": {
        "type": UserInput.OPTION_TOGGLE,
        "default": False,
        "help": "Can manage settings",
        "tooltip": "Controls whether users can manipulate 4CAT settings via the Control Panel"
    },
    "privileges.admin.can_manipulate_all_datasets": {
        "type": UserInput.OPTION_TOGGLE,
        "default": False,
        "help": "Can manipulate datasets",
        "tooltip": "Controls whether users can manipulate all datasets as if they were an owner, e.g. sharing it with "
                   "others, running processors, et cetera."
    },
    "privileges.admin.can_restart": {
        "type": UserInput.OPTION_TOGGLE,
        "default": False,
        "help": "Can restart/upgrade",
        "tooltip": "Controls whether users can restart and upgrade 4CAT via the Control Panel"
    },
    "privileges.admin.can_manage_tags": {
        "type": UserInput.OPTION_TOGGLE,
        "default": False,
        "help": "Can manage user tags",
        "tooltip": "Controls whether users can manipulate user tags via the Control Panel"
    },
    "privileges.admin.can_view_status": {
        "type": UserInput.OPTION_TOGGLE,
        "default": False,
        "help": "Can view worker status",
        "tooltip": "Controls whether users can view worker status via the Control Panel"
    },
    # The following two options should be set to ensure that every analysis step can
    # be traced to a specific version of 4CAT. This allows for reproducible
    # research. You can however leave them empty with no ill effect. The version ID
    # should be a commit hash, which will be combined with the Github URL to offer
    # links to the exact version of 4CAT code that produced an analysis result.
    # If no version file is available, the output of "git show" in PATH_ROOT will be used
    # to determine the version, if possible.
    "path.versionfile": {
        "type": UserInput.OPTION_TEXT,
        "default": ".git-checked-out",
        "help": "Version file",
        "tooltip": "Path to file containing GitHub commit hash. File containing a commit ID (everything after the first whitespace found is ignored)",
        "global": True
    },
    "4cat.github_url": {
        "type": UserInput.OPTION_TEXT,
        "default": "https://github.com/digitalmethodsinitiative/4cat",
        "help": "Repository URL",
        "tooltip": "URL to the github repository for this 4CAT instance",
        "global": True
    },
    "4cat.phone_home_url": {
        "type": UserInput.OPTION_TEXT,
        "default": "https://ping.4cat.nl",
        "help": "Phone home URL",
        "tooltip": "This URL is called once - when 4CAT is installed. If the installing user consents, information "
                   "is sent to this URL to help the 4CAT developers (the Digital Methods Initiative) keep track of how "
                   "much it is used. There should be no need to change this URL after installation.",
        "global": True
    },
    "4cat.phone_home_asked": {
        "type": UserInput.OPTION_TOGGLE,
        "default": True,
        "help": "Shown phone home request?",
        "tooltip": "Whether you've seen the 'phone home request'. Set to `False` to see the request again. There "
                   "should be no need to change this manually.",
        "global": True
    },
    "4cat.layout_hue": {
        "type": UserInput.OPTION_HUE,
        "default": 356,
        "help": "Interface accent colour",
        "saturation": 87,
        "value": 81,
        "min": 0,
        "max": 360,
        "coerce_type": int,
        "global": True
    },
    "4cat.layout_hue_secondary": {
        "type": UserInput.OPTION_HUE,
        "default": 86,
        "help": "Interface secondary colour",
        "saturation": 87,
        "value": 90,
        "min": 0,
        "max": 360,
        "coerce_type": int,
        "global": True
    },
    "4cat.allow_access_request": {
        "type": UserInput.OPTION_TOGGLE,
        "default": True,
        "help": "Allow access requests",
        "tooltip": "When enabled, users can request a 4CAT account via the login page if they do not have one, "
                   "provided e-mail settings are configured."
    },
    "4cat.sphinx_host": {
        "type": UserInput.OPTION_TEXT,
        "default": "localhost",
        "help": "Sphinx host",
        "tooltip": "Sphinx is used for full-text search for collected datasources (e.g., 4chan, 8kun, 8chan) and requires additional setup (see 4CAT wiki on GitHub).",
        "global": True
    },
    "expire.offer_hashing": {
        "type": UserInput.OPTION_TOGGLE,
        "default": True,
        "help": "Offer pseudonymisation",
        "tooltip": "Add a checkbox to the 'create dataset' forum to allow users to toggle pseudonymisation."
    },
    "expire.offer_private": {
        "type": UserInput.OPTION_TOGGLE,
        "default": True,
        "help": "Offer create as private",
        "tooltip": "Add a checkbox to the 'create dataset' forum to allow users to make a dataset private."
    },
    "logging.slack.level": {
        "type": UserInput.OPTION_CHOICE,
        "default": "WARNING",
        "options": {"DEBUG": "Debug", "INFO": "Info", "WARNING": "Warning", "ERROR": "Error", "CRITICAL": "Critical"},
        "help": "Slack alert level",
        "tooltip": "Level of alerts (or higher) to be sent to Slack. Only alerts above this level are sent to the Slack webhook",
        "global": True
    },
    "logging.slack.webhook": {
        "type": UserInput.OPTION_TEXT,
        "default": "",
        "help": "Slack webhook URL",
        "tooltip": "Slack callback URL to use for alerts",
        "global": True
    },
    "mail.admin_email": {
        "type": UserInput.OPTION_TEXT,
        "default": "",
        "help": "Admin e-mail",
        "tooltip": "E-mail of admin, to send account requests etc to",
        "global": True
    },
    "mail.server": {
        "type": UserInput.OPTION_TEXT,
        "default": "localhost",
        "help": "SMTP server",
        "tooltip": "SMTP server to connect to for sending e-mail alerts.",
        "global": True
    },
    "mail.port": {
        "type": UserInput.OPTION_TEXT,
        "default": 0,
        "coerce_type": int,
        "help": "SMTP port",
        "tooltip": 'SMTP port to connect to for sending e-mail alerts. "0" defaults to "465" for SMTP_SSL or OS default for SMTP.',
        "global": True
    },
    "mail.ssl": {
        "type": UserInput.OPTION_CHOICE,
        "default": "ssl",
        "options": {"ssl": "SSL", "tls": "TLS", "none": "None"},
        "help": "SMTP over SSL, TLS, or None",
        "tooltip": "Security scheme to use to connect to e-mail server",
        "global": True
    },
    "mail.username": {
        "type": UserInput.OPTION_TEXT,
        "default": "",
        "help": "SMTP Username",
        "tooltip": "Only if your SMTP server requires login",
        "global": True
    },
    "mail.password": {
        "type": UserInput.OPTION_TEXT,
        "default": "",
        "help": "SMTP Password",
        "tooltip": "Only if your SMTP server requires login",
        "global": True
    },
    "mail.noreply": {
        "type": UserInput.OPTION_TEXT,
        "default": "noreply@localhost",
        "help": "NoReply e-mail",
        "global": True
    },
    # Explorer settings
    # The maximum allowed amount of rows (prevents timeouts and memory errors)
    "explorer.max_posts": {
        "type": UserInput.OPTION_TEXT,
        "default": 100000,
        "help": "Amount of posts",
        "coerce_type": int,
        "tooltip": "Amount of posts to show in Explorer. The maximum allowed amount of rows (prevents timeouts and "
                   "memory errors)"
    },
    "explorer.posts_per_page": {
        "type": UserInput.OPTION_TEXT,
        "default": 50,
        "help": "Posts per page",
        "coerce_type": int,
        "tooltip": "Posts to display per page"
    },
    # Web tool settings
    # These are used by the FlaskConfig class in config.py
    # Flask may require a restart to update them
    "flask.flask_app": {
        "type": UserInput.OPTION_TEXT,
        "default": "webtool/fourcat",
        "help": "Flask App Name",
        "tooltip": "",
        "global": True
    },
    "flask.server_name": {
        "type": UserInput.OPTION_TEXT,
        "default": "4cat.local:5000",
        "help": "Host name",
        "tooltip": "e.g., my4CAT.com, localhost, 127.0.0.1. Default is localhost; when running 4CAT in Docker this "
                   "setting is ignored as any domain/port binding should be handled outside of the Docker container"
                   "; the Docker container itself will serve on any domain name on the port configured in the .env "
                   "file.",
        "global": True
    },
    "flask.autologin.hostnames": {
        "type": UserInput.OPTION_TEXT_JSON,
        "default": [],
        "help": "White-listed hostnames",
        "tooltip": "A list of host names or IP addresses to automatically log in. Docker should include localhost and Server Name",
        "global": True
    },
    "flask.autologin.api": {
        "type": UserInput.OPTION_TEXT_JSON,
        "default": [],
        "help": "White-list for API",
        "tooltip": "A list of host names or IP addresses to allow access to API endpoints with no rate limiting. Docker should include localhost and Server Name",
        "global": True
    },
    "flask.https": {
        "type": UserInput.OPTION_TOGGLE,
        "default": False,
        "help": "Use HTTPS",
        "tooltip": "If your server is using 'https', set to True and 4CAT will use HTTPS links.",
        "global": True
    },
    "flask.autologin.name": {
        "type": UserInput.OPTION_TEXT,
        "default": "Automatic login",
        "help": "Auto-login name",
        "tooltip": "Username for whitelisted hosts (automatically logged in users see this name for themselves)",
    },
    "flask.secret_key": {
        "type": UserInput.OPTION_TEXT,
        "default": "please change me... please...",
        "help": "Secret key",
        "tooltip": "Secret key for Flask, used for session cookies",
        "global": True
    },
    "flask.tag_order": {
        "type": UserInput.OPTION_TEXT_JSON,
        "default": ["admin"],
        "help": "Tag priority",
        "tooltip": "User tag priority order. It is recommended to manipulate this with the 'User tags' panel instead of directly.",
        "global": True
    },
    "flask.proxy_secret": {
        "type": UserInput.OPTION_TEXT,
        "default": "",
        "help": "Proxy secret",
        "tooltip": "Secret value to authenticate proxy headers. If the value of the X-4CAT-Config-Via-Proxy header "
                   "matches this value, the X-4CAT-Config-Tag header can be used to enable a given configuration tag. "
                   "Leave empty to disable this functionality."
    },
    # YouTube variables to use for processors
    "api.youtube.name": {
        "type": UserInput.OPTION_TEXT,
        "default": "youtube",
        "help": "YouTube API Service",
        "tooltip": "YouTube API 'service name', e.g. youtube, googleapis, etc.",
        "global": True
    },
    "api.youtube.version": {
        "type": UserInput.OPTION_TEXT,
        "default": "v3",
        "help": "YouTube API Version",
        "tooltip": "e.g., ''v3'",
        "global": True
    },
    "api.youtube.key": {
        "type": UserInput.OPTION_TEXT,
        "default": "",
        "help": "YouTube API Key",
        "tooltip": "The developer key from your API console"
    },
    # service manager
    # this is a service that 4CAT can connect to to run e.g. ML models
    # it is used by a number of processors
    "dmi-service-manager.aa_DSM-intro-1": {
            "type": UserInput.OPTION_INFO,
            "help": "The [DMI Service Manager](https://github.com/digitalmethodsinitiative/dmi_service_manager#start-dmi-service-manager) is a support tool used to run some advanced processors. These processors generally require high CPU usage, a lot of RAM, or a dedicated GPU and thus do not fit within 4CAT's arcitecture. It is also possible for multiple 4CAT instances to use the same service manager. Please see the link for instructions on setting up your own instance of the DMI Service Manager.",
        },
    "dmi-service-manager.ab_server_address": {
        "type": UserInput.OPTION_TEXT,
        "default": "",
        "help": "DMI Service Manager server/URL",
        "tooltip": "The URL of the DMI Service Manager server, e.g. http://localhost:5000",
        "global": True
    },
    "dmi-service-manager.ac_local_or_remote": {
        "type": UserInput.OPTION_CHOICE,
        "default": 0,
        "help": "DMI Services Local or Remote",
        "tooltip": "Services have local access to 4CAT files or must be transferred from remote via DMI Service Manager",
        "options": {
            "local": "Local",
            "remote": "Remote",
        },
        "global": True
    },
    # UI settings
    # this configures what the site looks like
    "ui.homepage": {
        "type": UserInput.OPTION_CHOICE,
        "options": {
            "about": "'About' page",
            "create-dataset": "'Create dataset' page",
            "datasets": "Dataset overview"
        },
        "help": "4CAT home page",
        "default": "about"
    },
    "ui.inline_preview": {
        "type": UserInput.OPTION_TOGGLE,
        "help": "Show inline preview",
        "default": False,
        "tooltip": "Show main dataset preview directly on dataset pages, instead of behind a 'preview' button"
    },
<<<<<<< HEAD
    "selenium.browser": {
        "type": UserInput.OPTION_TEXT,
        "default": "",
        "help": "Browser type ('firefox' or 'chrome')",
        "tooltip": "This must corespond to the installed webdriver; Docker installs firefox when backend container restarts if this is set to 'firefox'",
    },
    "selenium.selenium_executable_path": {
        "type": UserInput.OPTION_TEXT,
        "default": "",
        "help": "Path to webdriver (geckodriver or chromedriver)",
        "tooltip": "Docker installs to /usr/local/bin/geckodriver",
    },
    "selenium.firefox_extensions": {
        "type": UserInput.OPTION_TEXT_JSON,
        "default": json.dumps({
            "i_dont_care_about_cookies": {"path": "", "always_enabled": False},
            }),
        "help": "Firefox Extensions",
        "tooltip": "Can be used by certain processors and datasources",
    },
    "selenium.installed": {
        "type": UserInput.OPTION_TOGGLE,
        "default": False,
        "help": "Has Selenium been installed",
        "tooltip": "Toggling off will cause a Docker instance to attempt to reinstall Selenium",
    },
=======
    "ui.show_datasource": {
        "type": UserInput.OPTION_TOGGLE,
        "help": "Show data source",
        "default": True,
        "tooltip": "Show data source for each dataset. Can be useful to disable if only one data source is enabled."
    },
    "ui.nav_pages": {
        "type": UserInput.OPTION_MULTI_SELECT,
        "help": "Pages in navigation",
        "options": {
            "faq": "FAQ",
            "data-policy": "Data Policy",
            "citing": "How to cite",
            "about": "About",
        },
        "default": ["faq", "about"],
        "tooltip": "These pages will be included in the navigation bar at the top of the interface."
    },
    "ui.prefer_mapped_preview": {
        "type": UserInput.OPTION_TOGGLE,
        "help": "Prefer mapped preview",
        "default": True,
        "tooltip": "If a dataset is a JSON file but it can be mapped to a CSV file, show the CSV in the preview instead"
                   "of the underlying JSON."
    }
>>>>>>> 8c83df72
}

# These are used in the web interface for more readable names
# Can't think of a better place to put them...
categories = {
    "4cat": "4CAT Tool settings",
    "api": "API credentials",
    "flask": "Flask settings",
    "explorer": "Data Explorer",
    "datasources": "Data sources",
    "expire": "Dataset expiration settings",
    "mail": "Mail settings & credentials",
    "logging": "Logging",
    "path": "File paths",
<<<<<<< HEAD
    "selenium": "Selenium Scraper settings",
    "image_downloader": "Image Download Settings",
    "video_downloader": "Video Download Settings",
    'text_from_images': 'OCR: Extract text from images (https://github.com/digitalmethodsinitiative/ocr_server)',
=======
    "privileges": "User privileges",
    "dmi-service-manager": "DMI Service Manager",
    "ui": "User interface"
>>>>>>> 8c83df72
}<|MERGE_RESOLUTION|>--- conflicted
+++ resolved
@@ -406,6 +406,32 @@
         "help": "YouTube API Key",
         "tooltip": "The developer key from your API console"
     },
+    "selenium.browser": {
+        "type": UserInput.OPTION_TEXT,
+        "default": "",
+        "help": "Browser type ('firefox' or 'chrome')",
+        "tooltip": "This must corespond to the installed webdriver; Docker installs firefox when backend container restarts if this is set to 'firefox'",
+    },
+    "selenium.selenium_executable_path": {
+        "type": UserInput.OPTION_TEXT,
+        "default": "",
+        "help": "Path to webdriver (geckodriver or chromedriver)",
+        "tooltip": "Docker installs to /usr/local/bin/geckodriver",
+    },
+    "selenium.firefox_extensions": {
+        "type": UserInput.OPTION_TEXT_JSON,
+        "default": json.dumps({
+            "i_dont_care_about_cookies": {"path": "", "always_enabled": False},
+            }),
+        "help": "Firefox Extensions",
+        "tooltip": "Can be used by certain processors and datasources",
+    },
+    "selenium.installed": {
+        "type": UserInput.OPTION_TOGGLE,
+        "default": False,
+        "help": "Has Selenium been installed",
+        "tooltip": "Toggling off will cause a Docker instance to attempt to reinstall Selenium",
+    },
     # service manager
     # this is a service that 4CAT can connect to to run e.g. ML models
     # it is used by a number of processors
@@ -449,34 +475,6 @@
         "default": False,
         "tooltip": "Show main dataset preview directly on dataset pages, instead of behind a 'preview' button"
     },
-<<<<<<< HEAD
-    "selenium.browser": {
-        "type": UserInput.OPTION_TEXT,
-        "default": "",
-        "help": "Browser type ('firefox' or 'chrome')",
-        "tooltip": "This must corespond to the installed webdriver; Docker installs firefox when backend container restarts if this is set to 'firefox'",
-    },
-    "selenium.selenium_executable_path": {
-        "type": UserInput.OPTION_TEXT,
-        "default": "",
-        "help": "Path to webdriver (geckodriver or chromedriver)",
-        "tooltip": "Docker installs to /usr/local/bin/geckodriver",
-    },
-    "selenium.firefox_extensions": {
-        "type": UserInput.OPTION_TEXT_JSON,
-        "default": json.dumps({
-            "i_dont_care_about_cookies": {"path": "", "always_enabled": False},
-            }),
-        "help": "Firefox Extensions",
-        "tooltip": "Can be used by certain processors and datasources",
-    },
-    "selenium.installed": {
-        "type": UserInput.OPTION_TOGGLE,
-        "default": False,
-        "help": "Has Selenium been installed",
-        "tooltip": "Toggling off will cause a Docker instance to attempt to reinstall Selenium",
-    },
-=======
     "ui.show_datasource": {
         "type": UserInput.OPTION_TOGGLE,
         "help": "Show data source",
@@ -502,7 +500,6 @@
         "tooltip": "If a dataset is a JSON file but it can be mapped to a CSV file, show the CSV in the preview instead"
                    "of the underlying JSON."
     }
->>>>>>> 8c83df72
 }
 
 # These are used in the web interface for more readable names
@@ -517,14 +514,9 @@
     "mail": "Mail settings & credentials",
     "logging": "Logging",
     "path": "File paths",
-<<<<<<< HEAD
     "selenium": "Selenium Scraper settings",
-    "image_downloader": "Image Download Settings",
-    "video_downloader": "Video Download Settings",
     'text_from_images': 'OCR: Extract text from images (https://github.com/digitalmethodsinitiative/ocr_server)',
-=======
     "privileges": "User privileges",
     "dmi-service-manager": "DMI Service Manager",
     "ui": "User interface"
->>>>>>> 8c83df72
 }