--- conflicted
+++ resolved
@@ -2,13 +2,9 @@
 Miscellaneous helper functions for the 4CAT backend
 """
 import subprocess
-<<<<<<< HEAD
 import zipfile
-
-=======
 import imagehash
 import hashlib
->>>>>>> c623d0a7
 import requests
 import hashlib
 import datetime
@@ -122,6 +118,7 @@
 
     return "utf-8-sig" if maybe_bom == b"\xef\xbb\xbf" else "utf-8"
 
+
 def sniff_csv_dialect(csv_input):
     """
     Determine CSV dialect for an input stream
@@ -149,6 +146,7 @@
     Returns a html string to redirect to PixPlot.
     """
     return f"<head><meta http-equiv='refresh' charset='utf-8' content='0; URL={url}'></head>"
+
 
 def get_git_branch():
     """
@@ -1114,23 +1112,6 @@
 
     return dict(_sets_to_lists_gen(d))
 
-<<<<<<< HEAD
-def get_archived_file(archive_path, archived_file, temp_dir):
-    with zipfile.ZipFile(archive_path, "r") as archive_file:
-        archive_contents = sorted(archive_file.namelist())
-
-        if archived_file in archive_contents:
-            info = archive_file.getinfo(archived_file)
-            if info.is_dir():
-                raise IsADirectoryError("File is a directory")
-
-            archive_file.extract(archived_file, temp_dir)
-
-            return temp_dir.joinpath(archived_file)
-
-        else:
-            raise FileNotFoundError("File not found in archive")
-=======
 
 def url_to_hash(url, remove_scheme=True, remove_www=True):
     """
@@ -1204,7 +1185,22 @@
             potential_urls.append(recombined_url)
     return potential_urls
 
->>>>>>> c623d0a7
+
+def get_archived_file(archive_path, archived_file, temp_dir):
+    with zipfile.ZipFile(archive_path, "r") as archive_file:
+        archive_contents = sorted(archive_file.namelist())
+
+        if archived_file in archive_contents:
+            info = archive_file.getinfo(archived_file)
+            if info.is_dir():
+                raise IsADirectoryError("File is a directory")
+
+            archive_file.extract(archived_file, temp_dir)
+
+            return temp_dir.joinpath(archived_file)
+
+        else:
+            raise FileNotFoundError("File not found in archive")
 
 def folder_size(path='.'):
     """
