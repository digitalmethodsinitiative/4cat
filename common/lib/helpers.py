--- conflicted
+++ resolved
@@ -784,8 +784,6 @@
     return dict(_flatten_dict_gen(d, parent_key, sep))
 
 
-<<<<<<< HEAD
-=======
 def sets_to_lists(d: MutableMapping):
     """
     Return a dictionary where all nested sets have been converted to lists.
@@ -809,7 +807,6 @@
     return dict(_sets_to_lists_gen(d))
 
 
->>>>>>> a32b60d1
 def validate_url(x):
     """
     Checks that a string is a valid url. Uses urlparse from urllib.parse to check that there is both a proper scheme
