--- conflicted
+++ resolved
@@ -1,11 +1,7 @@
 """
 Miscellaneous helper functions for the 4CAT backend
 """
-<<<<<<< HEAD
 from urllib.parse import urlparse
-=======
-import calendar
->>>>>>> b865af18
 import subprocess
 import datetime
 import smtplib
