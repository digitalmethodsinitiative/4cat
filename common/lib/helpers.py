"""
Miscellaneous helper functions for the 4CAT backend
"""
<<<<<<< HEAD
=======
import calendar
import ssl
>>>>>>> aa6851f8
import subprocess
from urllib.parse import urlparse
import requests
import datetime
import smtplib
import socket
import copy
import time
import json
import math
import csv
import re
import os
import io

from collections.abc import MutableMapping
from pathlib import Path
from html.parser import HTMLParser
from werkzeug.datastructures import FileStorage
from calendar import monthrange

from common.lib.user_input import UserInput
import common.config_manager as config


def init_datasource(database, logger, queue, name):
    """
    Initialize data source

    Queues jobs to scrape the boards that were configured to be scraped in the
    4CAT configuration file. If none were configured, nothing happens.

    :param Database database:  Database connection instance
    :param Logger logger:  Log handler
    :param JobQueue queue:  Job Queue instance
    :param string name:  ID of datasource that is being initialised
    """
    pass


def strip_tags(html, convert_newlines=True):
    """
    Strip HTML from a string

    :param html: HTML to strip
    :param convert_newlines: Convert <br> and </p> tags to \n before stripping
    :return: Stripped HTML
    """
    if not html:
        return ""

    deduplicate_newlines = re.compile(r"\n+")

    if convert_newlines:
        html = html.replace("<br>", "\n").replace("</p>", "</p>\n")
        html = deduplicate_newlines.sub("\n", html)

    class HTMLStripper(HTMLParser):
        def __init__(self):
            super().__init__()
            self.reset()
            self.strict = False
            self.convert_charrefs = True
            self.fed = []

        def handle_data(self, data):
            self.fed.append(data)

        def get_data(self):
            return "".join(self.fed)

    stripper = HTMLStripper()
    stripper.feed(html)
    return stripper.get_data()


def sniff_encoding(file):
    """
    Determine encoding from raw file bytes

    Currently only distinguishes UTF-8 and UTF-8 with BOM

    :param FileStorage file:
    :return:
    """
    if hasattr(file, "getbuffer"):
        buffer = file.getbuffer()
        maybe_bom = buffer[:3].tobytes()
    elif hasattr(file, "peek"):
        buffer = file.peek(32)
        maybe_bom = buffer[:3]
    else:
        maybe_bom = False

    return "utf-8-sig" if maybe_bom == b"\xef\xbb\xbf" else "utf-8"


def get_software_version():
    """
    Get current 4CAT version

    Reads a given version file and returns the first string found in there
    (up until the first space). On failure, return an empty string.

    If no version file is available, run `git show` to test if there is a git
    repository in the 4CAT root folder, and if so, what commit is currently
    checked out in it.

    :return str:  4CAT version
    """
    versionpath = Path(config.get('PATH_ROOT'), config.get('path.versionfile'))

    if versionpath.exists() and not versionpath.is_file():
        return ""

    if not versionpath.exists():
        # try github command line within the 4CAT root folder
        # if it is a checked-out git repository, it will tell us the hash of
        # the currently checked-out commit
        try:
            cwd = os.getcwd()
            os.chdir(config.get('PATH_ROOT'))
            show = subprocess.run(["git", "show"], stderr=subprocess.PIPE, stdout=subprocess.PIPE)
            os.chdir(cwd)
            if show.returncode != 0:
                raise ValueError()
            return show.stdout.decode("utf-8").split("\n")[0].split(" ")[1]
        except (subprocess.SubprocessError, IndexError, TypeError, ValueError, FileNotFoundError):
            return ""

    try:
        with open(versionpath, "r", encoding="utf-8", errors="ignore") as versionfile:
            version = versionfile.readline().split(" ")[0]
            return version
    except OSError:
        return ""


def get_github_version():
    """
    Get latest release tag version from GitHub

    Will raise a ValueError if it cannot retrieve information from GitHub.

    :return tuple:  Version, e.g. `1.26`, and release URL.
    """
    repo_url = config.get("4cat.github_url")
    if not repo_url.endswith("/"):
        repo_url += "/"

    repo_id = re.sub(r"(\.git)?/?$", "", re.sub(r"^https?://(www\.)?github\.com/", "", repo_url))

    api_url = "https://api.github.com/repos/%s/releases/latest" % repo_id
    response = requests.get(api_url, timeout=5)
    response = response.json()
    if response.get("message") == "Not Found":
        raise ValueError("Invalid GitHub URL or repository name")

    latest_tag = response.get("tag_name", "unknown")
    if latest_tag.startswith("v"):
        latest_tag = re.sub(r"^v", "", latest_tag)

    return (latest_tag, response.get("html_url"))


def convert_to_int(value, default=0):
    """
    Convert a value to an integer, with a fallback

    The fallback is used if an Error is thrown during converstion to int.
    This is a convenience function, but beats putting try-catches everywhere
    we're using user input as an integer.

    :param value:  Value to convert
    :param int default:  Default value, if conversion not possible
    :return int:  Converted value
    """
    try:
        return int(value)
    except (ValueError, TypeError):
        return default


def expand_short_number(text):
    """
    Expands a number descriptor like '300K' to an integer like '300000'

    Wil raise a ValueError if the number cannot be converted

    :param text: Number descriptor
    :return int:  Number
    """
    try:
        return int(text)
    except ValueError:
        number_bit = float(re.split(r"[^0-9.]", text)[0])
        multiplier_bit = re.sub(r"[0-9.]", "", text).strip()
        if multiplier_bit == "K":
            return int(number_bit * 1000)
        elif multiplier_bit == "M":
            return int(number_bit * 1000000)
        else:
            raise ValueError("Unknown multiplier '%s' in number '%s'" % (multiplier_bit, text))


def timify_long(number):
    """
    Make a number look like an indication of time

    :param number:  Number to convert. If the number is larger than the current
    UNIX timestamp, decrease by that amount
    :return str: A nice, string, for example `1 month, 3 weeks, 4 hours and 2 minutes`
    """
    number = int(number)

    components = []
    if number > time.time():
        number = time.time() - number

    month_length = 30.42 * 86400
    months = math.floor(number / month_length)
    if months:
        components.append("%i month%s" % (months, "s" if months != 1 else ""))
        number -= (months * month_length)

    week_length = 7 * 86400
    weeks = math.floor(number / week_length)
    if weeks:
        components.append("%i week%s" % (weeks, "s" if weeks != 1 else ""))
        number -= (weeks * week_length)

    day_length = 86400
    days = math.floor(number / day_length)
    if days:
        components.append("%i day%s" % (days, "s" if days != 1 else ""))
        number -= (days * day_length)

    hour_length = 3600
    hours = math.floor(number / hour_length)
    if hours:
        components.append("%i hour%s" % (hours, "s" if hours != 1 else ""))
        number -= (hours * hour_length)

    minute_length = 60
    minutes = math.floor(number / minute_length)
    if minutes:
        components.append("%i minute%s" % (minutes, "s" if minutes != 1 else ""))

    if not components:
        components.append("less than a minute")

    last_str = components.pop()
    time_str = ""
    if components:
        time_str = ", ".join(components)
        time_str += " and "

    return time_str + last_str


def get_yt_compatible_ids(yt_ids):
    """
    :param yt_ids list, a list of strings
    :returns list, a ist of joined strings in pairs of 50

    Takes a list of IDs and returns list of joined strings
    in pairs of fifty. This should be done for the YouTube API
    that requires a comma-separated string and can only return
    max fifty results.
    """

    # If there's only one item, return a single list item
    if isinstance(yt_ids, str):
        return [yt_ids]

    ids = []
    last_i = 0
    for i, yt_id in enumerate(yt_ids):

        # Add a joined string per fifty videos
        if i % 50 == 0 and i != 0:
            ids_string = ",".join(yt_ids[last_i:i])
            ids.append(ids_string)
            last_i = i

        # If the end of the list is reached, add the last data
        elif i == (len(yt_ids) - 1):
            ids_string = ",".join(yt_ids[last_i:i])
            ids.append(ids_string)

    return ids


def get_4cat_canvas(path, width, height, header=None, footer="made with 4CAT", fontsize_normal=None,
                    fontsize_small=None, fontsize_large=None):
    """
    Get a standard SVG canvas to draw 4CAT graphs to

    Adds a border, footer, header, and some basic text styling

    :param path:  The path where the SVG graph will be saved
    :param width:  Width of the canvas
    :param height:  Height of the canvas
    :param header:  Header, if necessary to draw
    :param footer:  Footer text, if necessary to draw. Defaults to shameless
    4CAT advertisement.
    :param fontsize_normal:  Font size of normal text
    :param fontsize_small:  Font size of small text (e.g. footer)
    :param fontsize_large:  Font size of large text (e.g. header)
    :return SVG:  SVG canvas (via svgwrite) that can be drawn to
    """
    from svgwrite.container import SVG
    from svgwrite.drawing import Drawing
    from svgwrite.shapes import Rect
    from svgwrite.text import Text

    if fontsize_normal is None:
        fontsize_normal = width / 75

    if fontsize_small is None:
        fontsize_small = width / 100

    if fontsize_large is None:
        fontsize_large = width / 50

    # instantiate with border and white background
    canvas = Drawing(str(path), size=(width, height), style="font-family:monospace;font-size:%ipx" % fontsize_normal)
    canvas.add(Rect(insert=(0, 0), size=(width, height), stroke="#000", stroke_width=2, fill="#FFF"))

    # header
    if header:
        header_shape = SVG(insert=(0, 0), size=("100%", fontsize_large * 2))
        header_shape.add(Rect(insert=(0, 0), size=("100%", "100%"), fill="#000"))
        header_shape.add(
            Text(insert=("50%", "50%"), text=header, dominant_baseline="middle", text_anchor="middle", fill="#FFF",
                 style="font-size:%ipx" % fontsize_large))
        canvas.add(header_shape)

    # footer (i.e. 4cat banner)
    if footer:
        footersize = (fontsize_small * len(footer) * 0.7, fontsize_small * 2)
        footer_shape = SVG(insert=(width - footersize[0], height - footersize[1]), size=footersize)
        footer_shape.add(Rect(insert=(0, 0), size=("100%", "100%"), fill="#000"))
        footer_shape.add(
            Text(insert=("50%", "50%"), text=footer, dominant_baseline="middle", text_anchor="middle", fill="#FFF",
                 style="font-size:%ipx" % fontsize_small))
        canvas.add(footer_shape)

    return canvas


def call_api(action, payload=None):
    """
    Send message to server

    Calls the internal API and returns interpreted response.

    :param str action: API action
    :param payload: API payload

    :return: API response, or timeout message in case of timeout
    """
    connection = socket.socket(socket.AF_INET, socket.SOCK_STREAM)
    connection.settimeout(15)
    connection.connect((config.get('API_HOST'), config.get('API_PORT')))

    msg = json.dumps({"request": action, "payload": payload})
    connection.sendall(msg.encode("ascii", "ignore"))

    try:
        response = ""
        while True:
            bytes = connection.recv(2048)
            if not bytes:
                break

            response += bytes.decode("ascii", "ignore")
    except (socket.timeout, TimeoutError):
        response = "(Connection timed out)"

    try:
        connection.shutdown(socket.SHUT_RDWR)
    except OSError:
        # already shut down automatically
        pass
    connection.close()

    try:
        return json.loads(response)
    except json.JSONDecodeError:
        return response


def get_interval_descriptor(item, interval):
    """
    Get interval descriptor based on timestamp

    :param dict item:  Item to generate descriptor for, should have a
    "timestamp" key
    :param str interval:  Interval, one of "all", "overall", "year",
    "month", "week", "day"
    :return str:  Interval descriptor, e.g. "overall", "2020", "2020-08",
    "2020-43", "2020-08-01"
    """
    if interval in ("all", "overall"):
        return interval

    if "timestamp" not in item:
        raise ValueError("No date available for item in dataset")

    # Catch cases where a custom timestamp has an epoch integer as value.
    try:
        timestamp = int(item["timestamp"])
        try:
            timestamp = datetime.datetime.fromtimestamp(timestamp)
        except (ValueError, TypeError) as e:
            raise ValueError("Invalid timestamp '%s'" % str(item["timestamp"]))
    except:
        try:
            timestamp = datetime.datetime.strptime(item["timestamp"], "%Y-%m-%d %H:%M:%S")
        except (ValueError, TypeError) as e:
            raise ValueError("Invalid date '%s'" % str(item["timestamp"]))

    if interval == "year":
        return str(timestamp.year)
    elif interval == "month":
        return str(timestamp.year) + "-" + str(timestamp.month).zfill(2)
    elif interval == "week":
        return str(timestamp.isocalendar()[0]) + "-" + str(timestamp.isocalendar()[1]).zfill(2)
    elif interval == "hour":
        return str(timestamp.year) + "-" + str(timestamp.month).zfill(2) + "-" + str(timestamp.day).zfill(
            2) + " " + str(timestamp.hour).zfill(2)
    elif interval == "minute":
        return str(timestamp.year) + "-" + str(timestamp.month).zfill(2) + "-" + str(timestamp.day).zfill(
            2) + " " + str(timestamp.hour).zfill(2) + ":" + str(timestamp.minute).zfill(2)
    else:
        return str(timestamp.year) + "-" + str(timestamp.month).zfill(2) + "-" + str(timestamp.day).zfill(2)


def pad_interval(intervals, first_interval=None, last_interval=None):
    """
    Pad an interval so all intermediate intervals are filled

    Warning, ugly code (PRs very welcome)

    :param dict intervals:  A dictionary, with dates (YYYY{-MM}{-DD}) as keys
    and a numerical value.
    :param first_interval:
    :param last_interval:
    :return:
    """
    missing = 0
    test_key = list(intervals.keys())[0]

    # first determine the boundaries of the interval
    # these may be passed as parameters, or they can be inferred from the
    # interval given
    if first_interval:
        first_interval = str(first_interval)
        first_year = int(first_interval[0:4])
        if len(first_interval) > 4:
            first_month = int(first_interval[5:7])
        if len(first_interval) > 7:
            first_day = int(first_interval[8:10])
        if len(first_interval) > 10:
            first_hour = int(first_interval[11:13])
        if len(first_interval) > 13:
            first_minute = int(first_interval[14:16])

    else:
        first_year = min([int(i[0:4]) for i in intervals])
        if len(test_key) > 4:
            first_month = min([int(i[5:7]) for i in intervals if int(i[0:4]) == first_year])
        if len(test_key) > 7:
            first_day = min(
                [int(i[8:10]) for i in intervals if int(i[0:4]) == first_year and int(i[5:7]) == first_month])
        if len(test_key) > 10:
            first_hour = min(
                [int(i[11:13]) for i in intervals if
                 int(i[0:4]) == first_year and int(i[5:7]) == first_month and int(i[8:10]) == first_day])
        if len(test_key) > 13:
            first_minute = min(
                [int(i[14:16]) for i in intervals if
                 int(i[0:4]) == first_year and int(i[5:7]) == first_month and int(i[8:10]) == first_day and int(
                     i[11:13]) == first_hour])

    if last_interval:
        last_interval = str(last_interval)
        last_year = int(last_interval[0:4])
        if len(last_interval) > 4:
            last_month = int(last_interval[5:7])
        if len(last_interval) > 7:
            last_day = int(last_interval[8:10])
        if len(last_interval) > 10:
            last_hour = int(last_interval[11:13])
        if len(last_interval) > 13:
            last_minute = int(last_interval[14:16])
    else:
        last_year = max([int(i[0:4]) for i in intervals])
        if len(test_key) > 4:
            last_month = max([int(i[5:7]) for i in intervals if int(i[0:4]) == last_year])
        if len(test_key) > 7:
            last_day = max(
                [int(i[8:10]) for i in intervals if int(i[0:4]) == last_year and int(i[5:7]) == last_month])
        if len(test_key) > 10:
            last_hour = max(
                [int(i[11:13]) for i in intervals if
                 int(i[0:4]) == last_year and int(i[5:7]) == last_month and int(i[8:10]) == last_day])
        if len(test_key) > 13:
            last_minute = max(
                [int(i[14:16]) for i in intervals if
                 int(i[0:4]) == last_year and int(i[5:7]) == last_month and int(i[8:10]) == last_day and int(
                     i[11:13]) == last_hour])

    has_month = re.match(r"^[0-9]{4}-[0-9]", test_key)
    has_day = re.match(r"^[0-9]{4}-[0-9]{2}-[0-9]{2}", test_key)
    has_hour = re.match(r"^[0-9]{4}-[0-9]{2}-[0-9]{2} [0-9]{2}", test_key)
    has_minute = re.match(r"^[0-9]{4}-[0-9]{2}-[0-9]{2} [0-9]{2}:[0-9]{2}", test_key)

    all_intervals = []
    for year in range(first_year, last_year + 1):
        year_interval = str(year)

        if not has_month:
            all_intervals.append(year_interval)
            continue

        start_month = first_month if year == first_year else 1
        end_month = last_month if year == last_year else 12
        for month in range(start_month, end_month + 1):
            month_interval = year_interval + "-" + str(month).zfill(2)

            if not has_day:
                all_intervals.append(month_interval)
                continue

            start_day = first_day if all((year == first_year, month == first_month)) else 1
            end_day = last_day if all((year == last_year, month == last_month)) else monthrange(year, month)[1]
            for day in range(start_day, end_day + 1):
                day_interval = month_interval + "-" + str(day).zfill(2)

                if not has_hour:
                    all_intervals.append(day_interval)
                    continue

                start_hour = first_hour if all((year == first_year, month == first_month, day == first_day)) else 0
                end_hour = last_hour if all((year == last_year, month == last_month, day == last_day)) else 23
                for hour in range(start_hour, end_hour + 1):
                    hour_interval = day_interval + " " + str(hour).zfill(2)

                    if not has_minute:
                        all_intervals.append(hour_interval)
                        continue

                    start_minute = first_minute if all(
                        (year == first_year, month == first_month, day == first_day, hour == first_hour)) else 0
                    end_minute = last_minute if all(
                        (year == last_year, month == last_month, day == last_day, hour == last_hour)) else 59

                    for minute in range(start_minute, end_minute + 1):
                        minute_interval = hour_interval + ":" + str(minute).zfill(2)
                        all_intervals.append(minute_interval)

    for interval in all_intervals:
        if interval not in intervals:
            intervals[interval] = 0
            missing += 1

    # sort while we're at it
    intervals = {key: intervals[key] for key in sorted(intervals)}

    return missing, intervals


def is_rankable(dataset):
    """
    Determine if a dataset is rankable

    :todo:  Should this be part of the DataSet class?

    :param DataSet dataset:  Dataset to inspect
    :return bool:  Whether the dataset is rankable or not
    """
    if dataset.get_results_path().suffix != ".csv":
        return False

    with dataset.get_results_path().open(encoding="utf-8") as infile:
        reader = csv.DictReader(infile)
        return len(set(reader.fieldnames) & {"date", "value", "item", "word_1"}) >= 3


def remove_nuls(value):
    """
    Remove \0 from a value

    The CSV library cries about a null byte when it encounters one :( :( :(
    poor little csv cannot handle a tiny little null byte

    So remove them from the data because they should not occur in utf-8 data
    anyway.

    :param value:  Value to remove nulls from. For dictionaries, sets, tuples
    and lists all items are parsed recursively.
    :return value:  Cleaned value
    """
    if type(value) is dict:
        for field in value:
            value[field] = remove_nuls(value[field])
    elif type(value) is list:
        value = [remove_nuls(item) for item in value]
    elif type(value) is tuple:
        value = tuple([remove_nuls(item) for item in value])
    elif type(value) is set:
        value = set([remove_nuls(item) for item in value])
    elif type(value) is str:
        value = value.replace("\0", "")

    return value


class NullAwareTextIOWrapper(io.TextIOWrapper):
    """
    TextIOWrapper that skips null bytes

    This can be used as a file reader that silently discards any null bytes it
    encounters.
    """
    def __next__(self):
        value = super().__next__()
        return remove_nuls(value)

def dict_search_and_update(item, keyword_matches, function):
    """
    Apply a function to every item and sub item of a dictionary if the key contains one of the provided match terms.

    Function loops through a dictionary or list and compares dictionary keys to the strings defined by keyword_matches.
    It then applies the change_function to corresponding values.

    Note: if a matching term is found, all nested values will have the function applied to them. e.g.,
    all these values would be changed even those with not_key_match:
    {'key_match' : 'changed',
    'also_key_match' : {'not_key_match' : 'but_value_still_changed'},
    'another_key_match': ['this_is_changed', 'and_this', {'not_key_match' : 'even_this_is_changed'}]}

    This is a comprehensive (and expensive) approach to updating a dictionary.
    IF a dictionary structure is known, a better solution would be to update using specific keys.

    :param Dict/List item:  dictionary/list/json to loop through
    :param String keyword_matches:  list of strings that will be matched to dictionary keys
    :param Function function:  function appled to all values of any items nested under a matching key
    :return Dict/List: Copy of original item
    """

    def loop_helper_function(d_or_l, match_terms, change_function):
        """
        Recursive helper function that updates item in place
        """
        if isinstance(d_or_l, dict):
            # Iterate through dictionary
            for key, value in iter(d_or_l.items()):
                if match_terms == 'True' or any([match in key.lower() for match in match_terms]):
                    # Match found; apply function to all items and sub-items
                    if isinstance(value, (list, dict)):
                        # Pass item through again with match_terms = True
                        loop_helper_function(value, 'True', change_function)
                    elif value is None:
                        pass
                    else:
                        # Update the value
                        d_or_l[key] = change_function(value)
                elif isinstance(value, (list, dict)):
                    # Continue search
                    loop_helper_function(value, match_terms, change_function)
        elif isinstance(d_or_l, list):
            # Iterate through list
            for n, value in enumerate(d_or_l):
                if isinstance(value, (list, dict)):
                    # Continue search
                    loop_helper_function(value, match_terms, change_function)
                elif match_terms == 'True':
                    # List item nested in matching
                    d_or_l[n] = change_function(value)
        else:
            raise Exception('Must pass list or dictionary')

    # Lowercase keyword_matches
    keyword_matches = [keyword.lower() for keyword in keyword_matches]

    # Create deepcopy and return new item
    temp_item = copy.deepcopy(item)
    loop_helper_function(temp_item, keyword_matches, function)
    return temp_item


def get_last_line(filepath):
    """
    Seeks from end of file for '\n' and returns that line

    :param str filepath:  path to file
    :return str: last line of file
    """
    with open(filepath, "rb") as file:
        try:
            # start at the end of file
            file.seek(-2, os.SEEK_END)
            # check if NOT endline i.e. '\n'
            while file.read(1) != b'\n':
                # if not '\n', back up two characters and check again
                file.seek(-2, os.SEEK_CUR)
        except OSError:
            file.seek(0)
        last_line = file.readline().decode()
    return last_line


def add_notification(db, user, notification, expires=None, allow_dismiss=True):
    db.insert("users_notifications", {
        "username": user,
        "notification": notification,
        "timestamp_expires": expires,
        "allow_dismiss": allow_dismiss
    }, safe=True)


def send_email(recipient, message):
    """
    Send an e-mail using the configured SMTP settings

    Just a thin wrapper around smtplib, so we don't have to repeat ourselves.
    Exceptions are to be handled outside the function.

    :param list recipient:  Recipient e-mail addresses
    :param MIMEMultipart message:  Message to send
    """
    # Create a secure SSL context
    context = ssl.create_default_context()

    # Decide which connection type
    with smtplib.SMTP_SSL(config.get('mail.server'), port=config.get('mail.port', 0), context=context) if config.get('mail.ssl') == 'ssl' else smtplib.SMTP(config.get('mail.server'), port=config.get('mail.port', 0)) as server:
        if config.get('mail.ssl') == 'tls':
            # smtplib.SMTP adds TLS context here
            server.starttls(context=context)

        # Log in
        if config.get('mail.username') and config.get('mail.password'):
            server.ehlo()
            server.login(config.get('mail.username'), config.get('mail.password'))

        # Send message
        if type(message) == str:
            server.sendmail(config.get('mail.noreply'), recipient, message)
        else:
            server.sendmail(config.get('mail.noreply'), recipient, message.as_string())



def flatten_dict(d: MutableMapping, parent_key: str = '', sep: str = '.'):
    """
    Return a flattened dictionary where nested dictionary objects are given new
    keys using the partent key combined using the seperator with the child key.

    Lists will be converted to json strings via json.dumps()

    :param MutableMapping d:  Dictionary like object
    :param str partent_key: The original parent key prepending future nested keys
    :param str sep: A seperator string used to combine parent and child keys
    :return dict:  A new dictionary with the no nested values
    """

    def _flatten_dict_gen(d, parent_key, sep):
        for k, v in d.items():
            new_key = parent_key + sep + k if parent_key else k
            if isinstance(v, MutableMapping):
                yield from flatten_dict(v, new_key, sep=sep).items()
            elif isinstance(v, list):
                yield new_key, json.dumps(
                    [flatten_dict(item, new_key, sep=sep) if isinstance(item, MutableMapping) else item for item in v])
            else:
                yield new_key, v

    return dict(_flatten_dict_gen(d, parent_key, sep))


def validate_url(x):
    """
    Checks that a string is a valid url. Uses urlparse from urllib.parse to check that there is both a proper scheme
    and netloc (host) for the url.

    :param str x:  string representing a url
    :return bool:  True if string is valid url, False if not
    """
    if type(x) == str:
        result = urlparse(x)
        return all([result.scheme, result.netloc])
    else:
        raise ValueError('Must provide type str not type %s' % type(x))<|MERGE_RESOLUTION|>--- conflicted
+++ resolved
@@ -1,11 +1,7 @@
 """
 Miscellaneous helper functions for the 4CAT backend
 """
-<<<<<<< HEAD
-=======
-import calendar
 import ssl
->>>>>>> aa6851f8
 import subprocess
 from urllib.parse import urlparse
 import requests
