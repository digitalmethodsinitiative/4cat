import collections
import itertools
import datetime
import fnmatch
import random
import shutil
import json
import time
import csv
import re

from common.lib.annotation import Annotation
from common.lib.job import Job, JobNotFoundException

from common.lib.helpers import get_software_commit, NullAwareTextIOWrapper, convert_to_int, get_software_version, call_api, hash_to_md5, convert_to_float
from common.lib.item_mapping import MappedItem, DatasetItem
from common.lib.fourcat_module import FourcatModule
from common.lib.exceptions import (ProcessorInterruptedException, DataSetException, DataSetNotFoundException,
                                   MapItemException, MappedItemIncompleteException, AnnotationException)


class DataSet(FourcatModule):
    """
    Provide interface to safely register and run operations on a dataset

    A dataset is a collection of:
    - A unique identifier
    - A set of parameters that demarcate the data contained within
    - The data

    The data is usually stored in a file on the disk; the parameters are stored
    in a database. The handling of the data, et cetera, is done by other
    workers; this class defines method to create and manipulate the dataset's
    properties.
    """

    # Attributes must be created here to ensure getattr and setattr work properly
    data = None
    key = ""

    _children = None
    available_processors = None
    _genealogy = None
    preset_parent = None
    parameters = None
    modules = None
    annotation_fields = None

    owners = None
    tagged_owners = None

    db = None
    folder = None
    is_new = True

    no_status_updates = False
    staging_areas = None
    _queue_position = None

    def __init__(
            self,
            parameters=None,
            key=None,
            job=None,
            data=None,
            db=None,
            parent="",
            extension=None,
            type=None,
            is_private=True,
            owner="anonymous",
            modules=None
    ):
        """
        Create new dataset object

        If the dataset is not in the database yet, it is added.

        :param dict parameters:  Only when creating a new dataset. Dataset
        parameters, free-form dictionary.
        :param str key: Dataset key. If given, dataset with this key is loaded.
        :param int job: Job ID. If given, dataset corresponding to job is
        loaded.
        :param dict data: Dataset data, corresponding to a row in the datasets
        database table. If not given, retrieved from database depending on key.
        :param db:  Database connection
        :param str parent:  Only when creating a new dataset. Parent dataset
        key to which the one being created is a child.
        :param str extension: Only when creating a new dataset. Extension of
        dataset result file.
        :param str type: Only when creating a new dataset. Type of the dataset,
        corresponding to the type property of a processor class.
        :param bool is_private: Only when creating a new dataset. Whether the
        dataset is private or public.
        :param str owner: Only when creating a new dataset. The user name of
        the dataset's creator.
        :param modules: Module cache. If not given, will be loaded when needed
        (expensive). Used to figure out what processors are compatible with
        this dataset.
        """
        self.db = db

        # Ensure mutable attributes are set in __init__ as they are unique to each DataSet
        self.data = {}
        self.parameters = {}
        self.available_processors = {}
        self._genealogy = None
        self.staging_areas = []
        self.modules = modules

        if key is not None:
            self.key = key
            current = self.db.fetchone(
                "SELECT * FROM datasets WHERE key = %s", (self.key,)
            )
            if not current:
                raise DataSetNotFoundException(
                    "DataSet() requires a valid dataset key for its 'key' argument, \"%s\" given"
                    % key
                )

        elif job is not None:
            current = self.db.fetchone("SELECT * FROM datasets WHERE (parameters::json->>'job')::text = %s", (str(job),))
            if not current:
                raise DataSetNotFoundException("DataSet() requires a valid job ID for its 'job' argument")

            self.key = current["key"]
        elif data is not None:
            current = data
            if (
                    "query" not in data
                    or "key" not in data
                    or "parameters" not in data
                    or "key_parent" not in data
            ):
                raise DataSetException(
                    "DataSet() requires a complete dataset record for its 'data' argument"
                )

            self.key = current["key"]
        else:
            if parameters is None:
                raise DataSetException(
                    "DataSet() requires either 'key', or 'parameters' to be given"
                )

            if not type:
                raise DataSetException("Datasets must have their type set explicitly")

            query = self.get_label(parameters, default=type)
            self.key = self.get_key(query, parameters, parent)
            current = self.db.fetchone(
                "SELECT * FROM datasets WHERE key = %s AND query = %s",
                (self.key, query),
            )

        if current:
            self.data = current
            self.parameters = json.loads(self.data["parameters"])
            self.annotation_fields = json.loads(self.data["annotation_fields"]) \
                if self.data.get("annotation_fields") else {}
            self.is_new = False
        else:
            self.data = {"type": type}  # get_own_processor needs this
            own_processor = self.get_own_processor()
            version = get_software_commit(own_processor)
            self.data = {
                "key": self.key,
                "query": self.get_label(parameters, default=type),
                "parameters": json.dumps(parameters),
                "result_file": "",
                "creator": owner,
                "status": "",
                "type": type,
                "timestamp": int(time.time()),
                "is_finished": False,
                "is_private": is_private,
                "software_version": version[0],
                "software_source": version[1],
                "software_file": "",
                "num_rows": 0,
                "progress": 0.0,
                "key_parent": parent,
                "annotation_fields": "{}"
            }
            self.parameters = parameters
            self.annotation_fields = {}

            self.db.insert("datasets", data=self.data)
            self.refresh_owners()
            self.add_owner(owner)

            # Find desired extension from processor if not explicitly set
            if extension is None:
                if own_processor:
                    extension = own_processor.get_extension(
                        parent_dataset=DataSet(key=parent, db=db, modules=self.modules)
                        if parent
                        else None
                    )
                # Still no extension, default to 'csv'
                if not extension:
                    extension = "csv"

            # Reserve filename and update data['result_file']
            self.reserve_result_file(parameters, extension)

        self.refresh_owners()

    def check_dataset_finished(self):
        """
        Checks if dataset is finished. Returns path to results file is not empty,
        or 'empty_file' when there were not matches.

        Only returns a path if the dataset is complete. In other words, if this
        method returns a path, a file with the complete results for this dataset
        will exist at that location.

        :return: A path to the results file, 'empty_file', or `None`
        """
        if self.data["is_finished"] and self.data["num_rows"] > 0:
            return self.get_results_path()
        elif self.data["is_finished"] and self.data["num_rows"] == 0:
            return 'empty'
        else:
            return None

    def get_results_path(self):
        """
        Get path to results file

        Always returns a path, that will at some point contain the dataset
        data, but may not do so yet. Use this to get the location to write
        generated results to.

        :return Path:  A path to the results file
        """
        # alas we need to instantiate a config reader here - no way around it
        if not self.folder:
            self.folder = self.modules.config.get('PATH_DATA')
        return self.folder.joinpath(self.data["result_file"])

    def get_results_folder_path(self):
        """
        Get path to folder containing accompanying results

        Returns a path that may not yet be created

        :return Path:  A path to the results file
        """
        return self.get_results_path().parent.joinpath("folder_" + self.key)

    def get_log_path(self):
        """
        Get path to dataset log file

        Each dataset has a single log file that documents its creation. This
        method returns the path to that file. It is identical to the path of
        the dataset result file, with 'log' as its extension instead.

        :return Path:  A path to the log file
        """
        return self.get_results_path().with_suffix(".log")

    def clear_log(self):
        """
        Clears the dataset log file

        If the log file does not exist, it is created empty. The log file will
        have the same file name as the dataset result file, with the 'log'
        extension.
        """
        log_path = self.get_log_path()
        with log_path.open("w"):
            pass

    def log(self, log):
        """
        Write log message to file

        Writes the log message to the log file on a new line, including a
        timestamp at the start of the line. Note that this assumes the log file
        already exists - it should have been created/cleared with clear_log()
        prior to calling this.

        :param str log:  Log message to write
        """
        log_path = self.get_log_path()
        with log_path.open("a", encoding="utf-8") as outfile:
            outfile.write("%s: %s\n" % (datetime.datetime.now().strftime("%c"), log))

    def _iterate_items(self, processor=None, offset=0):
        """
        A generator that iterates through a CSV or NDJSON file

        This is an internal method and should not be called directly. Rather,
        call iterate_items() and use the generated dictionary and its properties.

        If a reference to a processor is provided, with every iteration,
        the processor's 'interrupted' flag is checked, and if set a
        ProcessorInterruptedException is raised, which by default is caught
        in the worker and subsequently stops execution gracefully.

        There are two file types that can be iterated (currently): CSV files
        and NDJSON (newline-delimited JSON) files. In the future, one could
        envision adding a pathway to retrieve items from e.g. a MongoDB
        collection directly instead of from a static file

        :param BasicProcessor processor:  A reference to the processor
        iterating the dataset.
        :param offset int:  How many items to skip.
        :return generator:  A generator that yields each item as a dictionary
        """
        path = self.get_results_path()

        # Yield through items one by one
        if path.suffix.lower() == ".csv":
            with path.open("rb") as infile:
                wrapped_infile = NullAwareTextIOWrapper(infile, encoding="utf-8")
                reader = csv.DictReader(wrapped_infile)

                if not self.get_own_processor():
                    # Processor was deprecated or removed; CSV file is likely readable but some legacy types are not
                    first_item = next(reader)
                    if first_item is None or any(
                            [True for key in first_item if type(key) is not str]
                    ):
                        raise NotImplementedError(
                            f"Cannot iterate through CSV file (deprecated processor {self.type})"
                        )
                    yield first_item

                for i, item in enumerate(reader):
                    if hasattr(processor, "interrupted") and processor.interrupted:
                        raise ProcessorInterruptedException(
                            "Processor interrupted while iterating through CSV file"
                        )

                    if i < offset:
                        continue

                    yield item

        elif path.suffix.lower() == ".ndjson":
            # In NDJSON format each line in the file is a self-contained JSON
            with path.open(encoding="utf-8") as infile:
                for i, line in enumerate(infile):
                    if hasattr(processor, "interrupted") and processor.interrupted:
                        raise ProcessorInterruptedException(
                            "Processor interrupted while iterating through NDJSON file"
                        )

                    if i < offset:
                        continue

                    yield json.loads(line)

        else:
            raise NotImplementedError("Cannot iterate through %s file" % path.suffix)

    def iterate_items(
            self, processor=None, warn_unmappable=True, map_missing="default", get_annotations=True, max_unmappable=None,
            offset=0
    ):
        """
        Generate mapped dataset items

        Wrapper for _iterate_items that returns a DatasetItem, which can be
        accessed as a dict returning the original item or (if a mapper is
        available) the mapped item. Mapped or original versions of the item can
        also be accessed via the `original` and `mapped_object` properties of
        the DatasetItem.

        Processors can define a method called `map_item` that can be used to map
        an item from the dataset file before it is processed any further. This is
        slower than storing the data file in the right format to begin with but
        not all data sources allow for easy 'flat' mapping of items, e.g. tweets
        are nested objects when retrieved from the twitter API that are easier
        to store as a JSON file than as a flat CSV file, and it would be a shame
        to throw away that data.

        Note the two parameters warn_unmappable and map_missing. Items can be
        unmappable in that their structure is too different to coerce into a
        neat dictionary of the structure the data source expects. This makes it
        'unmappable' and warn_unmappable determines what happens in this case.
        It can also be of the right structure, but with some fields missing or
        incomplete. map_missing determines what happens in that case. The
        latter is for example possible when importing data via Zeeschuimer,
        which produces unstably-structured data captured from social media
        sites.

        :param BasicProcessor processor:  A reference to the processor
        iterating the dataset.
        :param bool warn_unmappable:  If an item is not mappable, skip the item
        and log a warning
        :param max_unmappable:  Skip at most this many unmappable items; if
        more are encountered, stop iterating. `None` to never stop.
        :param map_missing: Indicates what to do with mapped items for which
        some fields could not be mapped. Defaults to 'empty_str'. Must be one of:
        - 'default': fill missing fields with the default passed by map_item
        - 'abort': raise a MappedItemIncompleteException if a field is missing
        - a callback: replace missing field with the return value of the
          callback. The MappedItem object is passed to the callback as the
          first argument and the name of the missing field as the second.
        - a dictionary with a key for each possible missing field: replace missing
          field with a strategy for that field ('default', 'abort', or a callback)
        :param get_annotations: Whether to also fetch annotations from the database.
          This can be disabled to help speed up iteration.
        :param offset: After how many rows we should yield items.
        :return generator:  A generator that yields DatasetItems
        """
        unmapped_items = 0

        # Collect item_mapper for use with filter
        item_mapper = False
        own_processor = self.get_own_processor()
        if own_processor and own_processor.map_item_method_available(dataset=self):
            item_mapper = True

        # Annotations are dynamically added, and we're handling them as 'extra' map_item fields.
        # If we're getting annotations, we're caching items so we don't need to retrieve annotations one-by-one.
        get_annotations = True if self.annotation_fields and get_annotations else False
        if get_annotations:
            annotation_fields = self.annotation_fields
            item_batch_size = 500
            dataset_item_cache = []
            annotations_before = int(time.time())

            # Append a number to annotation labels if there's duplicate ones
            annotation_labels = {}
            for (annotation_field_id, annotation_field_items,) in annotation_fields.items():
                unique_label = annotation_field_items["label"]
                counter = 1
                while unique_label in annotation_labels.values():
                    counter += 1
                    unique_label = f"{annotation_field_items['label']}_{counter}"
                annotation_labels[annotation_field_id] = unique_label

        # missing field strategy can be for all fields at once, or per field
        # if it is per field, it is a dictionary with field names and their strategy
        # if it is for all fields, it may be a callback, 'abort', or 'default'
        default_strategy = "default"
        if type(map_missing) is not dict:
            default_strategy = map_missing
            map_missing = {}

        # Loop through items
        for i, item in enumerate(self._iterate_items(processor, offset=offset)):

            # Save original to yield
            original_item = item.copy()

            # Map item
            if item_mapper:
                try:
                    mapped_item = own_processor.get_mapped_item(item)
                except MapItemException as e:
                    if warn_unmappable:
                        self.warn_unmappable_item(
                            i, processor, e, warn_admins=unmapped_items is False
                        )

                    unmapped_items += 1
                    if max_unmappable and unmapped_items > max_unmappable:
                        break
                    else:
                        continue

                # check if fields have been marked as 'missing' in the
                # underlying data, and treat according to the chosen strategy
                if mapped_item.get_missing_fields():
                    for missing_field in mapped_item.get_missing_fields():
                        strategy = map_missing.get(missing_field, default_strategy)

                        if callable(strategy):
                            # delegate handling to a callback
                            mapped_item.data[missing_field] = strategy(
                                mapped_item.data, missing_field
                            )
                        elif strategy == "abort":
                            # raise an exception to be handled at the processor level
                            raise MappedItemIncompleteException(
                                f"Cannot process item, field {missing_field} missing in source data."
                            )
                        elif strategy == "default":
                            # use whatever was passed to the object constructor
                            mapped_item.data[missing_field] = mapped_item.data[
                                missing_field
                            ].value
                        else:
                            raise ValueError(
                                "map_missing must be 'abort', 'default', or a callback."
                            )
            else:
                mapped_item = original_item

            # yield a DatasetItem, which is a dict with some special properties
            dataset_item = DatasetItem(
                mapper=item_mapper,
                original=original_item,
                mapped_object=mapped_item,
                **(
                    mapped_item.get_item_data()
                    if type(mapped_item) is MappedItem
                    else mapped_item
                ),
            )

            # If we're getting annotations, yield in items batches so we don't need to get annotations per item.
            if get_annotations:
                dataset_item_cache.append(dataset_item)

                # When we reach the batch limit or the end of the dataset,
                # get the annotations for cached items and yield the entire thing.
                if len(dataset_item_cache) >= item_batch_size or i == (self.num_rows - 1):

                    item_ids = [dataset_item.get("id") for dataset_item in dataset_item_cache]

                    # Dict with item ids for fast lookup
                    annotations_dict = collections.defaultdict(dict)
                    annotations = self.get_annotations_for_item(item_ids, before=annotations_before)
                    for item_annotation in annotations:
                        item_id = item_annotation.item_id
                        if item_annotation:
                            annotations_dict[item_id][item_annotation.field_id] = item_annotation.value

                    # Process each dataset item
                    for dataset_item in dataset_item_cache:
                        item_id = dataset_item.get("id")
                        item_annotations = annotations_dict.get(item_id, {})

                        for annotation_field_id, annotation_field_items in annotation_fields.items():
                            # Get annotation value
                            value = item_annotations.get(annotation_field_id, "")

                            # Convert list to string if needed
                            if isinstance(value, list):
                                value = ",".join(value)
                            elif value != "":
                                value = str(value)  # Ensure string type
                            else:
                                value = ""

                            dataset_item[annotation_labels[annotation_field_id]] = value

                        yield dataset_item

                    dataset_item_cache = []

            else:
                yield dataset_item


    def sort_and_iterate_items(
            self, sort="", reverse=False, chunk_size=50000, **kwargs
    ) -> dict:
        """
        Loop through items in a dataset, sorted by a given key.

        This is a wrapper function for `iterate_items()` with the
        added functionality of sorting a dataset.

        :param sort:				The item key that determines the sort order.
        :param reverse:				Whether to sort by largest values first.
        :param chunk_size:          How many items to write

        :returns dict:				Yields iterated post
        """

        def sort_items(items_to_sort, sort_key, reverse, convert_sort_to_float=False):
            """
            Sort items based on the given key and order.

            :param items_to_sort:  The items to sort
            :param sort_key:  The key to sort by
            :param reverse:  Whether to sort in reverse order
            :return:  Sorted items
            """
            if reverse is False and (sort_key == "dataset-order" or sort_key == ""):
                # Sort by dataset order
                yield from items_to_sort
            elif sort_key == "dataset-order" and reverse:
                # Sort by dataset order in reverse
                yield from reversed(list(items_to_sort))
            else:
                # Sort on the basis of a column value
                if not convert_sort_to_float:
                    yield from sorted(
                        items_to_sort,
                        key=lambda x: x.get(sort_key, ""),
                        reverse=reverse,
                    )
                else:
                    # Dataset fields can contain integers and empty strings.
                    # Since these cannot be compared, we will convert every
                    # empty string to 0.
                    yield from sorted(
                        items_to_sort,
                        key=lambda x: convert_to_float(x.get(sort_key, ""), force=True),
                        reverse=reverse,
                    )

        if self.num_rows < chunk_size:
            try:
                # First try to force-sort float values. If this doesn't work, it'll be alphabetical.
                yield from sort_items(self.iterate_items(**kwargs), sort, reverse, convert_sort_to_float=True)
            except (TypeError, ValueError):
                yield from sort_items(
                    self.iterate_items(**kwargs),
                    sort,
                    reverse,
                    convert_sort_to_float=False
                )

        else:
            # For large datasets, we will use chunk sorting
            staging_area = self.get_staging_area()
            buffer = []
            chunk_files = []
            convert_sort_to_float = True
            fieldnames = self.get_columns()

            def write_chunk(buffer, chunk_index):
                """
                Write a chunk of data to a temporary file

                :param buffer:  The buffer containing the chunk of data
                :param chunk_index:  The index of the chunk
                :return:  The path to the temporary file
                """
                temp_file = staging_area.joinpath(f"chunk_{chunk_index}.csv")
                with temp_file.open("w", encoding="utf-8") as chunk_file:
                    writer = csv.DictWriter(chunk_file, fieldnames=fieldnames)
                    writer.writeheader()
                    writer.writerows(buffer)
                return temp_file

            # Divide the dataset into sorted chunks
            for item in self.iterate_items(**kwargs):
                buffer.append(item)
                if len(buffer) >= chunk_size:
                    try:
                        buffer = list(
                            sort_items(buffer, sort, reverse, convert_sort_to_float=convert_sort_to_float)
                        )
                    except (TypeError, ValueError):
                        convert_sort_to_float = False
                        buffer = list(
                            sort_items(buffer, sort, reverse, convert_sort_to_float=convert_sort_to_float)
                        )

                    chunk_files.append(write_chunk(buffer, len(chunk_files)))
                    buffer.clear()

            # Sort and write any remaining items in the buffer
            if buffer:
                buffer = list(sort_items(buffer, sort, reverse, convert_sort_to_float))
                chunk_files.append(write_chunk(buffer, len(chunk_files)))
                buffer.clear()

            # Merge sorted chunks into the final sorted file
            sorted_file = staging_area.joinpath("sorted_" + self.key + ".csv")
            with sorted_file.open("w", encoding="utf-8") as outfile:
                writer = csv.DictWriter(outfile, fieldnames=self.get_columns())
                writer.writeheader()

                # Open all chunk files for reading
                chunk_readers = [
                    csv.DictReader(chunk.open("r", encoding="utf-8"))
                    for chunk in chunk_files
                ]
                heap = []

                # Initialize the heap with the first row from each chunk
                for i, reader in enumerate(chunk_readers):
                    try:
                        row = next(reader)
                        if sort == "dataset-order" and reverse:
                            # Use a reverse index for "dataset-order" and reverse=True
                            sort_key = -i
                        elif convert_sort_to_float:
                            # Negate numeric keys for reverse sorting
                            sort_key = (
                                -convert_to_float(row.get(sort, ""))
                                if reverse
                                else convert_to_float(row.get(sort, ""))
                            )
                        else:
                            if reverse:
                                # For reverse string sorting, invert string comparison by creating a tuple
                                # with an inverted string - this makes Python's tuple comparison work in reverse
                                sort_key = (
                                    tuple(-ord(c) for c in row.get(sort, "")),
                                    -i,
                                )
                            else:
                                sort_key = (row.get(sort, ""), i)
                        heap.append((sort_key, i, row))
                    except StopIteration:
                        pass

                # Use a heap to merge sorted chunks
                import heapq

                heapq.heapify(heap)
                while heap:
                    _, chunk_index, smallest_row = heapq.heappop(heap)
                    writer.writerow(smallest_row)
                    try:
                        next_row = next(chunk_readers[chunk_index])
                        if sort == "dataset-order" and reverse:
                            # Use a reverse index for "dataset-order" and reverse=True
                            sort_key = -chunk_index
                        elif convert_sort_to_float:
                            sort_key = (
                                -convert_to_float(next_row.get(sort, ""))
                                if reverse
                                else convert_to_float(next_row.get(sort, ""))
                            )
                        else:
                            # Use the same inverted comparison for string values
                            if reverse:
                                sort_key = (
                                    tuple(-ord(c) for c in next_row.get(sort, "")),
                                    -chunk_index,
                                )
                            else:
                                sort_key = (next_row.get(sort, ""), chunk_index)
                        heapq.heappush(heap, (sort_key, chunk_index, next_row))
                    except StopIteration:
                        pass

            # Read the sorted file and yield each item
            with sorted_file.open("r", encoding="utf-8") as infile:
                reader = csv.DictReader(infile)
                for item in reader:
                    yield item

            # Remove the temporary files
            if staging_area.is_dir():
                shutil.rmtree(staging_area)

    def get_staging_area(self):
        """
        Get path to a temporary folder in which files can be stored before
        finishing

        This folder must be created before use, but is guaranteed to not exist
        yet. The folder may be used as a staging area for the dataset data
        while it is being processed.

        :return Path:  Path to folder
        """
        results_file = self.get_results_path()

        results_dir_base = results_file.parent
        results_dir = results_file.name.replace(".", "") + "-staging"
        results_path = results_dir_base.joinpath(results_dir)
        index = 1
        while results_path.exists():
            results_path = results_dir_base.joinpath(results_dir + "-" + str(index))
            index += 1

        # create temporary folder
        results_path.mkdir()

        # Storing the staging area with the dataset so that it can be removed later
        self.staging_areas.append(results_path)

        return results_path

    def remove_staging_areas(self):
        """
        Remove any staging areas that were created and all files contained in them.
        """
        # Remove DataSet staging areas
        if self.staging_areas:
            for staging_area in self.staging_areas:
                if staging_area.is_dir():
                    shutil.rmtree(staging_area)

    def finish(self, num_rows=0):
        """
        Declare the dataset finished
        """
        if self.data["is_finished"]:
            raise RuntimeError("Cannot finish a finished dataset again")

        self.db.update(
            "datasets",
            where={"key": self.data["key"]},
            data={
                "is_finished": True,
                "num_rows": num_rows,
                "progress": 1.0,
                "timestamp_finished": int(time.time()),
            },
        )
        self.data["is_finished"] = True
        self.data["num_rows"] = num_rows

    def copy(self, shallow=True):
        """
        Copies the dataset, making a new version with a unique key


        :param bool shallow:  Shallow copy: does not copy the result file, but
        instead refers to the same file as the original dataset did
        :return Dataset:  Copied dataset
        """
        parameters = self.parameters.copy()

        # a key is partially based on the parameters. so by setting these extra
        # attributes, we also ensure a unique key will be generated for the
        # copy
        # possibly todo: don't use time for uniqueness (but one shouldn't be
        # copying a dataset multiple times per microsecond, that's not what
        # this is for)
        parameters["copied_from"] = self.key
        parameters["copied_at"] = time.time()

        copy = DataSet(
            parameters=parameters,
            db=self.db,
            extension=self.result_file.split(".")[-1],
            type=self.type,
            modules=self.modules
        )

        for field in self.data:
            if field in ("id", "key", "timestamp", "job", "parameters", "result_file"):
                continue
            copy.__setattr__(field, self.data[field])

        if shallow:
            # use the same result file
            copy.result_file = self.result_file
        else:
            # copy to new file with new key
            shutil.copy(self.get_results_path(), copy.get_results_path())

        if self.is_finished():
            copy.finish(self.num_rows)

        # make sure ownership is also copied
        copy.copy_ownership_from(self)

        return copy

    def delete(self, commit=True, queue=None):
        """
        Delete the dataset, and all its children

        Deletes both database records and result files. Note that manipulating
        a dataset object after it has been deleted is undefined behaviour.

        :param bool commit:  Commit SQL DELETE query?
        """
        # first, recursively delete children
        children = self.db.fetchall(
            "SELECT * FROM datasets WHERE key_parent = %s", (self.key,)
        )
        for child in children:
            try:
                child = DataSet(key=child["key"], db=self.db, modules=self.modules)
                child.delete(commit=commit)
            except DataSetException:
                # dataset already deleted - race condition?
                pass

        # delete any queued jobs for this dataset
        try:
            job = Job.get_by_remote_ID(self.key, self.db, self.type)
            if job.is_claimed:
                # tell API to stop any jobs running for this dataset
                # level 2 = cancel job
                # we're not interested in the result - if the API is available,
                # it will do its thing, if it's not the backend is probably not
                # running so the job also doesn't need to be interrupted
                call_api(
                    "cancel-job",
                    {"remote_id": self.key, "jobtype": self.type, "level": 2},
                    False,
                )

            # this deletes the job from the database
            job.finish(True)

        except JobNotFoundException:
            pass

        # delete this dataset's own annotations
        self.db.delete("annotations", where={"dataset": self.key}, commit=commit)
        # delete annotations that have been generated as part of this dataset
        self.db.delete("annotations", where={"from_dataset": self.key}, commit=commit)
        # delete annotation fields on parent dataset(s) stemming from this dataset
        for related_dataset in self.get_genealogy(update_cache=True):
            field_deleted = False
            annotation_fields = related_dataset.annotation_fields
            if annotation_fields:
                for field_id in list(annotation_fields.keys()):
                    if annotation_fields[field_id].get("from_dataset", "") == self.key:
                        del annotation_fields[field_id]
                        field_deleted = True
            if field_deleted:
                related_dataset.save_annotation_fields(annotation_fields)

        # delete dataset from database
        self.db.delete("datasets", where={"key": self.key}, commit=commit)
        self.db.delete("datasets_owners", where={"key": self.key}, commit=commit)
        self.db.delete("users_favourites", where={"key": self.key}, commit=commit)

        # delete from drive
        try:
            if self.get_results_path().exists():
                self.get_results_path().unlink()
            if self.get_results_path().with_suffix(".log").exists():
                self.get_results_path().with_suffix(".log").unlink()
            if self.get_results_folder_path().exists():
                shutil.rmtree(self.get_results_folder_path())

        except FileNotFoundError:
            # already deleted, apparently
            pass
        except PermissionError as e:
            self.db.log.error(
                f"Could not delete all dataset {self.key} files; they may need to be deleted manually: {e}"
            )

    def update_children(self, **kwargs):
        """
        Update an attribute for all child datasets

        Can be used to e.g. change the owner, version, finished status for all
        datasets in a tree

        :param kwargs:  Parameters corresponding to known dataset attributes
        """
        for child in self.get_children(update=True):
            for attr, value in kwargs.items():
                child.__setattr__(attr, value)

            child.update_children(**kwargs)

    def is_finished(self):
        """
        Check if dataset is finished
        :return bool:
        """
        return bool(self.data["is_finished"])

    def is_rankable(self, multiple_items=True):
        """
        Determine if a dataset is rankable

        Rankable means that it is a CSV file with 'date' and 'value' columns
        as well as one or more item label columns

        :param bool multiple_items:  Consider datasets with multiple items per
        item (e.g. word_1, word_2, etc)?

        :return bool:  Whether the dataset is rankable or not
        """
        if (
                self.get_results_path().suffix != ".csv"
                or not self.get_results_path().exists()
        ):
            return False

        column_options = {"date", "value", "item"}
        if multiple_items:
            column_options.add("word_1")

        with self.get_results_path().open(encoding="utf-8") as infile:
            reader = csv.DictReader(infile)
            try:
                return len(set(reader.fieldnames) & column_options) >= 3
            except (TypeError, ValueError):
                return False

    def is_accessible_by(self, username, role="owner"):
        """
        Check if dataset has given user as owner

        :param str|User username: Username to check for
        :return bool:
        """
        if type(username) is not str:
            if hasattr(username, "get_id"):
                username = username.get_id()
            else:
                raise TypeError("User must be a str or User object")

        # 'normal' owners
        if username in [
            owner
            for owner, meta in self.owners.items()
            if (role is None or meta["role"] == role)
        ]:
            return True

        # owners that are owner by being part of a tag
        if username in itertools.chain(
                *[
                    tagged_owners
                    for tag, tagged_owners in self.tagged_owners.items()
                    if (role is None or self.owners[f"tag:{tag}"]["role"] == role)
                ]
        ):
            return True

        return False

    def get_owners_users(self, role="owner"):
        """
        Get list of dataset owners

        This returns a list of *users* that are considered owners. Tags are
        transparently replaced with the users with that tag.

        :param str|None role:  Role to check for. If `None`, all owners are
        returned regardless of role.

        :return set:  De-duplicated owner list
        """
        # 'normal' owners
        owners = [
            owner
            for owner, meta in self.owners.items()
            if (role is None or meta["role"] == role) and not owner.startswith("tag:")
        ]

        # owners that are owner by being part of a tag
        owners.extend(
            itertools.chain(
                *[
                    tagged_owners
                    for tag, tagged_owners in self.tagged_owners.items()
                    if role is None or self.owners[f"tag:{tag}"]["role"] == role
                ]
            )
        )

        # de-duplicate before returning
        return set(owners)

    def get_owners(self, role="owner"):
        """
        Get list of dataset owners

        This returns a list of all owners, and does not transparently resolve
        tags (like `get_owners_users` does).

        :param str|None role:  Role to check for. If `None`, all owners are
        returned regardless of role.

        :return set:  De-duplicated owner list
        """
        return [
            owner
            for owner, meta in self.owners.items()
            if (role is None or meta["role"] == role)
        ]

    def add_owner(self, username, role="owner"):
        """
        Set dataset owner

        If the user is already an owner, but with a different role, the role is
        updated. If the user is already an owner with the same role, nothing happens.

        :param str|User username:  Username to set as owner
        :param str|None role:  Role to add user with.
        """
        if type(username) is not str:
            if hasattr(username, "get_id"):
                username = username.get_id()
            else:
                raise TypeError("User must be a str or User object")

        if username not in self.owners:
            self.owners[username] = {"name": username, "key": self.key, "role": role}
            self.db.insert("datasets_owners", data=self.owners[username], safe=True)

        elif username in self.owners and self.owners[username]["role"] != role:
            self.db.update(
                "datasets_owners",
                data={"role": role},
                where={"name": username, "key": self.key},
            )
            self.owners[username]["role"] = role

        if username.startswith("tag:"):
            # this is a bit more complicated than just adding to the list of
            # owners, so do a full refresh
            self.refresh_owners()

        # make sure children's owners remain in sync
        for child in self.get_children(update=True):
            child.add_owner(username, role)
            # not recursive, since we're calling it from recursive code!
            child.copy_ownership_from(self, recursive=False)

    def remove_owner(self, username):
        """
        Remove dataset owner

        If no owner is set, the dataset is assigned to the anonymous user.
        If the user is not an owner, nothing happens.

        :param str|User username:  Username to set as owner
        """
        if type(username) is not str:
            if hasattr(username, "get_id"):
                username = username.get_id()
            else:
                raise TypeError("User must be a str or User object")

        if username in self.owners:
            del self.owners[username]
            self.db.delete("datasets_owners", where={"name": username, "key": self.key})

            if not self.owners:
                self.add_owner("anonymous")

        if username in self.tagged_owners:
            del self.tagged_owners[username]

        # make sure children's owners remain in sync
        for child in self.get_children(update=True):
            child.remove_owner(username)
            # not recursive, since we're calling it from recursive code!
            child.copy_ownership_from(self, recursive=False)

    def refresh_owners(self):
        """
        Update internal owner cache

        This makes sure that the list of *users* and *tags* which can access the
        dataset is up to date.
        """
        self.owners = {
            owner["name"]: owner
            for owner in self.db.fetchall(
                "SELECT * FROM datasets_owners WHERE key = %s", (self.key,)
            )
        }

        # determine which users (if any) are owners of the dataset by having a
        # tag that is listed as an owner
        owner_tags = [name[4:] for name in self.owners if name.startswith("tag:")]
        if owner_tags:
            tagged_owners = self.db.fetchall(
                "SELECT name, tags FROM users WHERE tags ?| %s ", (owner_tags,)
            )
            self.tagged_owners = {
                owner_tag: [
                    user["name"] for user in tagged_owners if owner_tag in user["tags"]
                ]
                for owner_tag in owner_tags
            }
        else:
            self.tagged_owners = {}

    def copy_ownership_from(self, dataset, recursive=True):
        """
        Copy ownership

        This is useful to e.g. make sure a dataset's ownership stays in sync
        with its parent

        :param Dataset dataset:  Parent to copy from
        :return:
        """
        self.db.delete("datasets_owners", where={"key": self.key}, commit=False)

        for role in ("owner", "viewer"):
            owners = dataset.get_owners(role=role)
            for owner in owners:
                self.db.insert(
                    "datasets_owners",
                    data={"key": self.key, "name": owner, "role": role},
                    commit=False,
                    safe=True,
                )

        self.db.commit()
        if recursive:
            for child in self.get_children(update=True):
                child.copy_ownership_from(self, recursive=recursive)

    def get_parameters(self):
        """
        Get dataset parameters

        The dataset parameters are stored as JSON in the database - parse them
        and return the resulting object

        :return:  Dataset parameters as originally stored
        """
        try:
            return json.loads(self.data["parameters"])
        except json.JSONDecodeError:
            return {}

    def get_columns(self):
        """
        Returns the dataset columns.

        Useful for processor input forms. Can deal with both CSV and NDJSON
        files, the latter only if a `map_item` function is available in the
        processor that generated it. While in other cases one could use the
        keys of the JSON object, this is not always possible in follow-up code
        that uses the 'column' names, so for consistency this function acts as
        if no column can be parsed if no `map_item` function exists.

        :return list:  List of dataset columns; empty list if unable to parse
        """
        if not self.get_results_path().exists():
            # no file to get columns from
            return []

        if (self.get_results_path().suffix.lower() == ".csv") or (
                self.get_results_path().suffix.lower() == ".ndjson"
                and self.get_own_processor() is not None
                and self.get_own_processor().map_item_method_available(dataset=self)
        ):
            items = self.iterate_items(warn_unmappable=False, get_annotations=False, max_unmappable=100)
            try:
                keys = list(next(items).keys())
                if self.annotation_fields:
                    for annotation_field in self.annotation_fields.values():
                        annotation_column = annotation_field["label"]
                        label_count = 1
                        while annotation_column in keys:
                            label_count += 1
                            annotation_column = (
                                f"{annotation_field['label']}_{label_count}"
                            )
                        keys.append(annotation_column)
                columns = keys
            except (StopIteration, NotImplementedError):
                # No items or otherwise unable to iterate
                columns = []
            finally:
                del items
        else:
            # Filetype not CSV or an NDJSON with `map_item`
            columns = []

        return columns

    def update_label(self, label):
        """
        Update label for this dataset

        :param str label:  	New label
        :return str: 		The new label, as returned by get_label
        """
        self.parameters["label"] = label

        self.db.update(
            "datasets",
            data={"parameters": json.dumps(self.parameters)},
            where={"key": self.key},
        )
        return self.get_label()

    def get_label(self, parameters=None, default="Query"):
        """
        Generate a readable label for the dataset

        :param dict parameters:  Parameters of the dataset
        :param str default:  Label to use if it cannot be inferred from the
        parameters

        :return str:  Label
        """
        if not parameters:
            parameters = self.parameters

        if parameters.get("label"):
            return parameters["label"]
        elif parameters.get("body_query") and parameters["body_query"] != "empty":
            return parameters["body_query"]
        elif parameters.get("body_match") and parameters["body_match"] != "empty":
            return parameters["body_match"]
        elif parameters.get("subject_query") and parameters["subject_query"] != "empty":
            return parameters["subject_query"]
        elif parameters.get("subject_match") and parameters["subject_match"] != "empty":
            return parameters["subject_match"]
        elif parameters.get("query"):
            label = parameters["query"]
            # Some legacy datasets have lists as query data
            if isinstance(label, list):
                label = ", ".join(label)

            label = label if len(label) < 30 else label[:25] + "..."
            label = label.strip().replace("\n", ", ")
            return label
        elif parameters.get("country_flag") and parameters["country_flag"] != "all":
            return "Flag: %s" % parameters["country_flag"]
        elif parameters.get("country_name") and parameters["country_name"] != "all":
            return "Country: %s" % parameters["country_name"]
        elif parameters.get("filename"):
            return parameters["filename"]
        elif parameters.get("board") and "datasource" in parameters:
            return parameters["datasource"] + "/" + parameters["board"]
        elif (
                "datasource" in parameters
                and parameters["datasource"] in self.modules.datasources
        ):
            return (
                    self.modules.datasources[parameters["datasource"]]["name"] + " Dataset"
            )
        else:
            return default

    def change_datasource(self, datasource):
        """
        Change the datasource type for this dataset

        :param str label:  New datasource type
        :return str:  The new datasource type
        """

        self.parameters["datasource"] = datasource

        self.db.update(
            "datasets",
            data={"parameters": json.dumps(self.parameters)},
            where={"key": self.key},
        )
        return datasource

    def reserve_result_file(self, parameters=None, extension="csv"):
        """
        Generate a unique path to the results file for this dataset

        This generates a file name for the data file of this dataset, and makes sure
        no file exists or will exist at that location other than the file we
        expect (i.e. the data for this particular dataset).

        :param str extension: File extension, "csv" by default
        :param parameters:  Dataset parameters
        :return bool:  Whether the file path was successfully reserved
        """
        if self.data["is_finished"]:
            raise RuntimeError("Cannot reserve results file for a finished dataset")

        # Use 'random' for random post queries
        if "random_amount" in parameters and int(parameters["random_amount"]) > 0:
            file = "random-" + str(parameters["random_amount"]) + "-" + self.data["key"]
        # Use country code for country flag queries
        elif "country_flag" in parameters and parameters["country_flag"] != "all":
            file = (
                    "countryflag-"
                    + str(parameters["country_flag"])
                    + "-"
                    + self.data["key"]
            )
        # Use the query string for all other queries
        else:
            query_bit = self.data["query"].replace(" ", "-").lower()
            query_bit = re.sub(r"[^a-z0-9\-]", "", query_bit)
            query_bit = query_bit[:100]  # Crop to avoid OSError
            file = query_bit + "-" + self.data["key"]
            file = re.sub(r"[-]+", "-", file)

        self.data["result_file"] = file + "." + extension.lower()
        index = 1
        while self.get_results_path().is_file():
            self.data["result_file"] = file + "-" + str(index) + "." + extension.lower()
            index += 1

        updated = self.db.update("datasets", where={"query": self.data["query"], "key": self.data["key"]},
                                 data={"result_file": self.data["result_file"]})
        return updated > 0

    def get_key(self, query, parameters, parent="", time_offset=0):
        """
        Generate a unique key for this dataset that can be used to identify it

        The key is a hash of a combination of the query string and parameters.
        You never need to call this, really: it's used internally.

        :param str query:  Query string
        :param parameters:  Dataset parameters
        :param parent: Parent dataset's key (if applicable)
        :param time_offset:  Offset to add to the time component of the dataset
        key. This can be used to ensure a unique key even if the parameters and
        timing is otherwise identical to an existing dataset's

        :return str:  Dataset key
        """
        # Return a hash based on parameters
        # we're going to use the hash of the parameters to uniquely identify
        # the dataset, so make sure it's always in the same order, or we might
        # end up creating multiple keys for the same dataset if python
        # decides to return the dict in a different order
        param_key = collections.OrderedDict()
        for key in sorted(parameters):
            param_key[key] = parameters[key]

        # we additionally use the current time as a salt - this should usually
        # ensure a unique key for the dataset. if for some reason there is a
        # hash collision
        param_key["_salt"] = int(time.time()) + time_offset

        parent_key = str(parent) if parent else ""
        plain_key = repr(param_key) + str(query) + parent_key
        hashed_key = hash_to_md5(plain_key)

        if self.db.fetchone("SELECT key FROM datasets WHERE key = %s", (hashed_key,)):
            # key exists, generate a new one
            return self.get_key(
                query, parameters, parent, time_offset=random.randint(1, 10)
            )
        else:
            return hashed_key

    def set_key(self, key):
        """
        Change dataset key

        In principe, keys should never be changed. But there are rare cases
        where it is useful to do so, in particular when importing a dataset
        from another 4CAT instance; in that case it makes sense to try and
        ensure that the key is the same as it was before. This function sets
        the dataset key and updates any dataset references to it.

        :param str key:  Key to set
        :return str:  Key that was set. If the desired key already exists, the
        original key is kept.
        """
        key_exists = self.db.fetchone("SELECT * FROM datasets WHERE key = %s", (key,))
        if key_exists or not key:
            return self.key

        old_key = self.key
        self.db.update("datasets", data={"key": key}, where={"key": old_key})

        # update references
        self.db.update(
            "datasets", data={"key_parent": key}, where={"key_parent": old_key}
        )
        self.db.update("datasets_owners", data={"key": key}, where={"key": old_key})
        self.db.update("jobs", data={"remote_id": key}, where={"remote_id": old_key})
        self.db.update("users_favourites", data={"key": key}, where={"key": old_key})

        # for good measure
        self.db.commit()
        self.key = key

        return self.key

    def get_status(self):
        """
        Get Dataset status

        :return string: Dataset status
        """
        return self.data["status"]

    def update_status(self, status, is_final=False):
        """
        Update dataset status

        The status is a string that may be displayed to a user to keep them
        updated and informed about the progress of a dataset. No memory is kept
        of earlier dataset statuses; the current status is overwritten when
        updated.

        Statuses are also written to the dataset log file.

        :param string status:  Dataset status
        :param bool is_final:  If this is `True`, subsequent calls to this
        method while the object is instantiated will not update the dataset
        status.
        :return bool:  Status update successful?
        """
        if self.no_status_updates:
            return

        # for presets, copy the updated status to the preset(s) this is part of
        if self.preset_parent is None:
            self.preset_parent = [
                                     parent
                                     for parent in self.get_genealogy()
                                     if parent.type.find("preset-") == 0 and parent.key != self.key
                                 ][:1]

        if self.preset_parent:
            for preset_parent in self.preset_parent:
                if not preset_parent.is_finished():
                    preset_parent.update_status(status)

        self.data["status"] = status
        updated = self.db.update(
            "datasets", where={"key": self.data["key"]}, data={"status": status}
        )

        if is_final:
            self.no_status_updates = True

        self.log(status)

        return updated > 0

    def update_progress(self, progress):
        """
        Update dataset progress

        The progress can be used to indicate to a user how close the dataset
        is to completion.

        :param float progress:  Between 0 and 1.
        :return:
        """
        progress = min(1, max(0, progress))  # clamp
        if type(progress) is int:
            progress = float(progress)

        self.data["progress"] = progress
        updated = self.db.update(
            "datasets", where={"key": self.data["key"]}, data={"progress": progress}
        )
        return updated > 0

    def get_progress(self):
        """
        Get dataset progress

        :return float:  Progress, between 0 and 1
        """
        return self.data["progress"]

    def finish_with_error(self, error):
        """
        Set error as final status, and finish with 0 results

        This is a convenience function to avoid having to repeat
        "update_status" and "finish" a lot.

        :param str error:  Error message for final dataset status.
        :return:
        """
        self.update_status(error, is_final=True)
        self.finish(0)

        return None

    def update_version(self, version):
        """
        Update software version used for this dataset

        This can be used to verify the code that was used to process this dataset.

        :param string version:  Version identifier
        :return bool:  Update successul?
        """
        try:
            # this fails if the processor type is unknown
            # edge case, but let's not crash...
            processor_path = self.modules.processors.get(self.data["type"]).filepath
        except AttributeError:
            processor_path = ""

        updated = self.db.update(
            "datasets",
            where={"key": self.data["key"]},
            data={
                "software_version": version[0],
                "software_source": version[1],
                "software_file": processor_path,
            },
        )

        return updated > 0

    def delete_parameter(self, parameter, instant=True):
        """
        Delete a parameter from the dataset metadata

        :param string parameter:  Parameter to delete
        :param bool instant:  Also delete parameters in this instance object?
        :return bool:  Update successul?
        """
        parameters = self.parameters.copy()
        if parameter in parameters:
            del parameters[parameter]
        else:
            return False

        updated = self.db.update(
            "datasets",
            where={"key": self.data["key"]},
            data={"parameters": json.dumps(parameters)},
        )

        if instant:
            self.parameters = parameters

        return updated > 0

    def get_version_url(self, file):
        """
        Get a versioned github URL for the version this dataset was processed with

        :param file:  File to link within the repository
        :return:  URL, or an empty string
        """
        if not self.data["software_source"]:
            return ""

        filepath = self.data.get("software_file", "")
        if filepath.startswith("/config/extensions/"):
            # go to root of extension
            filepath = "/" + "/".join(filepath.split("/")[3:])

        return (
                self.data["software_source"]
                + "/blob/"
                + self.data["software_version"]
                + filepath
        )

    def top_parent(self):
        """
        Get root dataset

        Traverses the tree of datasets this one is part of until it finds one
        with no source_dataset dataset, then returns that dataset.

        :return Dataset: Parent dataset
        """
        genealogy = self.get_genealogy()
        return genealogy[0]

    def get_genealogy(self, update_cache=False):
        """
        Get genealogy of this dataset

        Creates a list of DataSet objects, with the first one being the
        'top' dataset, and each subsequent one being a child of the previous
        one, ending with the current dataset.

        :param bool update_cache:  Update the cached genealogy if True, else return cached value
        :return list:  Dataset genealogy, oldest dataset first
        """
        if not self._genealogy or update_cache:
            key_parent = self.key_parent
            genealogy = []

            while key_parent:
                try:
                    parent = DataSet(key=key_parent, db=self.db, modules=self.modules)
                except DataSetException:
                    break

                genealogy.append(parent)
                if parent.key_parent:
                    key_parent = parent.key_parent
                else:
                    break

            genealogy.reverse()

            # add self to the end
            genealogy.append(self)
            # cache the result
            self._genealogy = genealogy

        # return a copy to prevent external modification
        return list(self._genealogy)

    def get_children(self, update=False):
        """
        Get children of this dataset

        :param bool update:  Update the list of children from database if True, else return cached value
        :return list:  List of child datasets
        """
        if self._children is not None and not update:
            return self._children

        analyses = self.db.fetchall(
            "SELECT * FROM datasets WHERE key_parent = %s ORDER BY timestamp ASC",
            (self.key,),
        )
        self._children = [
            DataSet(data=analysis, db=self.db, modules=self.modules)
            for analysis in analyses
        ]
        return self._children

    def get_all_children(self, recursive=True, update=True):
        """
        Get all children of this dataset

        Results are returned as a non-hierarchical list, i.e. the result does
        not reflect the actual dataset hierarchy (but all datasets in the
        result will have the original dataset as an ancestor somewhere)

        :return list:  List of DataSets
        """
        children = self.get_children(update=update)
        results = children.copy()
        if recursive:
            for child in children:
                results += child.get_all_children(recursive=recursive, update=update)

        return results

    def nearest(self, type_filter):
        """
        Return nearest dataset that matches the given type

        Starting with this dataset, traverse the hierarchy upwards and return
        whichever dataset matches the given type.

        :param str type_filter:  Type filter. Can contain wildcards and is matched
        using `fnmatch.fnmatch`.
        :return:  Earliest matching dataset, or `None` if none match.
        """
        genealogy = self.get_genealogy()
        for dataset in reversed(genealogy):
            if fnmatch.fnmatch(dataset.type, type_filter):
                return dataset

        return None

    def get_breadcrumbs(self):
        """
        Get breadcrumbs navlink for use in permalinks

        Returns a string representing this dataset's genealogy that may be used
        to uniquely identify it.

        :return str: Nav link
        """
        if not self.key_parent:
            return self.key

        genealogy = self.get_genealogy()
        return ",".join([d.key for d in genealogy])

    def get_compatible_processors(self, config=None):
        """
        Get list of processors compatible with this dataset

        Checks whether this dataset type is one that is listed as being accepted
        by the processor, for each known type: if the processor does not
        specify accepted types (via the `is_compatible_with` method), it is
        assumed it accepts any top-level datasets

        :param ConfigManager|None config:  Configuration reader to determine
        compatibility through. This may not be the same reader the dataset was
        instantiated with, e.g. when checking whether some other user should
        be able to run processors on this dataset.
        :return dict:  Compatible processors, `name => class` mapping
        """
        processors = self.modules.processors

        available = {}
        for processor_type, processor in processors.items():
            if processor.is_from_collector():
                continue

            own_processor = self.get_own_processor()
            if own_processor and own_processor.exclude_followup_processors(
                    processor_type
            ):
                continue

            # consider a processor compatible if its is_compatible_with
            # method returns True *or* if it has no explicit compatibility
            # check and this dataset is top-level (i.e. has no parent)
            if (not hasattr(processor, "is_compatible_with") and not self.key_parent) \
                    or (hasattr(processor, "is_compatible_with") and processor.is_compatible_with(self, config=config)):
                available[processor_type] = processor

        return available

    def get_place_in_queue(self, update=False):
        """
        Determine dataset's position in queue

        If the dataset is already finished, the position is -1. Else, the
        position is the number of datasets to be completed before this one will
        be processed. A position of 0 would mean that the dataset is currently
        being executed, or that the backend is not running.

        :param bool update:  Update the queue position from database if True, else return cached value
        :return int:  Queue position
        """
        if self.is_finished() or not self.data.get("job"):
            self._queue_position = -1
            return self._queue_position
        elif not update and self._queue_position is not None:
            # Use cached value
            return self._queue_position
        else:
            # Collect queue position from database via the job
            try:
                job = Job.get_by_ID(self.data["job"], self.db)
                self._queue_position = job.get_place_in_queue()
            except JobNotFoundException:
                self._queue_position = -1

            return self._queue_position

    def get_own_processor(self):
        """
        Get the processor class that produced this dataset

        :return:  Processor class, or `None` if not available.
        """
        processor_type = self.parameters.get("type", self.data.get("type"))

        return self.modules.processors.get(processor_type)

    def get_available_processors(self, config=None, exclude_hidden=False):
        """
        Get list of processors that may be run for this dataset

        Returns all compatible processors except for those that are already
        queued or finished and have no options. Processors that have been
        run but have options are included so they may be run again with a
        different configuration

        :param ConfigManager|None config:  Configuration reader to determine
        compatibility through. This may not be the same reader the dataset was
        instantiated with, e.g. when checking whether some other user should
        be able to run processors on this dataset.
        :param bool exclude_hidden:  Exclude processors that should be displayed
        in the UI? If `False`, all processors are returned.

        :return dict:  Available processors, `name => properties` mapping
        """
        if self.available_processors:
            # Update to reflect exclude_hidden parameter which may be different from last call
            # TODO: could children also have been created? Possible bug, but I have not seen anything effected by this
            return {
                processor_type: processor
                for processor_type, processor in self.available_processors.items()
                if not exclude_hidden or not processor.is_hidden
            }

        processors = self.get_compatible_processors(config=config)

        for analysis in self.get_children(update=True):
            if analysis.type not in processors:
                continue

            if not processors[analysis.type].get_options(config=config):
                # No variable options; this processor has been run so remove
                del processors[analysis.type]
                continue

            if exclude_hidden and processors[analysis.type].is_hidden:
                del processors[analysis.type]

        self.available_processors = processors
        return processors

    def link_job(self, job):
        """
        Link this dataset to a job ID

        Updates the dataset data to include a reference to the job that will be
        executing (or has already executed) this job.

        Note that if no job can be found for this dataset, this method silently
        fails.

        :param Job job:  The job that will run this dataset

        :todo: If the job column ever gets used, make sure it always contains
               a valid value, rather than silently failing this method.
        """
        if type(job) is not Job:
            raise TypeError("link_job requires a Job object as its argument")

        if "id" not in job.data:
            try:
                job = Job.get_by_remote_ID(self.key, self.db, jobtype=self.data["type"])
            except JobNotFoundException:
                return

        self.db.update(
            "datasets", where={"key": self.key}, data={"job": job.data["id"]}
        )

    def link_parent(self, key_parent):
        """
        Set source_dataset key for this dataset

        :param key_parent:  Parent key. Not checked for validity
        """
        self.db.update(
            "datasets", where={"key": self.key}, data={"key_parent": key_parent}
        )
        # reset caches
        self.data["key_parent"] = key_parent
<<<<<<< HEAD
        self._genealogy = None
=======
        self._genealogy = None  
>>>>>>> d71ea83c

    def get_parent(self):
        """
        Get parent dataset

        :return DataSet:  Parent dataset, or `None` if not applicable
        """
        return (
            DataSet(key=self.key_parent, db=self.db, modules=self.modules)
            if self.key_parent
            else None
        )

    def detach(self):
        """
        Makes the datasets standalone, i.e. not having any source_dataset dataset
        """
        self.link_parent("")

    def is_dataset(self):
        """
        Easy way to confirm this is a dataset.
        Used for checking processor and dataset compatibility,
        which needs to handle both processors and datasets.
        """
        return True

    def is_top_dataset(self):
        """
        Easy way to confirm this is a top dataset.
        Used for checking processor and dataset compatibility,
        which needs to handle both processors and datasets.
        """
        if self.key_parent:
            return False
        return True

    def is_expiring(self, config):
        """
        Determine if dataset is set to expire

        Similar to `is_expired`, but checks if the dataset will be deleted in
        the future, not if it should be deleted right now.

        :param ConfigManager config:  Configuration reader (context-aware)
        :return bool|int:  `False`, or the expiration date as a Unix timestamp.
        """
        # has someone opted out of deleting this?
        if self.parameters.get("keep"):
            return False

        # is this dataset explicitly marked as expiring after a certain time?
        if self.parameters.get("expires-after"):
            return self.parameters.get("expires-after")

        # is the data source configured to have its datasets expire?
        expiration = config.get("datasources.expiration", {})
        if not expiration.get(self.parameters.get("datasource")):
            return False

        # is there a timeout for this data source?
        if expiration.get(self.parameters.get("datasource")).get("timeout"):
            return self.timestamp + expiration.get(
                self.parameters.get("datasource")
            ).get("timeout")

        return False

    def is_expired(self, config):
        """
        Determine if dataset should be deleted

        Datasets can be set to expire, but when they should be deleted depends
        on a number of factor. This checks them all.

        :param ConfigManager config:  Configuration reader (context-aware)
        :return bool:
        """
        # has someone opted out of deleting this?
        if not self.is_expiring(config):
            return False

        # is this dataset explicitly marked as expiring after a certain time?
        future = (
                time.time() + 3600
        )  # ensure we don't delete datasets with invalid expiration times
        if (
                self.parameters.get("expires-after")
                and convert_to_int(self.parameters["expires-after"], future) < time.time()
        ):
            return True

        # is the data source configured to have its datasets expire?
        expiration = config.get("datasources.expiration", {})
        if not expiration.get(self.parameters.get("datasource")):
            return False

        # is the dataset older than the set timeout?
        if expiration.get(self.parameters.get("datasource")).get("timeout"):
            return (
                    self.timestamp
                    + expiration[self.parameters.get("datasource")]["timeout"]
                    < time.time()
            )

        return False

    def is_from_collector(self):
        """
        Check if this dataset was made by a processor that collects data, i.e.
        a search or import worker.

        :return bool:
        """
        return self.type.endswith("-search") or self.type.endswith("-import")

    def get_extension(self):
        """
        Gets the file extention this dataset produces.
        Also checks whether the results file exists.
        Used for checking processor and dataset compatibility.

        :return str extension:  Extension, e.g. `csv`
        """
        if self.get_results_path().exists():
            return self.get_results_path().suffix[1:]

        return False

    def get_media_type(self):
        """
        Gets the media type of the dataset file.

        :return str: media type, e.g., "text"
        """
        own_processor = self.get_own_processor()
        if hasattr(self, "media_type"):
            # media type can be defined explicitly in the dataset; this is the priority
            return self.media_type
        elif own_processor is not None:
            # or media type can be defined in the processor
            # some processors can set different media types for different datasets (e.g., import_media)
            if hasattr(own_processor, "media_type"):
                return own_processor.media_type

        # Default to text
        return self.parameters.get("media_type", "text")

    def get_metadata(self):
        """
        Get dataset metadata

        This consists of all the data stored in the database for this dataset, plus the current 4CAT version (appended
        as 'current_4CAT_version'). This is useful for exporting datasets, as it can be used by another 4CAT instance to
        update its database (and ensure compatibility with the exporting version of 4CAT).
        """
        metadata = self.db.fetchone(
            "SELECT * FROM datasets WHERE key = %s", (self.key,)
        )

        # get 4CAT version (presumably to ensure export is compatible with import)
        metadata["current_4CAT_version"] = get_software_version()
        return metadata

    def get_result_url(self):
        """
        Gets the 4CAT frontend URL of a dataset file.

        Uses the FlaskConfig attributes (i.e., SERVER_NAME and
        SERVER_HTTPS) plus hardcoded '/result/'.
        TODO: create more dynamic method of obtaining url.
        """
        filename = self.get_results_path().name

        # we cheat a little here by using the modules' config reader, but these
        # will never be context-dependent values anyway
        url_to_file = ('https://' if self.modules.config.get("flask.https") else 'http://') + \
                      self.modules.config.get("flask.server_name") + '/result/' + filename
        return url_to_file

    def warn_unmappable_item(
            self, item_count, processor=None, error_message=None, warn_admins=True
    ):
        """
        Log an item that is unable to be mapped and warn administrators.

        :param int item_count:			Item index
        :param Processor processor:		Processor calling function8
        """
        dataset_error_message = f"MapItemException (item {item_count}): {'is unable to be mapped! Check raw datafile.' if error_message is None else error_message}"

        # Use processing dataset if available, otherwise use original dataset (which likely already has this error message)
        closest_dataset = (
            processor.dataset
            if processor is not None and processor.dataset is not None
            else self
        )
        # Log error to dataset log
        closest_dataset.log(dataset_error_message)

        if warn_admins:
            if processor is not None:
                processor.log.warning(
                    f"Processor {processor.type} unable to map item all items for dataset {closest_dataset.key}."
                )
            elif hasattr(self.db, "log"):
                # borrow the database's log handler
                self.db.log.warning(
                    f"Unable to map item all items for dataset {closest_dataset.key}."
                )
            else:
                # No other log available
                raise DataSetException(
                    f"Unable to map item {item_count} for dataset {closest_dataset.key} and properly warn"
                )

    # Annotation functions (most of it is handled in Annotations)
    def has_annotations(self) -> bool:
        """
        Whether this dataset has annotations
        """

        annotation = self.db.fetchone("SELECT * FROM annotations WHERE dataset = %s LIMIT 1", (self.key,))

        return True if annotation else False

    def num_annotations(self) -> int:
        """
        Get the amount of annotations
        """
        return self.db.fetchone(
            "SELECT COUNT(*) FROM annotations WHERE dataset = %s", (self.key,)
        )["count"]

    def get_annotation(self, data: dict):
        """
        Retrieves a specific annotation if it exists.

        :param data:		A dictionary with which to get the annotations from.
                                                To get specific annotations, include either an `id` field or
                                                `field_id` and `item_id` fields.

        return Annotation:	Annotation object.
        """

        if "id" not in data or ("field_id" not in data and "item_id" not in data):
            return None

        if "dataset" not in data:
            data["dataset"] = self.key

        return Annotation(data=data, db=self.db)

    def get_annotations(self) -> list:
        """
        Retrieves all annotations for this dataset.

        return list: 	List of Annotation objects.
        """

        return Annotation.get_annotations_for_dataset(self.db, self.key)

    def get_annotations_for_item(self, item_id: str | list, before=0) -> list:
        """
        Retrieves all annotations from this dataset for a specific item (e.g. social media post).
        :param str item_id:  The ID of the annotation item
        :param int before:   The upper timestamp range for annotations.
        """
        return Annotation.get_annotations_for_dataset(
            self.db, self.key, item_id=item_id, before=before
        )

    def has_annotation_fields(self) -> bool:
        """
        Returns True if there's annotation fields saved tot the dataset table
        Annotation fields are metadata that describe a type of annotation (with info on `id`, `type`, etc.).
        """

        return True if self.annotation_fields else False

    def get_annotation_field_labels(self) -> list:
        """
        Retrieves the saved annotation field labels for this dataset.
        These are stored in the annotations table.

        :return list: List of annotation field labels.
        """

        annotation_fields = self.annotation_fields

        if not annotation_fields:
            return []

        labels = [v["label"] for v in annotation_fields.values()]

        return labels

    def save_annotations(self, annotations: list) -> int:
        """
        Takes a list of annotations and saves them to the annotations table.
        If a field is not yet present in the `annotation_fields` column in
        the datasets table, it also adds it there.

        :param list annotations:		List of dictionaries with annotation items. Must have `item_id`, `field_id`,
                                                                        and `label`.
                                                                        `item_id` is for the specific item being annotated (e.g. a social media post)
                                                                        `field_id` refers to the annotation field.
                                                                        `label` is a human-readable description of this annotation.
                                                                        E.g.: [{"item_id": "12345", "label": "Valid", "field_id": "123asd",
                                                                         "value": "Yes"}]

        :returns int:					How many annotations were saved.

        """

        if not annotations:
            return 0

        count = 0
        annotation_fields = self.annotation_fields

        # Add some dataset data to annotations, if not present
        for annotation_data in annotations:
            # Check if the required fields are present
            if "item_id" not in annotation_data:
                raise AnnotationException(
                    "Can't save annotations; annotation must have an `item_id` referencing "
                    "the item it annotated, got %s" % annotation_data
                )
            if "field_id" not in annotation_data:
                raise AnnotationException(
                    "Can't save annotations; annotation must have a `field_id` field, "
                    "got %s" % annotation_data
                )
            if "label" not in annotation_data or not isinstance(
                    annotation_data["label"], str
            ):
                raise AnnotationException(
                    "Can't save annotations; annotation must have a `label` field, "
                    "got %s" % annotation_data
                )

            # Set dataset key
            if not annotation_data.get("dataset"):
                annotation_data["dataset"] = self.key

            # Set default author to this dataset owner
            # If this annotation is made by a processor, it will have the processor name
            if not annotation_data.get("author"):
                annotation_data["author"] = self.get_owners()[0]

            # Create Annotation object, which also saves it to the database
            # If this dataset/item_id/field_id combination already exists, this retrieves the
            # existing data and updates it with new values.
            Annotation(data=annotation_data, db=self.db)
            count += 1

        # Save annotation fields if things changed
        if annotation_fields != self.annotation_fields:
            self.save_annotation_fields(annotation_fields)

        return count

    def save_annotation_fields(self, new_fields: dict, add=False) -> int:
        """
        Save annotation field data to the datasets table (in the `annotation_fields` column).
        If changes to the annotation fields affect existing annotations,
        this function will also call `update_annotations_via_fields()` to change them.

        :param dict new_fields:  		New annotation fields, with a field ID as key.

        :param bool add:				Whether we're merely adding new fields
                                                                        or replacing the whole batch. If add is False,
                                                                        `new_fields` should contain all fields.

        :return int:					The number of annotation fields saved.

        """

        # Get existing annotation fields to see if stuff changed.
        old_fields = self.annotation_fields
        changes = False

        # Annotation field must be valid JSON.
        try:
            json.dumps(new_fields)
        except ValueError:
            raise AnnotationException(
                "Can't save annotation fields: not valid JSON (%s)" % new_fields
            )

        # No duplicate IDs
        if len(new_fields) != len(set(new_fields)):
            raise AnnotationException(
                "Can't save annotation fields: field IDs must be unique"
            )

        # Annotation fields must at minimum have `type` and `label` keys.
        for field_id, annotation_field in new_fields.items():
            if not isinstance(field_id, str):
                raise AnnotationException(
                    "Can't save annotation fields: field ID %s is not a valid string"
                    % field_id
                )
            if "label" not in annotation_field:
                raise AnnotationException(
                    "Can't save annotation fields: all fields must have a label"
                    % field_id
                )
            if "type" not in annotation_field:
                raise AnnotationException(
                    "Can't save annotation fields: all fields must have a type"
                    % field_id
                )

        # Check if fields are removed
        if not add and old_fields:
            for field_id in old_fields.keys():
                if field_id not in new_fields:
                    changes = True

        # Make sure to do nothing to processor-generated annotations; these must remain 'traceable' to their origin
        # dataset
        for field_id in new_fields.keys():
            if field_id in old_fields and old_fields[field_id].get("from_dataset"):
                old_fields[field_id]["label"] = new_fields[field_id][
                    "label"
                ]  # Only labels could've been changed
                new_fields[field_id] = old_fields[field_id]

        # If we're just adding fields, add them to the old fields.
        # If the field already exists, overwrite the old field.
        if add and old_fields:
            all_fields = old_fields
            for field_id, annotation_field in new_fields.items():
                all_fields[field_id] = annotation_field
            new_fields = all_fields

        # We're saving the new annotation fields as-is.
        # Ordering of fields is preserved this way.
        self.db.update("datasets", where={"key": self.key}, data={"annotation_fields": json.dumps(new_fields)})
        self.annotation_fields = new_fields

        # If anything changed with the annotation fields, possibly update
        # existing annotations (e.g. to delete them or change their labels).
        if changes:
            Annotation.update_annotations_via_fields(
                self.key, old_fields, new_fields, self.db
            )

        return len(new_fields)

    def get_annotation_metadata(self) -> dict:
        """
        Retrieves all the data for this dataset from the annotations table.
        """

        annotation_data = self.db.fetchall(
            "SELECT * FROM annotations WHERE dataset = '%s';" % self.key
        )
        return annotation_data

    def __getattr__(self, attr):
        """
        Getter so we don't have to use .data all the time

        :param attr:  Data key to get
        :return:  Value
        """

        if attr in dir(self):
            # an explicitly defined attribute should always be called in favour
            # of this passthrough
            attribute = getattr(self, attr)
            return attribute
        elif attr in self.data:
            return self.data[attr]
        else:
            raise AttributeError("DataSet instance has no attribute %s" % attr)

    def __setattr__(self, attr, value):
        """
        Setter so we can flexibly update the database

        Also updates internal data stores (.data etc). If the attribute is
        unknown, it is stored within the 'parameters' attribute.

        :param str attr:  Attribute to update
        :param value:  New value
        """

        # don't override behaviour for *actual* class attributes
        if attr in dir(self):
            super().__setattr__(attr, value)
            return

        if attr not in self.data:
            self.parameters[attr] = value
            attr = "parameters"
            value = self.parameters

        if attr == "parameters":
            value = json.dumps(value)

        self.db.update("datasets", where={"key": self.key}, data={attr: value})

        self.data[attr] = value

        if attr == "parameters":
            self.parameters = json.loads(value)<|MERGE_RESOLUTION|>--- conflicted
+++ resolved
@@ -1903,11 +1903,7 @@
         )
         # reset caches
         self.data["key_parent"] = key_parent
-<<<<<<< HEAD
-        self._genealogy = None
-=======
         self._genealogy = None  
->>>>>>> d71ea83c
 
     def get_parent(self):
         """
