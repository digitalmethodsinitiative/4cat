import collections
import itertools
import datetime
import fnmatch
import random
import shutil
import json
import time
import csv
import re

from common.lib.annotation import Annotation
from common.lib.job import Job, JobNotFoundException
<<<<<<< HEAD
from common.lib.module_loader import ModuleCollector
from common.lib.helpers import get_software_commit, NullAwareTextIOWrapper, convert_to_int, get_software_version, call_api, get_last_line
from common.lib.item_mapping import MappedItem, MissingMappedField, DatasetItem
=======

from common.lib.helpers import get_software_commit, NullAwareTextIOWrapper, convert_to_int, get_software_version, call_api, hash_to_md5, convert_to_float
from common.lib.item_mapping import MappedItem, DatasetItem
>>>>>>> 04ec1548
from common.lib.fourcat_module import FourcatModule
from common.lib.exceptions import (ProcessorInterruptedException, DataSetException, DataSetNotFoundException,
                                   MapItemException, MappedItemIncompleteException, AnnotationException)


class DataSet(FourcatModule):
<<<<<<< HEAD
	"""
	Provide interface to safely register and run operations on a dataset

	A dataset is a collection of:
	- A unique identifier
	- A set of parameters that demarcate the data contained within
	- The data

	The data is usually stored in a file on the disk; the parameters are stored
	in a database. The handling of the data, et cetera, is done by other
	workers; this class defines method to create and manipulate the dataset's
	properties.
	"""
	# Attributes must be created here to ensure getattr and setattr work properly
	data = None
	key = ""

	_children = None
	available_processors = None
	genealogy = None
	preset_parent = None
	parameters = None
	modules = None

	owners = None
	tagged_owners = None

	db = None
	folder = None
	is_new = True

	no_status_updates = False
	staging_areas = None
	_queue_position = None

	def __init__(self, parameters=None, key=None, job=None, data=None, db=None, parent='', extension=None,
				 type=None, is_private=True, owner="anonymous", modules=None):
		"""
		Create new dataset object

		If the dataset is not in the database yet, it is added.

		:param dict parameters:  Only when creating a new dataset. Dataset
		parameters, free-form dictionary.
		:param str key: Dataset key. If given, dataset with this key is loaded.
		:param int job: Job ID. If given, dataset corresponding to job is
		loaded.
		:param dict data: Dataset data, corresponding to a row in the datasets
		database table. If not given, retrieved from database depending on key.
		:param db:  Database connection
		:param str parent:  Only when creating a new dataset. Parent dataset
		key to which the one being created is a child.
		:param str extension: Only when creating a new dataset. Extension of
		dataset result file.
		:param str type: Only when creating a new dataset. Type of the dataset,
		corresponding to the type property of a processor class.
		:param bool is_private: Only when creating a new dataset. Whether the
		dataset is private or public.
		:param str owner: Only when creating a new dataset. The user name of
		the dataset's creator.
		:param modules: Module cache. If not given, will be loaded when needed
		(expensive). Used to figure out what processors are compatible with
		this dataset.
		"""
		self.db = db
		self.folder = config.get('PATH_ROOT').joinpath(config.get('PATH_DATA'))
		# Ensure mutable attributes are set in __init__ as they are unique to each DataSet
		self.data = {}
		self.parameters = {}
		self.available_processors = {}
		self.genealogy = []
		self.staging_areas = []
		self.modules = modules

		if key is not None:
			self.key = key
			current = self.db.fetchone("SELECT * FROM datasets WHERE key = %s", (self.key,))
			if not current:
				raise DataSetNotFoundException("DataSet() requires a valid dataset key for its 'key' argument, \"%s\" given" % key)

		elif job is not None:
			current = self.db.fetchone("SELECT * FROM datasets WHERE parameters::json->>'job' = %s", (job,))
			if not current:
				raise DataSetNotFoundException("DataSet() requires a valid job ID for its 'job' argument")

			self.key = current["key"]
		elif data is not None:
			current = data
			if "query" not in data or "key" not in data or "parameters" not in data or "key_parent" not in data:
				raise DataSetException("DataSet() requires a complete dataset record for its 'data' argument")

			self.key = current["key"]
		else:
			if parameters is None:
				raise DataSetException("DataSet() requires either 'key', or 'parameters' to be given")

			if not type:
				raise DataSetException("Datasets must have their type set explicitly")

			query = self.get_label(parameters, default=type)
			self.key = self.get_key(query, parameters, parent)
			current = self.db.fetchone("SELECT * FROM datasets WHERE key = %s AND query = %s", (self.key, query))

		if current:
			self.data = current
			self.parameters = json.loads(self.data["parameters"])
			self.is_new = False
		else:
			self.data = {"type": type}  # get_own_processor needs this
			own_processor = self.get_own_processor()
			version = get_software_commit(own_processor)
			self.data = {
				"key": self.key,
				"query": self.get_label(parameters, default=type),
				"parameters": json.dumps(parameters),
				"result_file": "",
				"creator": owner,
				"status": "",
				"type": type,
				"timestamp": int(time.time()),
				"is_finished": False,
				"is_private": is_private,
				"software_version": version[0],
				"software_source": version[1],
				"software_file": "",
				"num_rows": 0,
				"progress": 0.0,
				"key_parent": parent
			}
			self.parameters = parameters

			self.db.insert("datasets", data=self.data)
			self.refresh_owners()
			self.add_owner(owner)

			# Find desired extension from processor if not explicitly set
			if extension is None:
				if own_processor:
					extension = own_processor.get_extension(parent_dataset=DataSet(key=parent, db=db, modules=self.modules) if parent else None)
				# Still no extension, default to 'csv'
				if not extension:
					extension = "csv"

			# Reserve filename and update data['result_file']
			self.reserve_result_file(parameters, extension)

		self.refresh_owners()

	def check_dataset_finished(self):
		"""
		Checks if dataset is finished. Returns path to results file is not empty,
		or 'empty_file' when there were not matches.

		Only returns a path if the dataset is complete. In other words, if this
		method returns a path, a file with the complete results for this dataset
		will exist at that location.

		:return: A path to the results file, 'empty_file', or `None`
		"""
		if self.data["is_finished"] and self.data["num_rows"] > 0:
			return self.folder.joinpath(self.data["result_file"])
		elif self.data["is_finished"] and self.data["num_rows"] == 0:
			return 'empty'
		else:
			return None

	def get_results_path(self):
		"""
		Get path to results file

		Always returns a path, that will at some point contain the dataset
		data, but may not do so yet. Use this to get the location to write
		generated results to.

		:return Path:  A path to the results file
		"""
		return self.folder.joinpath(self.data["result_file"])

	def get_results_folder_path(self):
		"""
		Get path to folder containing accompanying results

		Returns a path that may not yet be created

		:return Path:  A path to the results file
		"""
		return self.folder.joinpath("folder_" + self.key)

	def get_log_path(self):
		"""
		Get path to dataset log file

		Each dataset has a single log file that documents its creation. This
		method returns the path to that file. It is identical to the path of
		the dataset result file, with 'log' as its extension instead.

		:return Path:  A path to the log file
		"""
		return self.get_results_path().with_suffix(".log")

	def clear_log(self):
		"""
		Clears the dataset log file

		If the log file does not exist, it is created empty. The log file will
		have the same file name as the dataset result file, with the 'log'
		extension.
		"""
		log_path = self.get_log_path()
		with log_path.open("w") as outfile:
			pass

	def log(self, log):
		"""
		Write log message to file

		Writes the log message to the log file on a new line, including a
		timestamp at the start of the line. Note that this assumes the log file
		already exists - it should have been created/cleared with clear_log()
		prior to calling this.

		:param str log:  Log message to write
		"""
		log_path = self.get_log_path()
		with log_path.open("a", encoding="utf-8") as outfile:
			outfile.write("%s: %s\n" % (datetime.datetime.now().strftime("%c"), log))

	def _iterate_items(self, processor=None):
		"""
		A generator that iterates through a CSV or NDJSON file

		This is an internal method and should not be called directly. Rather,
		call iterate_items() and use the generated dictionary and its properties.

		If a reference to a processor is provided, with every iteration,
		the processor's 'interrupted' flag is checked, and if set a
		ProcessorInterruptedException is raised, which by default is caught
		in the worker and subsequently stops execution gracefully.

		There are two file types that can be iterated (currently): CSV files
		and NDJSON (newline-delimited JSON) files. In the future, one could
		envision adding a pathway to retrieve items from e.g. a MongoDB
		collection directly instead of from a static file

		:param BasicProcessor processor:  A reference to the processor
		iterating the dataset.
		:return generator:  A generator that yields each item as a dictionary
		"""
		path = self.get_results_path()

		# Yield through items one by one
		if path.suffix.lower() == ".csv":
			with path.open("rb") as infile:
				wrapped_infile = NullAwareTextIOWrapper(infile, encoding="utf-8")
				reader = csv.DictReader(wrapped_infile)

				if not self.get_own_processor():
					# Processor was deprecated or removed; CSV file is likely readable but some legacy types are not
					first_item = next(reader)
					if first_item is None or any([True for key in first_item if type(key) is not str]):
						raise NotImplementedError(f"Cannot iterate through CSV file (deprecated processor {self.type})")
					yield first_item

				for item in reader:
					if hasattr(processor, "interrupted") and processor.interrupted:
						raise ProcessorInterruptedException("Processor interrupted while iterating through CSV file")

					yield item

		elif path.suffix.lower() == ".ndjson":
			# In NDJSON format each line in the file is a self-contained JSON
			with path.open(encoding="utf-8") as infile:
				for line in infile:
					if hasattr(processor, "interrupted") and processor.interrupted:
						raise ProcessorInterruptedException("Processor interrupted while iterating through NDJSON file")

					yield json.loads(line)

		else:
			raise NotImplementedError("Cannot iterate through %s file" % path.suffix)

	def iterate_items(self, processor=None, warn_unmappable=True, map_missing="default"):
		"""
		Generate mapped dataset items

		Wrapper for _iterate_items that returns a DatasetItem, which can be
		accessed as a dict returning the original item or (if a mapper is
		available) the mapped item. Mapped or original versions of the item can
		also be accessed via the `original` and `mapped_object` properties of
		the DatasetItem.

		Processors can define a method called `map_item` that can be used to map
		an item from the dataset file before it is processed any further. This is
		slower than storing the data file in the right format to begin with but
		not all data sources allow for easy 'flat' mapping of items, e.g. tweets
		are nested objects when retrieved from the twitter API that are easier
		to store as a JSON file than as a flat CSV file, and it would be a shame
		to throw away that data.

		Note the two parameters warn_unmappable and map_missing. Items can be
		unmappable in that their structure is too different to coerce into a
		neat dictionary of the structure the data source expects. This makes it
		'unmappable' and warn_unmappable determines what happens in this case.
		It can also be of the right structure, but with some fields missing or
		incomplete. map_missing determines what happens in that case. The
		latter is for example possible when importing data via Zeeschuimer,
		which produces unstably-structured data captured from social media
		sites.

		:param BasicProcessor processor:  A reference to the processor
		iterating the dataset.
		:param bool warn_unmappable:  If an item is not mappable, skip the item
		and log a warning
		:param map_missing: Indicates what to do with mapped items for which
		some fields could not be mapped. Defaults to 'empty_str'. Must be one of:
		- 'default': fill missing fields with the default passed by map_item
		- 'abort': raise a MappedItemIncompleteException if a field is missing
		- a callback: replace missing field with the return value of the
		  callback. The MappedItem object is passed to the callback as the
		  first argument and the name of the missing field as the second.
		- a dictionary with a key for each possible missing field: replace missing
		  field with a strategy for that field ('default', 'abort', or a callback)

		:return generator:  A generator that yields DatasetItems
		"""
		unmapped_items = False
		# Collect item_mapper for use with filter
		item_mapper = False
		own_processor = self.get_own_processor()
		if own_processor and own_processor.map_item_method_available(dataset=self):
			item_mapper = True

		# missing field strategy can be for all fields at once, or per field
		# if it is per field, it is a dictionary with field names and their strategy
		# if it is for all fields, it is may be a callback, 'abort', or 'default'
		default_strategy = "default"
		if type(map_missing) is not dict:
			default_strategy = map_missing
			map_missing = {}

		# Loop through items
		for i, item in enumerate(self._iterate_items(processor)):
			# Save original to yield
			original_item = item.copy()

			# Map item
			if item_mapper:
				try:
					mapped_item = own_processor.get_mapped_item(item)
				except MapItemException as e:
					if warn_unmappable:
						self.warn_unmappable_item(i, processor, e, warn_admins=unmapped_items is False)
						unmapped_items = True
					continue

				# check if fields have been marked as 'missing' in the
				# underlying data, and treat according to the chosen strategy
				if mapped_item.get_missing_fields():
					for missing_field in mapped_item.get_missing_fields():
						strategy = map_missing.get(missing_field, default_strategy)

						if callable(strategy):
							# delegate handling to a callback
							mapped_item.data[missing_field] = strategy(mapped_item.data, missing_field)
						elif strategy == "abort":
							# raise an exception to be handled at the processor level
							raise MappedItemIncompleteException(f"Cannot process item, field {missing_field} missing in source data.")
						elif strategy == "default":
							# use whatever was passed to the object constructor
							mapped_item.data[missing_field] = mapped_item.data[missing_field].value
						else:
							raise ValueError("map_missing must be 'abort', 'default', or a callback.")

			else:
				mapped_item = original_item

			# yield a DatasetItem, which is a dict with some special properties
			yield DatasetItem(mapper=item_mapper, original=original_item, mapped_object=mapped_item, **(mapped_item.get_item_data() if type(mapped_item) is MappedItem else mapped_item))

	def get_staging_area(self):
		"""
		Get path to a temporary folder in which files can be stored before
		finishing

		This folder must be created before use, but is guaranteed to not exist
		yet. The folder may be used as a staging area for the dataset data
		while it is being processed.

		:return Path:  Path to folder
		"""
		results_file = self.get_results_path()

		results_dir_base = results_file.parent
		results_dir = results_file.name.replace(".", "") + "-staging"
		results_path = results_dir_base.joinpath(results_dir)
		index = 1
		while results_path.exists():
			results_path = results_dir_base.joinpath(results_dir + "-" + str(index))
			index += 1

		# create temporary folder
		results_path.mkdir()

		# Storing the staging area with the dataset so that it can be removed later
		self.staging_areas.append(results_path)

		return results_path

	def remove_staging_areas(self):
		"""
		Remove any staging areas that were created and all files contained in them.
		"""
		# Remove DataSet staging areas
		if self.staging_areas:
			for staging_area in self.staging_areas:
				if staging_area.is_dir():
					shutil.rmtree(staging_area)

	def finish(self, num_rows=0):
		"""
		Declare the dataset finished
		"""
		if self.data["is_finished"]:
			raise RuntimeError("Cannot finish a finished dataset again")

		self.db.update("datasets", where={"key": self.data["key"]},
					   data={"is_finished": True, "num_rows": num_rows, "progress": 1.0, "timestamp_finished": int(time.time())})
		self.data["is_finished"] = True
		self.data["num_rows"] = num_rows

	def copy(self, shallow=True):
		"""
		Copies the dataset, making a new version with a unique key


		:param bool shallow:  Shallow copy: does not copy the result file, but
		instead refers to the same file as the original dataset did
		:return Dataset:  Copied dataset
		"""
		parameters = self.parameters.copy()

		# a key is partially based on the parameters. so by setting these extra
		# attributes, we also ensure a unique key will be generated for the
		# copy
		# possibly todo: don't use time for uniqueness (but one shouldn't be
		# copying a dataset multiple times per microsecond, that's not what
		# this is for)
		parameters["copied_from"] = self.key
		parameters["copied_at"] = time.time()

		copy = DataSet(parameters=parameters, db=self.db, extension=self.result_file.split(".")[-1], type=self.type, modules=self.modules)
		for field in self.data:
			if field in ("id", "key", "timestamp", "job", "parameters", "result_file"):
				continue

			copy.__setattr__(field, self.data[field])

		if shallow:
			# use the same result file
			copy.result_file = self.result_file
		else:
			# copy to new file with new key
			shutil.copy(self.get_results_path(), copy.get_results_path())

		if self.is_finished():
			copy.finish(self.num_rows)

		# make sure ownership is also copied
		copy.copy_ownership_from(self)

		return copy

	def delete(self, commit=True, queue=None):
		"""
		Delete the dataset, and all its children

		Deletes both database records and result files. Note that manipulating
		a dataset object after it has been deleted is undefined behaviour.

		:param bool commit:  Commit SQL DELETE query?
		"""
		# first, recursively delete children
		children = self.db.fetchall("SELECT * FROM datasets WHERE key_parent = %s", (self.key,))
		for child in children:
			try:
				child = DataSet(key=child["key"], db=self.db, modules=self.modules)
				child.delete(commit=commit)
			except DataSetException:
				# dataset already deleted - race condition?
				pass

		# delete any queued jobs for this dataset
		try:
			job = Job.get_by_remote_ID(self.key, self.db, self.type)
			if job.is_claimed:
				# tell API to stop any jobs running for this dataset
				# level 2 = cancel job
				# we're not interested in the result - if the API is available,
				# it will do its thing, if it's not the backend is probably not
				# running so the job also doesn't need to be interrupted
				call_api(
					"cancel-job",
					{"remote_id": self.key, "jobtype": self.type, "level": 2},
					False
				)

			# this deletes the job from the database
			job.finish(True)

		except JobNotFoundException:
			pass

		# delete from database
		self.db.delete("datasets", where={"key": self.key}, commit=commit)
		self.db.delete("datasets_owners", where={"key": self.key}, commit=commit)
		self.db.delete("users_favourites", where={"key": self.key}, commit=commit)
		#TODO: remove when migrate script ensures scheduled_jobs table exists
		scheduler = self.db.fetchone(
			"SELECT EXISTS ( SELECT FROM information_schema.tables WHERE table_schema = %s AND table_name = %s )",
			("public", "scheduled_jobs"))
		if scheduler["exists"]:
			self.db.delete("scheduled_jobs", where={"dataset_id": self.key}, commit=commit)

		# delete from drive
		try:
			if self.get_results_path().exists():
				self.get_results_path().unlink()
			if self.get_results_path().with_suffix(".log").exists():
				self.get_results_path().with_suffix(".log").unlink()
			if self.get_results_folder_path().exists():
				shutil.rmtree(self.get_results_folder_path())

		except FileNotFoundError:
			# already deleted, apparently
			pass
		except PermissionError as e:
			self.db.log.error(f"Could not delete all dataset {self.key} files; they may need to be deleted manually: {e}")

	def update_children(self, **kwargs):
		"""
		Update an attribute for all child datasets

		Can be used to e.g. change the owner, version, finished status for all
		datasets in a tree

		:param kwargs:  Parameters corresponding to known dataset attributes
		"""
		for child in self.get_children(update=True):
			for attr, value in kwargs.items():
				child.__setattr__(attr, value)

			child.update_children(**kwargs)

	def is_finished(self):
		"""
		Check if dataset is finished
		:return bool:
		"""
		return self.data["is_finished"] == True

	def is_rankable(self, multiple_items=True):
		"""
		Determine if a dataset is rankable

		Rankable means that it is a CSV file with 'date' and 'value' columns
		as well as one or more item label columns

		:param bool multiple_items:  Consider datasets with multiple items per
		item (e.g. word_1, word_2, etc)?

		:return bool:  Whether the dataset is rankable or not
		"""
		if self.get_results_path().suffix != ".csv" or not self.get_results_path().exists():
			return False

		column_options = {"date", "value", "item"}
		if multiple_items:
			column_options.add("word_1")

		with self.get_results_path().open(encoding="utf-8") as infile:
			reader = csv.DictReader(infile)
			try:
				return len(set(reader.fieldnames) & column_options) >= 3
			except (TypeError, ValueError):
				return False

	def is_accessible_by(self, username, role="owner"):
		"""
		Check if dataset has given user as owner

		:param str|User username: Username to check for
		:return bool:
		"""
		if type(username) is not str:
			if hasattr(username, "get_id"):
				username = username.get_id()
			else:
				raise TypeError("User must be a str or User object")

		# 'normal' owners
		if username in [owner for owner, meta in self.owners.items() if (role is None or meta["role"] == role)]:
			return True

		# owners that are owner by being part of a tag
		if username in itertools.chain(*[tagged_owners for tag, tagged_owners in self.tagged_owners.items() if (role is None or self.owners[f"tag:{tag}"]["role"] == role)]):
			return True

		return False

	def get_owners_users(self, role="owner"):
		"""
		Get list of dataset owners

		This returns a list of *users* that are considered owners. Tags are
		transparently replaced with the users with that tag.

		:param str|None role:  Role to check for. If `None`, all owners are
		returned regardless of role.

		:return set:  De-duplicated owner list
		"""
		# 'normal' owners
		owners = [owner for owner, meta in self.owners.items() if
				  (role is None or meta["role"] == role) and not owner.startswith("tag:")]

		# owners that are owner by being part of a tag
		owners.extend(itertools.chain(*[tagged_owners for tag, tagged_owners in self.tagged_owners.items() if
									   role is None or self.owners[f"tag:{tag}"]["role"] == role]))

		# de-duplicate before returning
		return set(owners)

	def get_owners(self, role="owner"):
		"""
		Get list of dataset owners

		This returns a list of all owners, and does not transparently resolve
		tags (like `get_owners_users` does).

		:param str|None role:  Role to check for. If `None`, all owners are
		returned regardless of role.

		:return set:  De-duplicated owner list
		"""
		return [owner for owner, meta in self.owners.items() if (role is None or meta["role"] == role)]

	def add_owner(self, username, role="owner"):
		"""
		Set dataset owner

		If the user is already an owner, but with a different role, the role is
		updated. If the user is already an owner with the same role, nothing happens.

		:param str|User username:  Username to set as owner
		:param str|None role:  Role to add user with.
		"""
		if type(username) is not str:
			if hasattr(username, "get_id"):
				username = username.get_id()
			else:
				raise TypeError("User must be a str or User object")

		if username not in self.owners:
			self.owners[username] = {
				"name": username,
				"key": self.key,
				"role": role
			}
			self.db.insert("datasets_owners", data=self.owners[username], safe=True)

		elif username in self.owners and self.owners[username]["role"] != role:
			self.db.update("datasets_owners", data={"role": role}, where={"name": username, "key": self.key})
			self.owners[username]["role"] = role

		if username.startswith("tag:"):
			# this is a bit more complicated than just adding to the list of
			# owners, so do a full refresh
			self.refresh_owners()

		# make sure children's owners remain in sync
		for child in self.get_children(update=True):
			child.add_owner(username, role)
			# not recursive, since we're calling it from recursive code!
			child.copy_ownership_from(self, recursive=False)

	def remove_owner(self, username):
		"""
		Remove dataset owner

		If no owner is set, the dataset is assigned to the anonymous user.
		If the user is not an owner, nothing happens.

		:param str|User username:  Username to set as owner
		"""
		if type(username) is not str:
			if hasattr(username, "get_id"):
				username = username.get_id()
			else:
				raise TypeError("User must be a str or User object")

		if username in self.owners:
			del self.owners[username]
			self.db.delete("datasets_owners", where={"name": username, "key": self.key})

			if not self.owners:
				self.add_owner("anonymous")

		if username in self.tagged_owners:
			del self.tagged_owners[username]

		# make sure children's owners remain in sync
		for child in self.get_children(update=True):
			child.remove_owner(username)
			# not recursive, since we're calling it from recursive code!
			child.copy_ownership_from(self, recursive=False)

	def refresh_owners(self):
		"""
		Update internal owner cache

		This makes sure that the list of *users* and *tags* which can access the
		dataset is up to date.
		"""
		self.owners = {owner["name"]: owner for owner in self.db.fetchall("SELECT * FROM datasets_owners WHERE key = %s", (self.key,))}

		# determine which users (if any) are owners of the dataset by having a
		# tag that is listed as an owner
		owner_tags = [name[4:] for name in self.owners if name.startswith("tag:")]
		if owner_tags:
			tagged_owners = self.db.fetchall("SELECT name, tags FROM users WHERE tags ?| %s ", (owner_tags,))
			self.tagged_owners = {
				owner_tag: [user["name"] for user in tagged_owners if owner_tag in user["tags"]]
				for owner_tag in owner_tags
			}
		else:
			self.tagged_owners = {}

	def copy_ownership_from(self, dataset, recursive=True):
		"""
		Copy ownership

		This is useful to e.g. make sure a dataset's ownership stays in sync
		with its parent

		:param Dataset dataset:  Parent to copy from
		:return:
		"""
		self.db.delete("datasets_owners", where={"key": self.key}, commit=False)

		for role in ("owner", "viewer"):
			owners = dataset.get_owners(role=role)
			for owner in owners:
				self.db.insert("datasets_owners", data={"key": self.key, "name": owner, "role": role}, commit=False, safe=True)

		self.db.commit()
		if recursive:
			for child in self.get_children(update=True):
				child.copy_ownership_from(self, recursive=recursive)

	def get_parameters(self):
		"""
		Get dataset parameters

		The dataset parameters are stored as JSON in the database - parse them
		and return the resulting object

		:return:  Dataset parameters as originally stored
		"""
		try:
			return json.loads(self.data["parameters"])
		except json.JSONDecodeError:
			return {}

	def get_columns(self):
		"""
		Returns the dataset columns.

		Useful for processor input forms. Can deal with both CSV and NDJSON
		files, the latter only if a `map_item` function is available in the
		processor that generated it. While in other cases one could use the
		keys of the JSON object, this is not always possible in follow-up code
		that uses the 'column' names, so for consistency this function acts as
		if no column can be parsed if no `map_item` function exists.

		:return list:  List of dataset columns; empty list if unable to parse
		"""
		if not self.get_results_path().exists():
			# no file to get columns from
			return []

		if (self.get_results_path().suffix.lower() == ".csv") or (self.get_results_path().suffix.lower() == ".ndjson" and self.get_own_processor() is not None and self.get_own_processor().map_item_method_available(dataset=self)):
			items = self.iterate_items(warn_unmappable=False)
			try:
				keys = list(items.__next__().keys())
			except (StopIteration, NotImplementedError):
				# No items or otherwise unable to iterate
				return []
			finally:
				del items
			return keys
		else:
			# Filetype not CSV or an NDJSON with `map_item`
			return []

	def get_annotation_fields(self):
		"""
		Retrieves the saved annotation fields for this dataset.
		:return dict: The saved annotation fields.
		"""

		annotation_fields = self.db.fetchone("SELECT annotation_fields FROM datasets WHERE key = %s;", (self.top_parent().key,))
		
		if annotation_fields and annotation_fields.get("annotation_fields"):
			annotation_fields = json.loads(annotation_fields["annotation_fields"])
		else:
			annotation_fields = {}

		return annotation_fields

	def get_annotations(self):
		"""
		Retrieves the annotations for this dataset.
		return dict: The annotations
		"""

		annotations = self.db.fetchone("SELECT annotations FROM annotations WHERE key = %s;", (self.top_parent().key,))

		if annotations and annotations.get("annotations"):
			return json.loads(annotations["annotations"])
		else:
			return None

	def update_label(self, label):
		"""
		Update label for this dataset

		:param str label:  New label
		:return str:  The new label, as returned by get_label
		"""
		self.parameters["label"] = label

		self.db.update("datasets", data={"parameters": json.dumps(self.parameters)}, where={"key": self.key})
		return self.get_label()

	def get_label(self, parameters=None, default="Query"):
		"""
		Generate a readable label for the dataset

		:param dict parameters:  Parameters of the dataset
		:param str default:  Label to use if it cannot be inferred from the
		parameters

		:return str:  Label
		"""
		if not parameters:
			parameters = self.parameters

		if parameters.get("label"):
			return parameters["label"]
		elif parameters.get("body_query") and parameters["body_query"] != "empty":
			return parameters["body_query"]
		elif parameters.get("body_match") and parameters["body_match"] != "empty":
			return parameters["body_match"]
		elif parameters.get("subject_query") and parameters["subject_query"] != "empty":
			return parameters["subject_query"]
		elif parameters.get("subject_match") and parameters["subject_match"] != "empty":
			return parameters["subject_match"]
		elif parameters.get("query"):
			label = parameters["query"]
			# Some legacy datasets have lists as query data
			if isinstance(label, list):
				label = ", ".join(label)

			label = label if len(label) < 30 else label[:25] + "..."
			label = label.strip().replace("\n", ", ")
			return label
		elif parameters.get("country_flag") and parameters["country_flag"] != "all":
			return "Flag: %s" % parameters["country_flag"]
		elif parameters.get("country_name") and parameters["country_name"] != "all":
			return "Country: %s" % parameters["country_name"]
		elif parameters.get("filename"):
			return parameters["filename"]
		elif parameters.get("board") and "datasource" in parameters:
			return parameters["datasource"] + "/" + parameters["board"]
		elif "datasource" in parameters and parameters["datasource"] in self.modules.datasources:
			return self.modules.datasources[parameters["datasource"]]["name"] + " Dataset"
		else:
			return default

	def change_datasource(self, datasource):
		"""
		Change the datasource type for this dataset

		:param str label:  New datasource type
		:return str:  The new datasource type
		"""

		self.parameters["datasource"] = datasource

		self.db.update("datasets", data={"parameters": json.dumps(self.parameters)}, where={"key": self.key})
		return datasource

	def reserve_result_file(self, parameters=None, extension="csv"):
		"""
		Generate a unique path to the results file for this dataset

		This generates a file name for the data file of this dataset, and makes sure
		no file exists or will exist at that location other than the file we
		expect (i.e. the data for this particular dataset).

		:param str extension: File extension, "csv" by default
		:param parameters:  Dataset parameters
		:return bool:  Whether the file path was successfully reserved
		"""
		if self.data["is_finished"]:
			raise RuntimeError("Cannot reserve results file for a finished dataset")

		# Use 'random' for random post queries
		if "random_amount" in parameters and int(parameters["random_amount"]) > 0:
			file = 'random-' + str(parameters["random_amount"]) + '-' + self.data["key"]
		# Use country code for country flag queries
		elif "country_flag" in parameters and parameters["country_flag"] != 'all':
			file = 'countryflag-' + str(parameters["country_flag"]) + '-' + self.data["key"]
		# Use the query string for all other queries
		else:
			query_bit = self.data["query"].replace(" ", "-").lower()
			query_bit = re.sub(r"[^a-z0-9\-]", "", query_bit)
			query_bit = query_bit[:100]  # Crop to avoid OSError
			file = query_bit + "-" + self.data["key"]
			file = re.sub(r"[-]+", "-", file)

		path = self.folder.joinpath(file + "." + extension.lower())
		index = 1
		while path.is_file():
			path = self.folder.joinpath(file + "-" + str(index) + "." + extension.lower())
			index += 1

		file = path.name
		updated = self.db.update("datasets", where={"query": self.data["query"], "key": self.data["key"]},
								 data={"result_file": file})
		self.data["result_file"] = file
		return updated > 0

	def get_key(self, query, parameters, parent="", time_offset=0):
		"""
		Generate a unique key for this dataset that can be used to identify it

		The key is a hash of a combination of the query string and parameters.
		You never need to call this, really: it's used internally.

		:param str query:  Query string
		:param parameters:  Dataset parameters
		:param parent: Parent dataset's key (if applicable)
		:param time_offset:  Offset to add to the time component of the dataset
		key. This can be used to ensure a unique key even if the parameters and
		timing is otherwise identical to an existing dataset's

		:return str:  Dataset key
		"""
		# Return a hash based on parameters
		# we're going to use the hash of the parameters to uniquely identify
		# the dataset, so make sure it's always in the same order, or we might
		# end up creating multiple keys for the same dataset if python
		# decides to return the dict in a different order
		param_key = collections.OrderedDict()
		for key in sorted(parameters):
			param_key[key] = parameters[key]

		# we additionally use the current time as a salt - this should usually
		# ensure a unique key for the dataset. if for some reason there is a
		# hash collision
		param_key["_salt"] = int(time.time()) + time_offset

		parent_key = str(parent) if parent else ""
		plain_key = repr(param_key) + str(query) + parent_key
		hashed_key = hashlib.md5(plain_key.encode("utf-8")).hexdigest()

		if self.db.fetchone("SELECT key FROM datasets WHERE key = %s", (hashed_key,)):
			# key exists, generate a new one
			return self.get_key(query, parameters, parent, time_offset=random.randint(1,10))
		else:
			return hashed_key

	def set_key(self, key):
		"""
		Change dataset key

		In principe, keys should never be changed. But there are rare cases
		where it is useful to do so, in particular when importing a dataset
		from another 4CAT instance; in that case it makes sense to try and
		ensure that the key is the same as it was before. This function sets
		the dataset key and updates any dataset references to it.

		:param str key:  Key to set
		:return str:  Key that was set. If the desired key already exists, the
		original key is kept.
		"""
		key_exists = self.db.fetchone("SELECT * FROM datasets WHERE key = %s", (key,))
		if key_exists or not key:
			return self.key

		old_key = self.key
		self.db.update("datasets", data={"key": key}, where={"key": old_key})

		# update references
		self.db.update("datasets", data={"key_parent": key}, where={"key_parent": old_key})
		self.db.update("datasets_owners", data={"key": key}, where={"key": old_key})
		self.db.update("jobs", data={"remote_id": key}, where={"remote_id": old_key})
		self.db.update("users_favourites", data={"key": key}, where={"key": old_key})

		# for good measure
		self.db.commit()
		self.key = key

		return self.key

	def get_status(self):
		"""
		Get Dataset status

		:return string: Dataset status
		"""
		return self.data["status"]

	def update_status(self, status, is_final=False):
		"""
		Update dataset status

		The status is a string that may be displayed to a user to keep them
		updated and informed about the progress of a dataset. No memory is kept
		of earlier dataset statuses; the current status is overwritten when
		updated.

		Statuses are also written to the dataset log file.

		:param string status:  Dataset status
		:param bool is_final:  If this is `True`, subsequent calls to this
		method while the object is instantiated will not update the dataset
		status.
		:return bool:  Status update successful?
		"""
		if self.no_status_updates:
			return

		# for presets, copy the updated status to the preset(s) this is part of
		if self.preset_parent is None:
			self.preset_parent = [parent for parent in self.get_genealogy() if parent.type.find("preset-") == 0 and parent.key != self.key][:1]

		if self.preset_parent:
			for preset_parent in self.preset_parent:
				if not preset_parent.is_finished():
					preset_parent.update_status(status)

		self.data["status"] = status
		updated = self.db.update("datasets", where={"key": self.data["key"]}, data={"status": status})

		if is_final:
			self.no_status_updates = True

		self.log(status)

		return updated > 0

	def update_progress(self, progress):
		"""
		Update dataset progress

		The progress can be used to indicate to a user how close the dataset
		is to completion.

		:param float progress:  Between 0 and 1.
		:return:
		"""
		progress = min(1, max(0, progress))  # clamp
		if type(progress) is int:
			progress = float(progress)

		self.data["progress"] = progress
		updated = self.db.update("datasets", where={"key": self.data["key"]}, data={"progress": progress})
		return updated > 0

	def get_last_update(self):
		"""
		Get the last update time of the dataset. If dataset is completed, this will be the last status update (usually
		"Dataset Completed".

		Returns None if there is no last update time.
		"""
		if self.get_log_path().exists():
			return datetime.datetime.strptime(get_last_line(self.get_log_path())[:24], "%c")
		else:
			return None

	def get_progress(self):
		"""
		Get dataset progress

		:return float:  Progress, between 0 and 1
		"""
		return self.data["progress"]

	def finish_with_error(self, error):
		"""
		Set error as final status, and finish with 0 results

		This is a convenience function to avoid having to repeat
		"update_status" and "finish" a lot.

		:param str error:  Error message for final dataset status.
		:return:
		"""
		self.update_status(error, is_final=True)
		self.finish(0)

		return None

	def update_version(self, version):
		"""
		Update software version used for this dataset

		This can be used to verify the code that was used to process this dataset.

		:param string version:  Version identifier
		:return bool:  Update successul?
		"""
		try:
			# this fails if the processor type is unknown
			# edge case, but let's not crash...
			processor_path = self.modules.processors.get(self.data["type"]).filepath
		except AttributeError:
			processor_path = ""

		updated = self.db.update("datasets", where={"key": self.data["key"]}, data={
			"software_version": version[0],
			"software_source": version[1],
			"software_file": processor_path
		})

		return updated > 0

	def delete_parameter(self, parameter, instant=True):
		"""
		Delete a parameter from the dataset metadata

		:param string parameter:  Parameter to delete
		:param bool instant:  Also delete parameters in this instance object?
		:return bool:  Update successul?
		"""
		parameters = self.parameters.copy()
		if parameter in parameters:
			del parameters[parameter]
		else:
			return False

		updated = self.db.update("datasets", where={"key": self.data["key"]},
								 data={"parameters": json.dumps(parameters)})

		if instant:
			self.parameters = parameters

		return updated > 0

	def get_version_url(self, file):
		"""
		Get a versioned github URL for the version this dataset was processed with

		:param file:  File to link within the repository
		:return:  URL, or an empty string
		"""
		if "software_source" not in self.data or not self.data["software_source"]:
			return ""

		filepath = self.data.get("software_file", "")
		if filepath.startswith("/extensions/"):
			# go to root of extension
			filepath = "/" + "/".join(filepath.split("/")[3:])

		return self.data["software_source"] + "/blob/" + self.data["software_version"] + filepath

	def top_parent(self):
		"""
		Get root dataset

		Traverses the tree of datasets this one is part of until it finds one
		with no source_dataset dataset, then returns that dataset.

		:return Dataset: Parent dataset
		"""
		genealogy = self.get_genealogy()
		return genealogy[0]

	def get_genealogy(self, inclusive=False):
		"""
		Get genealogy of this dataset

		Creates a list of DataSet objects, with the first one being the
		'top' dataset, and each subsequent one being a child of the previous
		one, ending with the current dataset.

		:return list:  Dataset genealogy, oldest dataset first
		"""
		if self.genealogy and not inclusive:
			return self.genealogy

		key_parent = self.key_parent
		genealogy = []

		while key_parent:
			try:
				parent = DataSet(key=key_parent, db=self.db, modules=self.modules)
			except DataSetException:
				break

			genealogy.append(parent)
			if parent.key_parent:
				key_parent = parent.key_parent
			else:
				break

		genealogy.reverse()
		genealogy.append(self)

		self.genealogy = genealogy
		return self.genealogy

	def get_children(self, update=False):
		"""
		Get children of this dataset

		:param bool update:  Update the list of children from database if True, else return cached value
		:return list:  List of child datasets
		"""
		if self._children is not None and not update:
			return self._children

		analyses = self.db.fetchall("SELECT * FROM datasets WHERE key_parent = %s ORDER BY timestamp ASC",
										(self.key,))
		self._children = [DataSet(data=analysis, db=self.db, modules=self.modules) for analysis in analyses]
		return self._children
		
	def get_all_children(self, recursive=True, update=True):
		"""
		Get all children of this dataset

		Results are returned as a non-hierarchical list, i.e. the result does
		not reflect the actual dataset hierarchy (but all datasets in the
		result will have the original dataset as an ancestor somewhere)

		:return list:  List of DataSets
		"""
		children = self.get_children(update=update)
		results = children.copy()
		if recursive:
			for child in children:
				results += child.get_all_children(recursive=recursive, update=update)

		return results

	def nearest(self, type_filter):
		"""
		Return nearest dataset that matches the given type

		Starting with this dataset, traverse the hierarchy upwards and return
		whichever dataset matches the given type.

		:param str type_filter:  Type filter. Can contain wildcards and is matched
		using `fnmatch.fnmatch`.
		:return:  Earliest matching dataset, or `None` if none match.
		"""
		genealogy = self.get_genealogy(inclusive=True)
		for dataset in reversed(genealogy):
			if fnmatch.fnmatch(dataset.type, type_filter):
				return dataset

		return None

	def get_breadcrumbs(self):
		"""
		Get breadcrumbs navlink for use in permalinks

		Returns a string representing this dataset's genealogy that may be used
		to uniquely identify it.

		:return str: Nav link
		"""
		if self.genealogy:
			return ",".join([dataset.key for dataset in self.genealogy])
		else:
			# Collect keys only
			key_parent = self.key  # Start at the bottom
			genealogy = []

			while key_parent:
				try:
					parent = self.db.fetchone("SELECT key_parent FROM datasets WHERE key = %s", (key_parent,))
				except TypeError:
					break

				key_parent = parent["key_parent"]
				if key_parent:
					genealogy.append(key_parent)
				else:
					break

			genealogy.reverse()
			genealogy.append(self.key)
			return ",".join(genealogy)

	def get_compatible_processors(self, user=None):
		"""
		Get list of processors compatible with this dataset

		Checks whether this dataset type is one that is listed as being accepted
		by the processor, for each known type: if the processor does not
		specify accepted types (via the `is_compatible_with` method), it is
		assumed it accepts any top-level datasets

		:param str|User|None user:  User to get compatibility for. If set,
		use the user-specific config settings where available.

		:return dict:  Compatible processors, `name => class` mapping
		"""
		processors = self.modules.processors

		available = {}
		for processor_type, processor in processors.items():
			if processor.is_from_collector():
				continue

			own_processor = self.get_own_processor()
			if own_processor and own_processor.exclude_followup_processors(processor_type):
				continue

			# consider a processor compatible if its is_compatible_with
			# method returns True *or* if it has no explicit compatibility
			# check and this dataset is top-level (i.e. has no parent)
			if (not hasattr(processor, "is_compatible_with") and not self.key_parent) \
					or (hasattr(processor, "is_compatible_with") and processor.is_compatible_with(self, user=user)):
				available[processor_type] = processor

		return available

	def get_place_in_queue(self, update=False):
		"""
		Determine dataset's position in queue

		If the dataset is already finished, the position is -1. Else, the
		position is the amount of datasets to be completed before this one will
		be processed. A position of 0 would mean that the dataset is currently
		being executed, or that the backend is not running.

		:param bool update:  Update the queue position from database if True, else return cached value
		:return int:  Queue position
		"""
		if self.is_finished() or not self.data.get("job"):
			self._queue_position = -1
			return self._queue_position
		elif not update and self._queue_position is not None:
			# Use cached value
			return self._queue_position
		else:
			# Collect queue position from database via the job
			try:
				job = Job.get_by_ID(self.data["job"], self.db)
				self._queue_position = job.get_place_in_queue()
			except JobNotFoundException:
				self._queue_position = -1

			return self._queue_position

	def get_modules(self):
		"""
		Get 4CAT modules

		Is a function because loading them is not free, and this way we can
		cache the result.

		:return:
		"""
		if not self.modules:
			self.modules = ModuleCollector()

		return self.modules

	def get_own_processor(self):
		"""
		Get the processor class that produced this dataset

		:return:  Processor class, or `None` if not available.
		"""
		processor_type = self.parameters.get("type", self.data.get("type"))

		return self.modules.processors.get(processor_type)

	def get_available_processors(self, user=None, exclude_hidden=False):
		"""
		Get list of processors that may be run for this dataset

		Returns all compatible processors except for those that are already
		queued or finished and have no options. Processors that have been
		run but have options are included so they may be run again with a
		different configuration

		:param str|User|None user:  User to get compatibility for. If set,
		use the user-specific config settings where available.
		:param bool exclude_hidden:  Exclude processors that should be displayed
		in the UI? If `False`, all processors are returned.

		:return dict:  Available processors, `name => properties` mapping
		"""
		if self.available_processors:
			# Update to reflect exclude_hidden parameter which may be different from last call
			# TODO: could children also have been created? Possible bug, but I have not seen anything effected by this
			return {processor_type: processor for processor_type, processor in self.available_processors.items() if not exclude_hidden or not processor.is_hidden}

		processors = self.get_compatible_processors(user=user)

		for analysis in self.get_children(update=True):
			if analysis.type not in processors:
				continue

			if not processors[analysis.type].get_options():
				# No variable options; this processor has been run so remove
				del processors[analysis.type]
				continue

			if exclude_hidden and processors[analysis.type].is_hidden:
				del processors[analysis.type]

		self.available_processors = processors
		return processors

	def link_job(self, job):
		"""
		Link this dataset to a job ID

		Updates the dataset data to include a reference to the job that will be
		executing (or has already executed) this job.

		Note that if no job can be found for this dataset, this method silently
		fails.

		:param Job job:  The job that will run this dataset

		:todo: If the job column ever gets used, make sure it always contains
		       a valid value, rather than silently failing this method.
		"""
		if type(job) != Job:
			raise TypeError("link_job requires a Job object as its argument")

		if "id" not in job.data:
			try:
				job = Job.get_by_remote_ID(self.key, self.db, jobtype=self.data["type"])
			except JobNotFoundException:
				return

		self.db.update("datasets", where={"key": self.key}, data={"job": job.data["id"]})

	def link_parent(self, key_parent):
		"""
		Set source_dataset key for this dataset

		:param key_parent:  Parent key. Not checked for validity
		"""
		self.db.update("datasets", where={"key": self.key}, data={"key_parent": key_parent})

	def get_parent(self):
		"""
		Get parent dataset

		:return DataSet:  Parent dataset, or `None` if not applicable
		"""
		return DataSet(key=self.key_parent, db=self.db, modules=self.modules) if self.key_parent else None

	def detach(self):
		"""
		Makes the datasets standalone, i.e. not having any source_dataset dataset
		"""
		self.link_parent("")

	def is_dataset(self):
		"""
		Easy way to confirm this is a dataset.
		Used for checking processor and dataset compatibility,
		which needs to handle both processors and datasets.
		"""
		return True

	def is_top_dataset(self):
		"""
		Easy way to confirm this is a top dataset.
		Used for checking processor and dataset compatibility,
		which needs to handle both processors and datasets.
		"""
		if self.key_parent:
			return False
		return True

	def is_expiring(self, user=None):
		"""
		Determine if dataset is set to expire

		Similar to `is_expired`, but checks if the dataset will be deleted in
		the future, not if it should be deleted right now.

		:param user:  User to use for configuration context. Provide to make
		sure configuration overrides for this user are taken into account.
		:return bool|int:  `False`, or the expiration date as a Unix timestamp.
		"""
		# has someone opted out of deleting this?
		if self.parameters.get("keep"):
			return False

		# is this dataset explicitly marked as expiring after a certain time?
		if self.parameters.get("expires-after"):
			return self.parameters.get("expires-after")

		# is the data source configured to have its datasets expire?
		expiration = config.get("datasources.expiration", {}, user=user)
		if not expiration.get(self.parameters.get("datasource")):
			return False

		# is there a timeout for this data source?
		if expiration.get(self.parameters.get("datasource")).get("timeout"):
			return self.timestamp + expiration.get(self.parameters.get("datasource")).get("timeout")

		return False

	def is_expired(self, user=None):
		"""
		Determine if dataset should be deleted

		Datasets can be set to expire, but when they should be deleted depends
		on a number of factor. This checks them all.

		:param user:  User to use for configuration context. Provide to make
		sure configuration overrides for this user are taken into account.
		:return bool:
		"""
		# has someone opted out of deleting this?
		if not self.is_expiring():
			return False

		# is this dataset explicitly marked as expiring after a certain time?
		future = time.time() + 3600  # ensure we don't delete datasets with invalid expiration times
		if self.parameters.get("expires-after") and convert_to_int(self.parameters["expires-after"], future) < time.time():
			return True

		# is the data source configured to have its datasets expire?
		expiration = config.get("datasources.expiration", {}, user=user)
		if not expiration.get(self.parameters.get("datasource")):
			return False

		# is the dataset older than the set timeout?
		if expiration.get(self.parameters.get("datasource")).get("timeout"):
			return self.timestamp + expiration[self.parameters.get("datasource")]["timeout"] < time.time()

		return False

	def is_from_collector(self):
		"""
		Check if this dataset was made by a processor that collects data, i.e.
		a search or import worker.

		:return bool:
		"""
		return self.type.endswith("-search") or self.type.endswith("-import")

	def get_extension(self):
		"""
		Gets the file extention this dataset produces.
		Also checks whether the results file exists.
		Used for checking processor and dataset compatibility.

		:return str extension:  Extension, e.g. `csv`
		"""
		if self.get_results_path().exists():
			return self.get_results_path().suffix[1:]

		return False

	def get_media_type(self):
		"""
		Gets the media type of the dataset file.

		:return str: media type, e.g., "text"
		"""
		own_processor = self.get_own_processor()
		if hasattr(self, "media_type"):
			# media type can be defined explicitly in the dataset; this is the priority
			return self.media_type
		elif own_processor is not None:
			# or media type can be defined in the processor
			# some processors can set different media types for different datasets (e.g., import_media)
			if hasattr(own_processor, "media_type"):
				return own_processor.media_type

		# Default to text
		return self.parameters.get("media_type", "text")

	def get_metadata(self):
		"""
		Get dataset metadata

		This consists of all the data stored in the database for this dataset, plus the current 4CAT version (appended
		as 'current_4CAT_version'). This is useful for exporting datasets, as it can be used by another 4CAT instance to
		update its database (and ensure compatibility with the exporting version of 4CAT).
		"""
		metadata = self.db.fetchone("SELECT * FROM datasets WHERE key = %s", (self.key,))

		# get 4CAT version (presumably to ensure export is compatible with import)
		metadata["current_4CAT_version"] = get_software_version()
		return metadata

	def get_result_url(self):
		"""
		Gets the 4CAT frontend URL of a dataset file.

		Uses the FlaskConfig attributes (i.e., SERVER_NAME and
		SERVER_HTTPS) plus hardcoded '/result/'.
		TODO: create more dynamic method of obtaining url.
		"""
		filename = self.get_results_path().name
		url_to_file = ('https://' if config.get("flask.https") else 'http://') + \
						config.get("flask.server_name") + '/result/' + filename
		return url_to_file

	def warn_unmappable_item(self, item_count, processor=None, error_message=None, warn_admins=True):
		"""
		Log an item that is unable to be mapped and warn administrators.

		:param int item_count:			Item index
		:param Processor processor:		Processor calling function8
		"""
		dataset_error_message = f"MapItemException (item {item_count}): {'is unable to be mapped! Check raw datafile.' if error_message is None else error_message}"

		# Use processing dataset if available, otherwise use original dataset (which likely already has this error message)
		closest_dataset = processor.dataset if processor is not None and processor.dataset is not None else self
		# Log error to dataset log
		closest_dataset.log(dataset_error_message)

		if warn_admins:
			if processor is not None:
				processor.log.warning(f"Processor {processor.type} unable to map item all items for dataset {closest_dataset.key}.")
			elif hasattr(self.db, "log"):
				# borrow the database's log handler
				self.db.log.warning(f"Unable to map item all items for dataset {closest_dataset.key}.")
			else:
				# No other log available
				raise DataSetException(f"Unable to map item {item_count} for dataset {closest_dataset.key} and properly warn")

	def __getattr__(self, attr):
		"""
		Getter so we don't have to use .data all the time

		:param attr:  Data key to get
		:return:  Value
		"""

		if attr in dir(self):
			# an explicitly defined attribute should always be called in favour
			# of this passthrough
			attribute = getattr(self, attr)
			return attribute
		elif attr in self.data:
			return self.data[attr]
		else:
			raise AttributeError("DataSet instance has no attribute %s" % attr)

	def __setattr__(self, attr, value):
		"""
		Setter so we can flexibly update the database

		Also updates internal data stores (.data etc). If the attribute is
		unknown, it is stored within the 'parameters' attribute.

		:param str attr:  Attribute to update
		:param value:  New value
		"""

		# don't override behaviour for *actual* class attributes
		if attr in dir(self):
			super().__setattr__(attr, value)
			return

		if attr not in self.data:
			self.parameters[attr] = value
			attr = "parameters"
			value = self.parameters

		if attr == "parameters":
			value = json.dumps(value)

		self.db.update("datasets", where={"key": self.key}, data={attr: value})

		self.data[attr] = value

		if attr == "parameters":
			self.parameters = json.loads(value)
=======
    """
    Provide interface to safely register and run operations on a dataset

    A dataset is a collection of:
    - A unique identifier
    - A set of parameters that demarcate the data contained within
    - The data

    The data is usually stored in a file on the disk; the parameters are stored
    in a database. The handling of the data, et cetera, is done by other
    workers; this class defines method to create and manipulate the dataset's
    properties.
    """

    # Attributes must be created here to ensure getattr and setattr work properly
    data = None
    key = ""

    _children = None
    available_processors = None
    _genealogy = None
    preset_parent = None
    parameters = None
    modules = None
    annotation_fields = None

    owners = None
    tagged_owners = None

    db = None
    folder = None
    is_new = True

    no_status_updates = False
    staging_areas = None
    _queue_position = None

    def __init__(
        self,
        parameters=None,
        key=None,
        job=None,
        data=None,
        db=None,
        parent="",
        extension=None,
        type=None,
        is_private=True,
        owner="anonymous",
        modules=None
    ):
        """
        Create new dataset object

        If the dataset is not in the database yet, it is added.

        :param dict parameters:  Only when creating a new dataset. Dataset
        parameters, free-form dictionary.
        :param str key: Dataset key. If given, dataset with this key is loaded.
        :param int job: Job ID. If given, dataset corresponding to job is
        loaded.
        :param dict data: Dataset data, corresponding to a row in the datasets
        database table. If not given, retrieved from database depending on key.
        :param db:  Database connection
        :param str parent:  Only when creating a new dataset. Parent dataset
        key to which the one being created is a child.
        :param str extension: Only when creating a new dataset. Extension of
        dataset result file.
        :param str type: Only when creating a new dataset. Type of the dataset,
        corresponding to the type property of a processor class.
        :param bool is_private: Only when creating a new dataset. Whether the
        dataset is private or public.
        :param str owner: Only when creating a new dataset. The user name of
        the dataset's creator.
        :param modules: Module cache. If not given, will be loaded when needed
        (expensive). Used to figure out what processors are compatible with
        this dataset.
        """
        self.db = db

        # Ensure mutable attributes are set in __init__ as they are unique to each DataSet
        self.data = {}
        self.parameters = {}
        self.available_processors = {}
        self._genealogy = []
        self.staging_areas = []
        self.modules = modules

        if key is not None:
            self.key = key
            current = self.db.fetchone(
                "SELECT * FROM datasets WHERE key = %s", (self.key,)
            )
            if not current:
                raise DataSetNotFoundException(
                    "DataSet() requires a valid dataset key for its 'key' argument, \"%s\" given"
                    % key
                )

        elif job is not None:
            current = self.db.fetchone("SELECT * FROM datasets WHERE (parameters::json->>'job')::text = %s", (str(job),))
            if not current:
                raise DataSetNotFoundException("DataSet() requires a valid job ID for its 'job' argument")

            self.key = current["key"]
        elif data is not None:
            current = data
            if (
                "query" not in data
                or "key" not in data
                or "parameters" not in data
                or "key_parent" not in data
            ):
                raise DataSetException(
                    "DataSet() requires a complete dataset record for its 'data' argument"
                )

            self.key = current["key"]
        else:
            if parameters is None:
                raise DataSetException(
                    "DataSet() requires either 'key', or 'parameters' to be given"
                )

            if not type:
                raise DataSetException("Datasets must have their type set explicitly")

            query = self.get_label(parameters, default=type)
            self.key = self.get_key(query, parameters, parent)
            current = self.db.fetchone(
                "SELECT * FROM datasets WHERE key = %s AND query = %s",
                (self.key, query),
            )

        if current:
            self.data = current
            self.parameters = json.loads(self.data["parameters"])
            self.annotation_fields = json.loads(self.data["annotation_fields"]) \
                if self.data.get("annotation_fields") else {}
            self.is_new = False
        else:
            self.data = {"type": type}  # get_own_processor needs this
            own_processor = self.get_own_processor()
            version = get_software_commit(own_processor)
            self.data = {
                "key": self.key,
                "query": self.get_label(parameters, default=type),
                "parameters": json.dumps(parameters),
                "result_file": "",
                "creator": owner,
                "status": "",
                "type": type,
                "timestamp": int(time.time()),
                "is_finished": False,
                "is_private": is_private,
                "software_version": version[0],
                "software_source": version[1],
                "software_file": "",
                "num_rows": 0,
                "progress": 0.0,
                "key_parent": parent,
                "annotation_fields": "{}"
            }
            self.parameters = parameters
            self.annotation_fields = {}

            self.db.insert("datasets", data=self.data)
            self.refresh_owners()
            self.add_owner(owner)

            # Find desired extension from processor if not explicitly set
            if extension is None:
                if own_processor:
                    extension = own_processor.get_extension(
                        parent_dataset=DataSet(key=parent, db=db, modules=self.modules)
                        if parent
                        else None
                    )
                # Still no extension, default to 'csv'
                if not extension:
                    extension = "csv"

            # Reserve filename and update data['result_file']
            self.reserve_result_file(parameters, extension)

        self.refresh_owners()

    def check_dataset_finished(self):
        """
        Checks if dataset is finished. Returns path to results file is not empty,
        or 'empty_file' when there were not matches.

        Only returns a path if the dataset is complete. In other words, if this
        method returns a path, a file with the complete results for this dataset
        will exist at that location.

        :return: A path to the results file, 'empty_file', or `None`
        """
        if self.data["is_finished"] and self.data["num_rows"] > 0:
            return self.get_results_path()
        elif self.data["is_finished"] and self.data["num_rows"] == 0:
            return 'empty'
        else:
            return None

    def get_results_path(self):
        """
        Get path to results file

        Always returns a path, that will at some point contain the dataset
        data, but may not do so yet. Use this to get the location to write
        generated results to.

        :return Path:  A path to the results file
        """
        # alas we need to instantiate a config reader here - no way around it
        if not self.folder:
            self.folder = self.modules.config.get('PATH_DATA')
        return self.folder.joinpath(self.data["result_file"])

    def get_results_folder_path(self):
        """
        Get path to folder containing accompanying results

        Returns a path that may not yet be created

        :return Path:  A path to the results file
        """
        return self.get_results_path().parent.joinpath("folder_" + self.key)

    def get_log_path(self):
        """
        Get path to dataset log file

        Each dataset has a single log file that documents its creation. This
        method returns the path to that file. It is identical to the path of
        the dataset result file, with 'log' as its extension instead.

        :return Path:  A path to the log file
        """
        return self.get_results_path().with_suffix(".log")

    def clear_log(self):
        """
        Clears the dataset log file

        If the log file does not exist, it is created empty. The log file will
        have the same file name as the dataset result file, with the 'log'
        extension.
        """
        log_path = self.get_log_path()
        with log_path.open("w"):
            pass

    def log(self, log):
        """
        Write log message to file

        Writes the log message to the log file on a new line, including a
        timestamp at the start of the line. Note that this assumes the log file
        already exists - it should have been created/cleared with clear_log()
        prior to calling this.

        :param str log:  Log message to write
        """
        log_path = self.get_log_path()
        with log_path.open("a", encoding="utf-8") as outfile:
            outfile.write("%s: %s\n" % (datetime.datetime.now().strftime("%c"), log))

    def _iterate_items(self, processor=None):
        """
        A generator that iterates through a CSV or NDJSON file

        This is an internal method and should not be called directly. Rather,
        call iterate_items() and use the generated dictionary and its properties.

        If a reference to a processor is provided, with every iteration,
        the processor's 'interrupted' flag is checked, and if set a
        ProcessorInterruptedException is raised, which by default is caught
        in the worker and subsequently stops execution gracefully.

        There are two file types that can be iterated (currently): CSV files
        and NDJSON (newline-delimited JSON) files. In the future, one could
        envision adding a pathway to retrieve items from e.g. a MongoDB
        collection directly instead of from a static file

        :param BasicProcessor processor:  A reference to the processor
        iterating the dataset.
        :return generator:  A generator that yields each item as a dictionary
        """
        path = self.get_results_path()


        # Yield through items one by one
        if path.suffix.lower() == ".csv":
            with path.open("rb") as infile:
                wrapped_infile = NullAwareTextIOWrapper(infile, encoding="utf-8")
                reader = csv.DictReader(wrapped_infile)

                if not self.get_own_processor():
                    # Processor was deprecated or removed; CSV file is likely readable but some legacy types are not
                    first_item = next(reader)
                    if first_item is None or any(
                        [True for key in first_item if type(key) is not str]
                    ):
                        raise NotImplementedError(
                            f"Cannot iterate through CSV file (deprecated processor {self.type})"
                        )
                    yield first_item

                for item in reader:
                    if hasattr(processor, "interrupted") and processor.interrupted:
                        raise ProcessorInterruptedException(
                            "Processor interrupted while iterating through CSV file"
                        )
                    
                    yield item

        elif path.suffix.lower() == ".ndjson":
            # In NDJSON format each line in the file is a self-contained JSON
            with path.open(encoding="utf-8") as infile:
                for line in infile:
                    if hasattr(processor, "interrupted") and processor.interrupted:
                        raise ProcessorInterruptedException(
                            "Processor interrupted while iterating through NDJSON file"
                        )
                    
                    yield json.loads(line)

        else:
            raise NotImplementedError("Cannot iterate through %s file" % path.suffix)

    def iterate_items(
        self, processor=None, warn_unmappable=True, map_missing="default", get_annotations=True, max_unmappable=None
    ):
        """
        Generate mapped dataset items

        Wrapper for _iterate_items that returns a DatasetItem, which can be
        accessed as a dict returning the original item or (if a mapper is
        available) the mapped item. Mapped or original versions of the item can
        also be accessed via the `original` and `mapped_object` properties of
        the DatasetItem.

        Processors can define a method called `map_item` that can be used to map
        an item from the dataset file before it is processed any further. This is
        slower than storing the data file in the right format to begin with but
        not all data sources allow for easy 'flat' mapping of items, e.g. tweets
        are nested objects when retrieved from the twitter API that are easier
        to store as a JSON file than as a flat CSV file, and it would be a shame
        to throw away that data.

        Note the two parameters warn_unmappable and map_missing. Items can be
        unmappable in that their structure is too different to coerce into a
        neat dictionary of the structure the data source expects. This makes it
        'unmappable' and warn_unmappable determines what happens in this case.
        It can also be of the right structure, but with some fields missing or
        incomplete. map_missing determines what happens in that case. The
        latter is for example possible when importing data via Zeeschuimer,
        which produces unstably-structured data captured from social media
        sites.

        :param BasicProcessor processor:  A reference to the processor
        iterating the dataset.
        :param bool warn_unmappable:  If an item is not mappable, skip the item
        and log a warning
        :param max_unmappable:  Skip at most this many unmappable items; if
        more are encountered, stop iterating. `None` to never stop.
        :param map_missing: Indicates what to do with mapped items for which
        some fields could not be mapped. Defaults to 'empty_str'. Must be one of:
        - 'default': fill missing fields with the default passed by map_item
        - 'abort': raise a MappedItemIncompleteException if a field is missing
        - a callback: replace missing field with the return value of the
          callback. The MappedItem object is passed to the callback as the
          first argument and the name of the missing field as the second.
        - a dictionary with a key for each possible missing field: replace missing
          field with a strategy for that field ('default', 'abort', or a callback)
        :param get_annotations: Whether to also fetch annotations from the database.
          This can be disabled to help speed up iteration.
        :return generator:  A generator that yields DatasetItems
        """
        unmapped_items = 0
        # Collect item_mapper for use with filter
        item_mapper = False
        own_processor = self.get_own_processor()
        if own_processor and own_processor.map_item_method_available(dataset=self):
            item_mapper = True

        # Annotations are dynamically added, and we're handling them as 'extra' map_item fields.
        if get_annotations:
            annotation_fields = self.annotation_fields
            num_annotations = 0 if not annotation_fields else self.num_annotations()
            all_annotations = None
            # If this dataset has less than n annotations, just retrieve them all before iterating
            if 0 < num_annotations <= 500:
                # Convert to dict for faster lookup when iterating over items
                all_annotations = collections.defaultdict(list)
                for annotation in self.get_annotations():
                    all_annotations[annotation.item_id].append(annotation)

        # missing field strategy can be for all fields at once, or per field
        # if it is per field, it is a dictionary with field names and their strategy
        # if it is for all fields, it may be a callback, 'abort', or 'default'
        default_strategy = "default"
        if type(map_missing) is not dict:
            default_strategy = map_missing
            map_missing = {}

        # Loop through items
        for i, item in enumerate(self._iterate_items(processor)):
            # Save original to yield
            original_item = item.copy()

            # Map item
            if item_mapper:
                try:
                    mapped_item = own_processor.get_mapped_item(item)
                except MapItemException as e:
                    if warn_unmappable:
                        self.warn_unmappable_item(
                            i, processor, e, warn_admins=unmapped_items is False
                        )
                        
                    unmapped_items += 1
                    if max_unmappable and unmapped_items > max_unmappable:
                        break
                    else:
                        continue

                # check if fields have been marked as 'missing' in the
                # underlying data, and treat according to the chosen strategy
                if mapped_item.get_missing_fields():
                    for missing_field in mapped_item.get_missing_fields():
                        strategy = map_missing.get(missing_field, default_strategy)

                        if callable(strategy):
                            # delegate handling to a callback
                            mapped_item.data[missing_field] = strategy(
                                mapped_item.data, missing_field
                            )
                        elif strategy == "abort":
                            # raise an exception to be handled at the processor level
                            raise MappedItemIncompleteException(
                                f"Cannot process item, field {missing_field} missing in source data."
                            )
                        elif strategy == "default":
                            # use whatever was passed to the object constructor
                            mapped_item.data[missing_field] = mapped_item.data[
                                missing_field
                            ].value
                        else:
                            raise ValueError(
                                "map_missing must be 'abort', 'default', or a callback."
                            )
            else:
                mapped_item = original_item

            # Add possible annotation values
            if get_annotations and annotation_fields:
                # We're always handling annotated data as a MappedItem object,
                # even if no map_item() function is available for the data source.
                if not isinstance(mapped_item, MappedItem):
                    mapped_item = MappedItem(mapped_item)

                # Retrieve from all annotations
                if all_annotations:
                    item_annotations = all_annotations.get(mapped_item.data["id"])
                # Or get annotations per item for large datasets (more queries but less memory usage)
                else:
                    item_annotations = self.get_annotations_for_item(
                        mapped_item.data["id"]
                    )

                # Loop through annotation fields
                for (
                    annotation_field_id,
                    annotation_field_items,
                ) in annotation_fields.items():
                    # Set default value to an empty string
                    value = ""
                    # Set value if this item has annotations
                    if item_annotations:
                        # Items can have multiple annotations
                        for annotation in item_annotations:
                            if annotation.field_id == annotation_field_id:
                                value = annotation.value
                            if isinstance(value, list):
                                value = ",".join(value)

                    # Make sure labels are unique when iterating through items
                    column_name = annotation_field_items["label"]
                    label_count = 1
                    while column_name in mapped_item.data:
                        label_count += 1
                        column_name = f"{annotation_field_items['label']}_{label_count}"

                    # We're always adding an annotation value
                    # as an empty string, even if it's absent.
                    mapped_item.data[column_name] = value

            # yield a DatasetItem, which is a dict with some special properties
            yield DatasetItem(
                mapper=item_mapper,
                original=original_item,
                mapped_object=mapped_item,
                **(
                    mapped_item.get_item_data()
                    if type(mapped_item) is MappedItem
                    else mapped_item
                ),
            )

    def sort_and_iterate_items(
        self, sort="", reverse=False, chunk_size=50000, **kwargs
    ) -> dict:
        """
        Loop through items in a dataset, sorted by a given key.

        This is a wrapper function for `iterate_items()` with the
        added functionality of sorting a dataset.

        :param sort:				The item key that determines the sort order.
        :param reverse:				Whether to sort by largest values first.

        :returns dict:				Yields iterated post
        """

        def sort_items(items_to_sort, sort_key, reverse, convert_sort_to_float=False):
            """
            Sort items based on the given key and order.

            :param items_to_sort:  The items to sort
            :param sort_key:  The key to sort by
            :param reverse:  Whether to sort in reverse order
            :return:  Sorted items
            """
            if reverse is False and (sort_key == "dataset-order" or sort_key == ""):
                # Sort by dataset order
                yield from items_to_sort
            elif sort_key == "dataset-order" and reverse:
                # Sort by dataset order in reverse
                yield from reversed(list(items_to_sort))
            else:
                # Sort on the basis of a column value
                if not convert_sort_to_float:
                    yield from sorted(
                        items_to_sort,
                        key=lambda x: x.get(sort_key, ""),
                        reverse=reverse,
                    )
                else:
                    # Dataset fields can contain integers and empty strings.
                    # Since these cannot be compared, we will convert every
                    # empty string to 0.
                    yield from sorted(
                        items_to_sort,
                        key=lambda x: convert_to_float(x.get(sort_key, ""), force=True),
                        reverse=reverse,
                    )

        if self.num_rows < chunk_size:
            try:
                # First try to force-sort float values. If this doesn't work, it'll be alphabetical.
                yield from sort_items(self.iterate_items(**kwargs), sort, reverse, convert_sort_to_float=True)
            except (TypeError, ValueError):
                yield from sort_items(
                    self.iterate_items(**kwargs),
                    sort,
                    reverse,
                    convert_sort_to_float=False,
                )

        else:
            # For large datasets, we will use chunk sorting
            staging_area = self.get_staging_area()
            buffer = []
            chunk_files = []
            convert_sort_to_float = True
            fieldnames = self.get_columns()

            def write_chunk(buffer, chunk_index):
                """
                Write a chunk of data to a temporary file

                :param buffer:  The buffer containing the chunk of data
                :param chunk_index:  The index of the chunk
                :return:  The path to the temporary file
                """
                temp_file = staging_area.joinpath(f"chunk_{chunk_index}.csv")
                with temp_file.open("w", encoding="utf-8") as chunk_file:
                    writer = csv.DictWriter(chunk_file, fieldnames=fieldnames)
                    writer.writeheader()
                    writer.writerows(buffer)
                return temp_file

            # Divide the dataset into sorted chunks
            for item in self.iterate_items(**kwargs):
                buffer.append(item)
                if len(buffer) >= chunk_size:
                    try:
                        buffer = list(
                            sort_items(buffer, sort, reverse, convert_sort_to_float=convert_sort_to_float)
                        )
                    except (TypeError, ValueError):
                        convert_sort_to_float = False
                        buffer = list(
                            sort_items(buffer, sort, reverse, convert_sort_to_float=convert_sort_to_float)
                        )

                    chunk_files.append(write_chunk(buffer, len(chunk_files)))
                    buffer.clear()

            # Sort and write any remaining items in the buffer
            if buffer:
                buffer = list(sort_items(buffer, sort, reverse, convert_sort_to_float))
                chunk_files.append(write_chunk(buffer, len(chunk_files)))
                buffer.clear()

            # Merge sorted chunks into the final sorted file
            sorted_file = staging_area.joinpath("sorted_" + self.key + ".csv")
            with sorted_file.open("w", encoding="utf-8") as outfile:
                writer = csv.DictWriter(outfile, fieldnames=self.get_columns())
                writer.writeheader()

                # Open all chunk files for reading
                chunk_readers = [
                    csv.DictReader(chunk.open("r", encoding="utf-8"))
                    for chunk in chunk_files
                ]
                heap = []

                # Initialize the heap with the first row from each chunk
                for i, reader in enumerate(chunk_readers):
                    try:
                        row = next(reader)
                        if sort == "dataset-order" and reverse:
                            # Use a reverse index for "dataset-order" and reverse=True
                            sort_key = -i
                        elif convert_sort_to_float:
                            # Negate numeric keys for reverse sorting
                            sort_key = (
                                -convert_to_float(row.get(sort, ""))
                                if reverse
                                else convert_to_float(row.get(sort, ""))
                            )
                        else:
                            if reverse:
                                # For reverse string sorting, invert string comparison by creating a tuple
                                # with an inverted string - this makes Python's tuple comparison work in reverse
                                sort_key = (
                                    tuple(-ord(c) for c in row.get(sort, "")),
                                    -i,
                                )
                            else:
                                sort_key = (row.get(sort, ""), i)
                        heap.append((sort_key, i, row))
                    except StopIteration:
                        pass

                # Use a heap to merge sorted chunks
                import heapq

                heapq.heapify(heap)
                while heap:
                    _, chunk_index, smallest_row = heapq.heappop(heap)
                    writer.writerow(smallest_row)
                    try:
                        next_row = next(chunk_readers[chunk_index])
                        if sort == "dataset-order" and reverse:
                            # Use a reverse index for "dataset-order" and reverse=True
                            sort_key = -chunk_index
                        elif convert_sort_to_float:
                            sort_key = (
                                -convert_to_float(next_row.get(sort, ""))
                                if reverse
                                else convert_to_float(next_row.get(sort, ""))
                            )
                        else:
                            # Use the same inverted comparison for string values
                            if reverse:
                                sort_key = (
                                    tuple(-ord(c) for c in next_row.get(sort, "")),
                                    -chunk_index,
                                )
                            else:
                                sort_key = (next_row.get(sort, ""), chunk_index)
                        heapq.heappush(heap, (sort_key, chunk_index, next_row))
                    except StopIteration:
                        pass

            # Read the sorted file and yield each item
            with sorted_file.open("r", encoding="utf-8") as infile:
                reader = csv.DictReader(infile)
                for item in reader:
                    yield item

            # Remove the temporary files
            if staging_area.is_dir():
                shutil.rmtree(staging_area)

    def get_staging_area(self):
        """
        Get path to a temporary folder in which files can be stored before
        finishing

        This folder must be created before use, but is guaranteed to not exist
        yet. The folder may be used as a staging area for the dataset data
        while it is being processed.

        :return Path:  Path to folder
        """
        results_file = self.get_results_path()

        results_dir_base = results_file.parent
        results_dir = results_file.name.replace(".", "") + "-staging"
        results_path = results_dir_base.joinpath(results_dir)
        index = 1
        while results_path.exists():
            results_path = results_dir_base.joinpath(results_dir + "-" + str(index))
            index += 1

        # create temporary folder
        results_path.mkdir()

        # Storing the staging area with the dataset so that it can be removed later
        self.staging_areas.append(results_path)

        return results_path

    def remove_staging_areas(self):
        """
        Remove any staging areas that were created and all files contained in them.
        """
        # Remove DataSet staging areas
        if self.staging_areas:
            for staging_area in self.staging_areas:
                if staging_area.is_dir():
                    shutil.rmtree(staging_area)

    def finish(self, num_rows=0):
        """
        Declare the dataset finished
        """
        if self.data["is_finished"]:
            raise RuntimeError("Cannot finish a finished dataset again")

        self.db.update(
            "datasets",
            where={"key": self.data["key"]},
            data={
                "is_finished": True,
                "num_rows": num_rows,
                "progress": 1.0,
                "timestamp_finished": int(time.time()),
            },
        )
        self.data["is_finished"] = True
        self.data["num_rows"] = num_rows

    def copy(self, shallow=True):
        """
        Copies the dataset, making a new version with a unique key


        :param bool shallow:  Shallow copy: does not copy the result file, but
        instead refers to the same file as the original dataset did
        :return Dataset:  Copied dataset
        """
        parameters = self.parameters.copy()

        # a key is partially based on the parameters. so by setting these extra
        # attributes, we also ensure a unique key will be generated for the
        # copy
        # possibly todo: don't use time for uniqueness (but one shouldn't be
        # copying a dataset multiple times per microsecond, that's not what
        # this is for)
        parameters["copied_from"] = self.key
        parameters["copied_at"] = time.time()

        copy = DataSet(
            parameters=parameters,
            db=self.db,
            extension=self.result_file.split(".")[-1],
            type=self.type,
            modules=self.modules
        )

        for field in self.data:
            if field in ("id", "key", "timestamp", "job", "parameters", "result_file"):
                continue
            copy.__setattr__(field, self.data[field])

        if shallow:
            # use the same result file
            copy.result_file = self.result_file
        else:
            # copy to new file with new key
            shutil.copy(self.get_results_path(), copy.get_results_path())

        if self.is_finished():
            copy.finish(self.num_rows)

        # make sure ownership is also copied
        copy.copy_ownership_from(self)

        return copy

    def delete(self, commit=True, queue=None):
        """
        Delete the dataset, and all its children

        Deletes both database records and result files. Note that manipulating
        a dataset object after it has been deleted is undefined behaviour.

        :param bool commit:  Commit SQL DELETE query?
        """
        # first, recursively delete children
        children = self.db.fetchall(
            "SELECT * FROM datasets WHERE key_parent = %s", (self.key,)
        )
        for child in children:
            try:
                child = DataSet(key=child["key"], db=self.db, modules=self.modules)
                child.delete(commit=commit)
            except DataSetException:
                # dataset already deleted - race condition?
                pass

        # delete any queued jobs for this dataset
        try:
            job = Job.get_by_remote_ID(self.key, self.db, self.type)
            if job.is_claimed:
                # tell API to stop any jobs running for this dataset
                # level 2 = cancel job
                # we're not interested in the result - if the API is available,
                # it will do its thing, if it's not the backend is probably not
                # running so the job also doesn't need to be interrupted
                call_api(
                    "cancel-job",
                    {"remote_id": self.key, "jobtype": self.type, "level": 2},
                    False,
                )

            # this deletes the job from the database
            job.finish(True)

        except JobNotFoundException:
            pass

        # delete this dataset's own annotations
        self.db.delete("annotations", where={"dataset": self.key}, commit=commit)
        # delete annotations that have been generated as part of this dataset
        self.db.delete("annotations", where={"from_dataset": self.key}, commit=commit)
        # delete annotation fields on parent dataset(s) stemming from this dataset
        for related_dataset in self.get_genealogy():
            field_deleted = False
            annotation_fields = related_dataset.annotation_fields
            if annotation_fields:
                for field_id in list(annotation_fields.keys()):
                    if annotation_fields[field_id].get("from_dataset", "") == self.key:
                        del annotation_fields[field_id]
                        field_deleted = True
            if field_deleted:
                related_dataset.save_annotation_fields(annotation_fields)

        # delete dataset from database
        self.db.delete("datasets", where={"key": self.key}, commit=commit)
        self.db.delete("datasets_owners", where={"key": self.key}, commit=commit)
        self.db.delete("users_favourites", where={"key": self.key}, commit=commit)

        # delete from drive
        try:
            if self.get_results_path().exists():
                self.get_results_path().unlink()
            if self.get_results_path().with_suffix(".log").exists():
                self.get_results_path().with_suffix(".log").unlink()
            if self.get_results_folder_path().exists():
                shutil.rmtree(self.get_results_folder_path())

        except FileNotFoundError:
            # already deleted, apparently
            pass
        except PermissionError as e:
            self.db.log.error(
                f"Could not delete all dataset {self.key} files; they may need to be deleted manually: {e}"
            )

    def update_children(self, **kwargs):
        """
        Update an attribute for all child datasets

        Can be used to e.g. change the owner, version, finished status for all
        datasets in a tree

        :param kwargs:  Parameters corresponding to known dataset attributes
        """
        for child in self.get_children(update=True):
            for attr, value in kwargs.items():
                child.__setattr__(attr, value)

            child.update_children(**kwargs)

    def is_finished(self):
        """
        Check if dataset is finished
        :return bool:
        """
        return bool(self.data["is_finished"])

    def is_rankable(self, multiple_items=True):
        """
        Determine if a dataset is rankable

        Rankable means that it is a CSV file with 'date' and 'value' columns
        as well as one or more item label columns

        :param bool multiple_items:  Consider datasets with multiple items per
        item (e.g. word_1, word_2, etc)?

        :return bool:  Whether the dataset is rankable or not
        """
        if (
            self.get_results_path().suffix != ".csv"
            or not self.get_results_path().exists()
        ):
            return False

        column_options = {"date", "value", "item"}
        if multiple_items:
            column_options.add("word_1")

        with self.get_results_path().open(encoding="utf-8") as infile:
            reader = csv.DictReader(infile)
            try:
                return len(set(reader.fieldnames) & column_options) >= 3
            except (TypeError, ValueError):
                return False

    def is_accessible_by(self, username, role="owner"):
        """
        Check if dataset has given user as owner

        :param str|User username: Username to check for
        :return bool:
        """
        if type(username) is not str:
            if hasattr(username, "get_id"):
                username = username.get_id()
            else:
                raise TypeError("User must be a str or User object")

        # 'normal' owners
        if username in [
            owner
            for owner, meta in self.owners.items()
            if (role is None or meta["role"] == role)
        ]:
            return True

        # owners that are owner by being part of a tag
        if username in itertools.chain(
            *[
                tagged_owners
                for tag, tagged_owners in self.tagged_owners.items()
                if (role is None or self.owners[f"tag:{tag}"]["role"] == role)
            ]
        ):
            return True

        return False

    def get_owners_users(self, role="owner"):
        """
        Get list of dataset owners

        This returns a list of *users* that are considered owners. Tags are
        transparently replaced with the users with that tag.

        :param str|None role:  Role to check for. If `None`, all owners are
        returned regardless of role.

        :return set:  De-duplicated owner list
        """
        # 'normal' owners
        owners = [
            owner
            for owner, meta in self.owners.items()
            if (role is None or meta["role"] == role) and not owner.startswith("tag:")
        ]

        # owners that are owner by being part of a tag
        owners.extend(
            itertools.chain(
                *[
                    tagged_owners
                    for tag, tagged_owners in self.tagged_owners.items()
                    if role is None or self.owners[f"tag:{tag}"]["role"] == role
                ]
            )
        )

        # de-duplicate before returning
        return set(owners)

    def get_owners(self, role="owner"):
        """
        Get list of dataset owners

        This returns a list of all owners, and does not transparently resolve
        tags (like `get_owners_users` does).

        :param str|None role:  Role to check for. If `None`, all owners are
        returned regardless of role.

        :return set:  De-duplicated owner list
        """
        return [
            owner
            for owner, meta in self.owners.items()
            if (role is None or meta["role"] == role)
        ]

    def add_owner(self, username, role="owner"):
        """
        Set dataset owner

        If the user is already an owner, but with a different role, the role is
        updated. If the user is already an owner with the same role, nothing happens.

        :param str|User username:  Username to set as owner
        :param str|None role:  Role to add user with.
        """
        if type(username) is not str:
            if hasattr(username, "get_id"):
                username = username.get_id()
            else:
                raise TypeError("User must be a str or User object")

        if username not in self.owners:
            self.owners[username] = {"name": username, "key": self.key, "role": role}
            self.db.insert("datasets_owners", data=self.owners[username], safe=True)

        elif username in self.owners and self.owners[username]["role"] != role:
            self.db.update(
                "datasets_owners",
                data={"role": role},
                where={"name": username, "key": self.key},
            )
            self.owners[username]["role"] = role

        if username.startswith("tag:"):
            # this is a bit more complicated than just adding to the list of
            # owners, so do a full refresh
            self.refresh_owners()

        # make sure children's owners remain in sync
        for child in self.get_children(update=True):
            child.add_owner(username, role)
            # not recursive, since we're calling it from recursive code!
            child.copy_ownership_from(self, recursive=False)

    def remove_owner(self, username):
        """
        Remove dataset owner

        If no owner is set, the dataset is assigned to the anonymous user.
        If the user is not an owner, nothing happens.

        :param str|User username:  Username to set as owner
        """
        if type(username) is not str:
            if hasattr(username, "get_id"):
                username = username.get_id()
            else:
                raise TypeError("User must be a str or User object")

        if username in self.owners:
            del self.owners[username]
            self.db.delete("datasets_owners", where={"name": username, "key": self.key})

            if not self.owners:
                self.add_owner("anonymous")

        if username in self.tagged_owners:
            del self.tagged_owners[username]

        # make sure children's owners remain in sync
        for child in self.get_children(update=True):
            child.remove_owner(username)
            # not recursive, since we're calling it from recursive code!
            child.copy_ownership_from(self, recursive=False)

    def refresh_owners(self):
        """
        Update internal owner cache

        This makes sure that the list of *users* and *tags* which can access the
        dataset is up to date.
        """
        self.owners = {
            owner["name"]: owner
            for owner in self.db.fetchall(
                "SELECT * FROM datasets_owners WHERE key = %s", (self.key,)
            )
        }

        # determine which users (if any) are owners of the dataset by having a
        # tag that is listed as an owner
        owner_tags = [name[4:] for name in self.owners if name.startswith("tag:")]
        if owner_tags:
            tagged_owners = self.db.fetchall(
                "SELECT name, tags FROM users WHERE tags ?| %s ", (owner_tags,)
            )
            self.tagged_owners = {
                owner_tag: [
                    user["name"] for user in tagged_owners if owner_tag in user["tags"]
                ]
                for owner_tag in owner_tags
            }
        else:
            self.tagged_owners = {}

    def copy_ownership_from(self, dataset, recursive=True):
        """
        Copy ownership

        This is useful to e.g. make sure a dataset's ownership stays in sync
        with its parent

        :param Dataset dataset:  Parent to copy from
        :return:
        """
        self.db.delete("datasets_owners", where={"key": self.key}, commit=False)

        for role in ("owner", "viewer"):
            owners = dataset.get_owners(role=role)
            for owner in owners:
                self.db.insert(
                    "datasets_owners",
                    data={"key": self.key, "name": owner, "role": role},
                    commit=False,
                    safe=True,
                )

        self.db.commit()
        if recursive:
            for child in self.get_children(update=True):
                child.copy_ownership_from(self, recursive=recursive)

    def get_parameters(self):
        """
        Get dataset parameters

        The dataset parameters are stored as JSON in the database - parse them
        and return the resulting object

        :return:  Dataset parameters as originally stored
        """
        try:
            return json.loads(self.data["parameters"])
        except json.JSONDecodeError:
            return {}

    def get_columns(self):
        """
        Returns the dataset columns.

        Useful for processor input forms. Can deal with both CSV and NDJSON
        files, the latter only if a `map_item` function is available in the
        processor that generated it. While in other cases one could use the
        keys of the JSON object, this is not always possible in follow-up code
        that uses the 'column' names, so for consistency this function acts as
        if no column can be parsed if no `map_item` function exists.

        :return list:  List of dataset columns; empty list if unable to parse
        """
        if not self.get_results_path().exists():
            # no file to get columns from
            return []

        if (self.get_results_path().suffix.lower() == ".csv") or (
            self.get_results_path().suffix.lower() == ".ndjson"
            and self.get_own_processor() is not None
            and self.get_own_processor().map_item_method_available(dataset=self)
        ):
            items = self.iterate_items(warn_unmappable=False, get_annotations=False, max_unmappable=100)
            try:
                keys = list(next(items).keys())
                if self.annotation_fields:
                    for annotation_field in self.annotation_fields.values():
                        annotation_column = annotation_field["label"]
                        label_count = 1
                        while annotation_column in keys:
                            label_count += 1
                            annotation_column = (
                                f"{annotation_field['label']}_{label_count}"
                            )
                        keys.append(annotation_column)
                columns = keys
            except (StopIteration, NotImplementedError):
                # No items or otherwise unable to iterate
                columns = []
            finally:
                del items
        else:
            # Filetype not CSV or an NDJSON with `map_item`
            columns = []

        return columns

    def update_label(self, label):
        """
        Update label for this dataset

        :param str label:  	New label
        :return str: 		The new label, as returned by get_label
        """
        self.parameters["label"] = label

        self.db.update(
            "datasets",
            data={"parameters": json.dumps(self.parameters)},
            where={"key": self.key},
        )
        return self.get_label()

    def get_label(self, parameters=None, default="Query"):
        """
        Generate a readable label for the dataset

        :param dict parameters:  Parameters of the dataset
        :param str default:  Label to use if it cannot be inferred from the
        parameters

        :return str:  Label
        """
        if not parameters:
            parameters = self.parameters

        if parameters.get("label"):
            return parameters["label"]
        elif parameters.get("body_query") and parameters["body_query"] != "empty":
            return parameters["body_query"]
        elif parameters.get("body_match") and parameters["body_match"] != "empty":
            return parameters["body_match"]
        elif parameters.get("subject_query") and parameters["subject_query"] != "empty":
            return parameters["subject_query"]
        elif parameters.get("subject_match") and parameters["subject_match"] != "empty":
            return parameters["subject_match"]
        elif parameters.get("query"):
            label = parameters["query"]
            # Some legacy datasets have lists as query data
            if isinstance(label, list):
                label = ", ".join(label)

            label = label if len(label) < 30 else label[:25] + "..."
            label = label.strip().replace("\n", ", ")
            return label
        elif parameters.get("country_flag") and parameters["country_flag"] != "all":
            return "Flag: %s" % parameters["country_flag"]
        elif parameters.get("country_name") and parameters["country_name"] != "all":
            return "Country: %s" % parameters["country_name"]
        elif parameters.get("filename"):
            return parameters["filename"]
        elif parameters.get("board") and "datasource" in parameters:
            return parameters["datasource"] + "/" + parameters["board"]
        elif (
            "datasource" in parameters
            and parameters["datasource"] in self.modules.datasources
        ):
            return (
                self.modules.datasources[parameters["datasource"]]["name"] + " Dataset"
            )
        else:
            return default

    def change_datasource(self, datasource):
        """
        Change the datasource type for this dataset

        :param str label:  New datasource type
        :return str:  The new datasource type
        """

        self.parameters["datasource"] = datasource

        self.db.update(
            "datasets",
            data={"parameters": json.dumps(self.parameters)},
            where={"key": self.key},
        )
        return datasource

    def reserve_result_file(self, parameters=None, extension="csv"):
        """
        Generate a unique path to the results file for this dataset

        This generates a file name for the data file of this dataset, and makes sure
        no file exists or will exist at that location other than the file we
        expect (i.e. the data for this particular dataset).

        :param str extension: File extension, "csv" by default
        :param parameters:  Dataset parameters
        :return bool:  Whether the file path was successfully reserved
        """
        if self.data["is_finished"]:
            raise RuntimeError("Cannot reserve results file for a finished dataset")

        # Use 'random' for random post queries
        if "random_amount" in parameters and int(parameters["random_amount"]) > 0:
            file = "random-" + str(parameters["random_amount"]) + "-" + self.data["key"]
        # Use country code for country flag queries
        elif "country_flag" in parameters and parameters["country_flag"] != "all":
            file = (
                "countryflag-"
                + str(parameters["country_flag"])
                + "-"
                + self.data["key"]
            )
        # Use the query string for all other queries
        else:
            query_bit = self.data["query"].replace(" ", "-").lower()
            query_bit = re.sub(r"[^a-z0-9\-]", "", query_bit)
            query_bit = query_bit[:100]  # Crop to avoid OSError
            file = query_bit + "-" + self.data["key"]
            file = re.sub(r"[-]+", "-", file)

        self.data["result_file"] = file + "." + extension.lower()
        index = 1
        while self.get_results_path().is_file():
            self.data["result_file"] = file + "-" + str(index) + "." + extension.lower()
            index += 1

        updated = self.db.update("datasets", where={"query": self.data["query"], "key": self.data["key"]},
                                 data={"result_file": self.data["result_file"]})
        return updated > 0

    def get_key(self, query, parameters, parent="", time_offset=0):
        """
        Generate a unique key for this dataset that can be used to identify it

        The key is a hash of a combination of the query string and parameters.
        You never need to call this, really: it's used internally.

        :param str query:  Query string
        :param parameters:  Dataset parameters
        :param parent: Parent dataset's key (if applicable)
        :param time_offset:  Offset to add to the time component of the dataset
        key. This can be used to ensure a unique key even if the parameters and
        timing is otherwise identical to an existing dataset's

        :return str:  Dataset key
        """
        # Return a hash based on parameters
        # we're going to use the hash of the parameters to uniquely identify
        # the dataset, so make sure it's always in the same order, or we might
        # end up creating multiple keys for the same dataset if python
        # decides to return the dict in a different order
        param_key = collections.OrderedDict()
        for key in sorted(parameters):
            param_key[key] = parameters[key]

        # we additionally use the current time as a salt - this should usually
        # ensure a unique key for the dataset. if for some reason there is a
        # hash collision
        param_key["_salt"] = int(time.time()) + time_offset

        parent_key = str(parent) if parent else ""
        plain_key = repr(param_key) + str(query) + parent_key
        hashed_key = hash_to_md5(plain_key)

        if self.db.fetchone("SELECT key FROM datasets WHERE key = %s", (hashed_key,)):
            # key exists, generate a new one
            return self.get_key(
                query, parameters, parent, time_offset=random.randint(1, 10)
            )
        else:
            return hashed_key

    def set_key(self, key):
        """
        Change dataset key

        In principe, keys should never be changed. But there are rare cases
        where it is useful to do so, in particular when importing a dataset
        from another 4CAT instance; in that case it makes sense to try and
        ensure that the key is the same as it was before. This function sets
        the dataset key and updates any dataset references to it.

        :param str key:  Key to set
        :return str:  Key that was set. If the desired key already exists, the
        original key is kept.
        """
        key_exists = self.db.fetchone("SELECT * FROM datasets WHERE key = %s", (key,))
        if key_exists or not key:
            return self.key

        old_key = self.key
        self.db.update("datasets", data={"key": key}, where={"key": old_key})

        # update references
        self.db.update(
            "datasets", data={"key_parent": key}, where={"key_parent": old_key}
        )
        self.db.update("datasets_owners", data={"key": key}, where={"key": old_key})
        self.db.update("jobs", data={"remote_id": key}, where={"remote_id": old_key})
        self.db.update("users_favourites", data={"key": key}, where={"key": old_key})

        # for good measure
        self.db.commit()
        self.key = key

        return self.key

    def get_status(self):
        """
        Get Dataset status

        :return string: Dataset status
        """
        return self.data["status"]

    def update_status(self, status, is_final=False):
        """
        Update dataset status

        The status is a string that may be displayed to a user to keep them
        updated and informed about the progress of a dataset. No memory is kept
        of earlier dataset statuses; the current status is overwritten when
        updated.

        Statuses are also written to the dataset log file.

        :param string status:  Dataset status
        :param bool is_final:  If this is `True`, subsequent calls to this
        method while the object is instantiated will not update the dataset
        status.
        :return bool:  Status update successful?
        """
        if self.no_status_updates:
            return

        # for presets, copy the updated status to the preset(s) this is part of
        if self.preset_parent is None:
            self.preset_parent = [
                parent
                for parent in self.get_genealogy()
                if parent.type.find("preset-") == 0 and parent.key != self.key
            ][:1]

        if self.preset_parent:
            for preset_parent in self.preset_parent:
                if not preset_parent.is_finished():
                    preset_parent.update_status(status)

        self.data["status"] = status
        updated = self.db.update(
            "datasets", where={"key": self.data["key"]}, data={"status": status}
        )

        if is_final:
            self.no_status_updates = True

        self.log(status)

        return updated > 0

    def update_progress(self, progress):
        """
        Update dataset progress

        The progress can be used to indicate to a user how close the dataset
        is to completion.

        :param float progress:  Between 0 and 1.
        :return:
        """
        progress = min(1, max(0, progress))  # clamp
        if type(progress) is int:
            progress = float(progress)

        self.data["progress"] = progress
        updated = self.db.update(
            "datasets", where={"key": self.data["key"]}, data={"progress": progress}
        )
        return updated > 0

    def get_progress(self):
        """
        Get dataset progress

        :return float:  Progress, between 0 and 1
        """
        return self.data["progress"]

    def finish_with_error(self, error):
        """
        Set error as final status, and finish with 0 results

        This is a convenience function to avoid having to repeat
        "update_status" and "finish" a lot.

        :param str error:  Error message for final dataset status.
        :return:
        """
        self.update_status(error, is_final=True)
        self.finish(0)

        return None

    def update_version(self, version):
        """
        Update software version used for this dataset

        This can be used to verify the code that was used to process this dataset.

        :param string version:  Version identifier
        :return bool:  Update successul?
        """
        try:
            # this fails if the processor type is unknown
            # edge case, but let's not crash...
            processor_path = self.modules.processors.get(self.data["type"]).filepath
        except AttributeError:
            processor_path = ""

        updated = self.db.update(
            "datasets",
            where={"key": self.data["key"]},
            data={
                "software_version": version[0],
                "software_source": version[1],
                "software_file": processor_path,
            },
        )

        return updated > 0

    def delete_parameter(self, parameter, instant=True):
        """
        Delete a parameter from the dataset metadata

        :param string parameter:  Parameter to delete
        :param bool instant:  Also delete parameters in this instance object?
        :return bool:  Update successul?
        """
        parameters = self.parameters.copy()
        if parameter in parameters:
            del parameters[parameter]
        else:
            return False

        updated = self.db.update(
            "datasets",
            where={"key": self.data["key"]},
            data={"parameters": json.dumps(parameters)},
        )

        if instant:
            self.parameters = parameters

        return updated > 0

    def get_version_url(self, file):
        """
        Get a versioned github URL for the version this dataset was processed with

        :param file:  File to link within the repository
        :return:  URL, or an empty string
        """
        if not self.data["software_source"]:
            return ""

        filepath = self.data.get("software_file", "")
        if filepath.startswith("/config/extensions/"):
            # go to root of extension
            filepath = "/" + "/".join(filepath.split("/")[3:])

        return (
            self.data["software_source"]
            + "/blob/"
            + self.data["software_version"]
            + filepath
        )

    def top_parent(self):
        """
        Get root dataset

        Traverses the tree of datasets this one is part of until it finds one
        with no source_dataset dataset, then returns that dataset.

        :return Dataset: Parent dataset
        """
        genealogy = self.get_genealogy()
        return genealogy[0]

    def get_genealogy(self):
        """
        Get genealogy of this dataset

        Creates a list of DataSet objects, with the first one being the
        'top' dataset, and each subsequent one being a child of the previous
        one, ending with the current dataset.

        :return list:  Dataset genealogy, oldest dataset first
        """
        if not self._genealogy:
            key_parent = self.key_parent
            genealogy = []

            while key_parent:
                try:
                    parent = DataSet(key=key_parent, db=self.db, modules=self.modules)
                except DataSetException:
                    break

                genealogy.append(parent)
                if parent.key_parent:
                    key_parent = parent.key_parent
                else:
                    break

            genealogy.reverse()
            self._genealogy = genealogy

        genealogy = self._genealogy
        genealogy.append(self)

        return genealogy

    def get_children(self, update=False):
        """
        Get children of this dataset

        :param bool update:  Update the list of children from database if True, else return cached value
        :return list:  List of child datasets
        """
        if self._children is not None and not update:
            return self._children

        analyses = self.db.fetchall(
            "SELECT * FROM datasets WHERE key_parent = %s ORDER BY timestamp ASC",
            (self.key,),
        )
        self._children = [
            DataSet(data=analysis, db=self.db, modules=self.modules)
            for analysis in analyses
        ]
        return self._children

    def get_all_children(self, recursive=True, update=True):
        """
        Get all children of this dataset

        Results are returned as a non-hierarchical list, i.e. the result does
        not reflect the actual dataset hierarchy (but all datasets in the
        result will have the original dataset as an ancestor somewhere)

        :return list:  List of DataSets
        """
        children = self.get_children(update=update)
        results = children.copy()
        if recursive:
            for child in children:
                results += child.get_all_children(recursive=recursive, update=update)

        return results

    def nearest(self, type_filter):
        """
        Return nearest dataset that matches the given type

        Starting with this dataset, traverse the hierarchy upwards and return
        whichever dataset matches the given type.

        :param str type_filter:  Type filter. Can contain wildcards and is matched
        using `fnmatch.fnmatch`.
        :return:  Earliest matching dataset, or `None` if none match.
        """
        genealogy = self.get_genealogy()
        for dataset in reversed(genealogy):
            if fnmatch.fnmatch(dataset.type, type_filter):
                return dataset

        return None

    def get_breadcrumbs(self):
        """
        Get breadcrumbs navlink for use in permalinks

        Returns a string representing this dataset's genealogy that may be used
        to uniquely identify it.

        :return str: Nav link
        """
        if not self.key_parent:
            return self.key

        genealogy = self.get_genealogy()
        return ",".join([d.key for d in genealogy])

    def get_compatible_processors(self, config=None):
        """
        Get list of processors compatible with this dataset

        Checks whether this dataset type is one that is listed as being accepted
        by the processor, for each known type: if the processor does not
        specify accepted types (via the `is_compatible_with` method), it is
        assumed it accepts any top-level datasets

        :param ConfigManager|None config:  Configuration reader to determine
        compatibility through. This may not be the same reader the dataset was
        instantiated with, e.g. when checking whether some other user should
        be able to run processors on this dataset.
        :return dict:  Compatible processors, `name => class` mapping
        """
        processors = self.modules.processors

        available = {}
        for processor_type, processor in processors.items():
            if processor.is_from_collector():
                continue

            own_processor = self.get_own_processor()
            if own_processor and own_processor.exclude_followup_processors(
                processor_type
            ):
                continue

            # consider a processor compatible if its is_compatible_with
            # method returns True *or* if it has no explicit compatibility
            # check and this dataset is top-level (i.e. has no parent)
            if (not hasattr(processor, "is_compatible_with") and not self.key_parent) \
                    or (hasattr(processor, "is_compatible_with") and processor.is_compatible_with(self, config=config)):
                available[processor_type] = processor

        return available

    def get_place_in_queue(self, update=False):
        """
        Determine dataset's position in queue

        If the dataset is already finished, the position is -1. Else, the
        position is the number of datasets to be completed before this one will
        be processed. A position of 0 would mean that the dataset is currently
        being executed, or that the backend is not running.

        :param bool update:  Update the queue position from database if True, else return cached value
        :return int:  Queue position
        """
        if self.is_finished() or not self.data.get("job"):
            self._queue_position = -1
            return self._queue_position
        elif not update and self._queue_position is not None:
            # Use cached value
            return self._queue_position
        else:
            # Collect queue position from database via the job
            try:
                job = Job.get_by_ID(self.data["job"], self.db)
                self._queue_position = job.get_place_in_queue()
            except JobNotFoundException:
                self._queue_position = -1

            return self._queue_position

    def get_own_processor(self):
        """
        Get the processor class that produced this dataset

        :return:  Processor class, or `None` if not available.
        """
        processor_type = self.parameters.get("type", self.data.get("type"))

        return self.modules.processors.get(processor_type)

    def get_available_processors(self, config=None, exclude_hidden=False):
        """
        Get list of processors that may be run for this dataset

        Returns all compatible processors except for those that are already
        queued or finished and have no options. Processors that have been
        run but have options are included so they may be run again with a
        different configuration

        :param ConfigManager|None config:  Configuration reader to determine
        compatibility through. This may not be the same reader the dataset was
        instantiated with, e.g. when checking whether some other user should
        be able to run processors on this dataset.
        :param bool exclude_hidden:  Exclude processors that should be displayed
        in the UI? If `False`, all processors are returned.

        :return dict:  Available processors, `name => properties` mapping
        """
        if self.available_processors:
            # Update to reflect exclude_hidden parameter which may be different from last call
            # TODO: could children also have been created? Possible bug, but I have not seen anything effected by this
            return {
                processor_type: processor
                for processor_type, processor in self.available_processors.items()
                if not exclude_hidden or not processor.is_hidden
            }

        processors = self.get_compatible_processors(config=config)

        for analysis in self.get_children(update=True):
            if analysis.type not in processors:
                continue

            if not processors[analysis.type].get_options(config=config):
                # No variable options; this processor has been run so remove
                del processors[analysis.type]
                continue

            if exclude_hidden and processors[analysis.type].is_hidden:
                del processors[analysis.type]

        self.available_processors = processors
        return processors

    def link_job(self, job):
        """
        Link this dataset to a job ID

        Updates the dataset data to include a reference to the job that will be
        executing (or has already executed) this job.

        Note that if no job can be found for this dataset, this method silently
        fails.

        :param Job job:  The job that will run this dataset

        :todo: If the job column ever gets used, make sure it always contains
               a valid value, rather than silently failing this method.
        """
        if type(job) is not Job:
            raise TypeError("link_job requires a Job object as its argument")

        if "id" not in job.data:
            try:
                job = Job.get_by_remote_ID(self.key, self.db, jobtype=self.data["type"])
            except JobNotFoundException:
                return

        self.db.update(
            "datasets", where={"key": self.key}, data={"job": job.data["id"]}
        )

    def link_parent(self, key_parent):
        """
        Set source_dataset key for this dataset

        :param key_parent:  Parent key. Not checked for validity
        """
        self.db.update(
            "datasets", where={"key": self.key}, data={"key_parent": key_parent}
        )

    def get_parent(self):
        """
        Get parent dataset

        :return DataSet:  Parent dataset, or `None` if not applicable
        """
        return (
            DataSet(key=self.key_parent, db=self.db, modules=self.modules)
            if self.key_parent
            else None
        )

    def detach(self):
        """
        Makes the datasets standalone, i.e. not having any source_dataset dataset
        """
        self.link_parent("")

    def is_dataset(self):
        """
        Easy way to confirm this is a dataset.
        Used for checking processor and dataset compatibility,
        which needs to handle both processors and datasets.
        """
        return True

    def is_top_dataset(self):
        """
        Easy way to confirm this is a top dataset.
        Used for checking processor and dataset compatibility,
        which needs to handle both processors and datasets.
        """
        if self.key_parent:
            return False
        return True

    def is_expiring(self, config):
        """
        Determine if dataset is set to expire

        Similar to `is_expired`, but checks if the dataset will be deleted in
        the future, not if it should be deleted right now.

        :param ConfigManager config:  Configuration reader (context-aware)
        :return bool|int:  `False`, or the expiration date as a Unix timestamp.
        """
        # has someone opted out of deleting this?
        if self.parameters.get("keep"):
            return False

        # is this dataset explicitly marked as expiring after a certain time?
        if self.parameters.get("expires-after"):
            return self.parameters.get("expires-after")

        # is the data source configured to have its datasets expire?
        expiration = config.get("datasources.expiration", {})
        if not expiration.get(self.parameters.get("datasource")):
            return False

        # is there a timeout for this data source?
        if expiration.get(self.parameters.get("datasource")).get("timeout"):
            return self.timestamp + expiration.get(
                self.parameters.get("datasource")
            ).get("timeout")

        return False

    def is_expired(self, config):
        """
        Determine if dataset should be deleted

        Datasets can be set to expire, but when they should be deleted depends
        on a number of factor. This checks them all.

        :param ConfigManager config:  Configuration reader (context-aware)
        :return bool:
        """
        # has someone opted out of deleting this?
        if not self.is_expiring(config):
            return False

        # is this dataset explicitly marked as expiring after a certain time?
        future = (
            time.time() + 3600
        )  # ensure we don't delete datasets with invalid expiration times
        if (
            self.parameters.get("expires-after")
            and convert_to_int(self.parameters["expires-after"], future) < time.time()
        ):
            return True

        # is the data source configured to have its datasets expire?
        expiration = config.get("datasources.expiration", {})
        if not expiration.get(self.parameters.get("datasource")):
            return False

        # is the dataset older than the set timeout?
        if expiration.get(self.parameters.get("datasource")).get("timeout"):
            return (
                self.timestamp
                + expiration[self.parameters.get("datasource")]["timeout"]
                < time.time()
            )

        return False

    def is_from_collector(self):
        """
        Check if this dataset was made by a processor that collects data, i.e.
        a search or import worker.

        :return bool:
        """
        return self.type.endswith("-search") or self.type.endswith("-import")

    def get_extension(self):
        """
        Gets the file extention this dataset produces.
        Also checks whether the results file exists.
        Used for checking processor and dataset compatibility.

        :return str extension:  Extension, e.g. `csv`
        """
        if self.get_results_path().exists():
            return self.get_results_path().suffix[1:]

        return False

    def get_media_type(self):
        """
        Gets the media type of the dataset file.

        :return str: media type, e.g., "text"
        """
        own_processor = self.get_own_processor()
        if hasattr(self, "media_type"):
            # media type can be defined explicitly in the dataset; this is the priority
            return self.media_type
        elif own_processor is not None:
            # or media type can be defined in the processor
            # some processors can set different media types for different datasets (e.g., import_media)
            if hasattr(own_processor, "media_type"):
                return own_processor.media_type

        # Default to text
        return self.parameters.get("media_type", "text")

    def get_metadata(self):
        """
        Get dataset metadata

        This consists of all the data stored in the database for this dataset, plus the current 4CAT version (appended
        as 'current_4CAT_version'). This is useful for exporting datasets, as it can be used by another 4CAT instance to
        update its database (and ensure compatibility with the exporting version of 4CAT).
        """
        metadata = self.db.fetchone(
            "SELECT * FROM datasets WHERE key = %s", (self.key,)
        )

        # get 4CAT version (presumably to ensure export is compatible with import)
        metadata["current_4CAT_version"] = get_software_version()
        return metadata

    def get_result_url(self):
        """
        Gets the 4CAT frontend URL of a dataset file.

        Uses the FlaskConfig attributes (i.e., SERVER_NAME and
        SERVER_HTTPS) plus hardcoded '/result/'.
        TODO: create more dynamic method of obtaining url.
        """
        filename = self.get_results_path().name

        # we cheat a little here by using the modules' config reader, but these
        # will never be context-dependent values anyway
        url_to_file = ('https://' if self.modules.config.get("flask.https") else 'http://') + \
                        self.modules.config.get("flask.server_name") + '/result/' + filename
        return url_to_file

    def warn_unmappable_item(
        self, item_count, processor=None, error_message=None, warn_admins=True
    ):
        """
        Log an item that is unable to be mapped and warn administrators.

        :param int item_count:			Item index
        :param Processor processor:		Processor calling function8
        """
        dataset_error_message = f"MapItemException (item {item_count}): {'is unable to be mapped! Check raw datafile.' if error_message is None else error_message}"

        # Use processing dataset if available, otherwise use original dataset (which likely already has this error message)
        closest_dataset = (
            processor.dataset
            if processor is not None and processor.dataset is not None
            else self
        )
        # Log error to dataset log
        closest_dataset.log(dataset_error_message)

        if warn_admins:
            if processor is not None:
                processor.log.warning(
                    f"Processor {processor.type} unable to map item all items for dataset {closest_dataset.key}."
                )
            elif hasattr(self.db, "log"):
                # borrow the database's log handler
                self.db.log.warning(
                    f"Unable to map item all items for dataset {closest_dataset.key}."
                )
            else:
                # No other log available
                raise DataSetException(
                    f"Unable to map item {item_count} for dataset {closest_dataset.key} and properly warn"
                )

    # Annotation functions (most of it is handled in Annotations)
    def has_annotations(self) -> bool:
        """
        Whether this dataset has annotations
        """

        annotation = self.db.fetchone("SELECT * FROM annotations WHERE dataset = %s LIMIT 1", (self.key,))

        return True if annotation else False

    def num_annotations(self) -> int:
        """
        Get the amount of annotations
        """
        return self.db.fetchone(
            "SELECT COUNT(*) FROM annotations WHERE dataset = %s", (self.key,)
        )["count"]

    def get_annotation(self, data: dict):
        """
        Retrieves a specific annotation if it exists.

        :param data:		A dictionary with which to get the annotations from.
                                                To get specific annotations, include either an `id` field or
                                                `field_id` and `item_id` fields.

        return Annotation:	Annotation object.
        """

        if "id" not in data or ("field_id" not in data and "item_id" not in data):
            return None

        if "dataset" not in data:
            data["dataset"] = self.key

        return Annotation(data=data, db=self.db)

    def get_annotations(self) -> list:
        """
        Retrieves all annotations for this dataset.

        return list: 	List of Annotation objects.
        """

        return Annotation.get_annotations_for_dataset(self.db, self.key)

    def get_annotations_for_item(self, item_id: str) -> list:
        """
        Retrieves all annotations from this dataset for a specific item (e.g. social media post).
        """
        return Annotation.get_annotations_for_dataset(
            self.db, self.key, item_id=item_id
        )

    def has_annotation_fields(self) -> bool:
        """
        Returns True if there's annotation fields saved tot the dataset table
        Annotation fields are metadata that describe a type of annotation (with info on `id`, `type`, etc.).
        """

        return True if self.annotation_fields else False

    def get_annotation_field_labels(self) -> list:
        """
        Retrieves the saved annotation field labels for this dataset.
        These are stored in the annotations table.

        :return list: List of annotation field labels.
        """

        annotation_fields = self.annotation_fields

        if not annotation_fields:
            return []

        labels = [v["label"] for v in annotation_fields.values()]

        return labels

    def save_annotations(self, annotations: list) -> int:
        """
        Takes a list of annotations and saves them to the annotations table.
        If a field is not yet present in the `annotation_fields` column in
        the datasets table, it also adds it there.

        :param list annotations:		List of dictionaries with annotation items. Must have `item_id`, `field_id`,
                                                                        and `label`.
                                                                        `item_id` is for the specific item being annotated (e.g. a social media post)
                                                                        `field_id` refers to the annotation field.
                                                                        `label` is a human-readable description of this annotation.
                                                                        E.g.: [{"item_id": "12345", "label": "Valid", "field_id": "123asd",
                                                                         "value": "Yes"}]

        :returns int:					How many annotations were saved.

        """

        if not annotations:
            return 0

        count = 0
        annotation_fields = self.annotation_fields

        # Add some dataset data to annotations, if not present
        for annotation_data in annotations:
            # Check if the required fields are present
            if "item_id" not in annotation_data:
                raise AnnotationException(
                    "Can't save annotations; annotation must have an `item_id` referencing "
                    "the item it annotated, got %s" % annotation_data
                )
            if "field_id" not in annotation_data:
                raise AnnotationException(
                    "Can't save annotations; annotation must have a `field_id` field, "
                    "got %s" % annotation_data
                )
            if "label" not in annotation_data or not isinstance(
                annotation_data["label"], str
            ):
                raise AnnotationException(
                    "Can't save annotations; annotation must have a `label` field, "
                    "got %s" % annotation_data
                )

            # Set dataset key
            if not annotation_data.get("dataset"):
                annotation_data["dataset"] = self.key

            # Set default author to this dataset owner
            # If this annotation is made by a processor, it will have the processor name
            if not annotation_data.get("author"):
                annotation_data["author"] = self.get_owners()[0]

            # Create Annotation object, which also saves it to the database
            # If this dataset/item_id/field_id combination already exists, this retrieves the
            # existing data and updates it with new values.
            Annotation(data=annotation_data, db=self.db)
            count += 1

        # Save annotation fields if things changed
        if annotation_fields != self.annotation_fields:
            self.save_annotation_fields(annotation_fields)

        return count

    def save_annotation_fields(self, new_fields: dict, add=False) -> int:
        """
        Save annotation field data to the datasets table (in the `annotation_fields` column).
        If changes to the annotation fields affect existing annotations,
        this function will also call `update_annotations_via_fields()` to change them.

        :param dict new_fields:  		New annotation fields, with a field ID as key.

        :param bool add:				Whether we're merely adding new fields
                                                                        or replacing the whole batch. If add is False,
                                                                        `new_fields` should contain all fields.

        :return int:					The number of annotation fields saved.

        """

        # Get existing annotation fields to see if stuff changed.
        old_fields = self.annotation_fields
        changes = False

        # Annotation field must be valid JSON.
        try:
            json.dumps(new_fields)
        except ValueError:
            raise AnnotationException(
                "Can't save annotation fields: not valid JSON (%s)" % new_fields
            )

        # No duplicate IDs
        if len(new_fields) != len(set(new_fields)):
            raise AnnotationException(
                "Can't save annotation fields: field IDs must be unique"
            )

        # Annotation fields must at minimum have `type` and `label` keys.
        for field_id, annotation_field in new_fields.items():
            if not isinstance(field_id, str):
                raise AnnotationException(
                    "Can't save annotation fields: field ID %s is not a valid string"
                    % field_id
                )
            if "label" not in annotation_field:
                raise AnnotationException(
                    "Can't save annotation fields: all fields must have a label"
                    % field_id
                )
            if "type" not in annotation_field:
                raise AnnotationException(
                    "Can't save annotation fields: all fields must have a type"
                    % field_id
                )

        # Check if fields are removed
        if not add and old_fields:
            for field_id in old_fields.keys():
                if field_id not in new_fields:
                    changes = True

        # Make sure to do nothing to processor-generated annotations; these must remain 'traceable' to their origin
        # dataset
        for field_id in new_fields.keys():
            if field_id in old_fields and old_fields[field_id].get("from_dataset"):
                old_fields[field_id]["label"] = new_fields[field_id][
                    "label"
                ]  # Only labels could've been changed
                new_fields[field_id] = old_fields[field_id]

        # If we're just adding fields, add them to the old fields.
        # If the field already exists, overwrite the old field.
        if add and old_fields:
            all_fields = old_fields
            for field_id, annotation_field in new_fields.items():
                all_fields[field_id] = annotation_field
            new_fields = all_fields

        # We're saving the new annotation fields as-is.
        # Ordering of fields is preserved this way.
        self.db.update("datasets", where={"key": self.key}, data={"annotation_fields": json.dumps(new_fields)})
        self.annotation_fields = new_fields

        # If anything changed with the annotation fields, possibly update
        # existing annotations (e.g. to delete them or change their labels).
        if changes:
            Annotation.update_annotations_via_fields(
                self.key, old_fields, new_fields, self.db
            )

        return len(new_fields)

    def get_annotation_metadata(self) -> dict:
        """
        Retrieves all the data for this dataset from the annotations table.
        """

        annotation_data = self.db.fetchall(
            "SELECT * FROM annotations WHERE dataset = '%s';" % self.key
        )
        return annotation_data

    def __getattr__(self, attr):
        """
        Getter so we don't have to use .data all the time

        :param attr:  Data key to get
        :return:  Value
        """

        if attr in dir(self):
            # an explicitly defined attribute should always be called in favour
            # of this passthrough
            attribute = getattr(self, attr)
            return attribute
        elif attr in self.data:
            return self.data[attr]
        else:
            raise AttributeError("DataSet instance has no attribute %s" % attr)

    def __setattr__(self, attr, value):
        """
        Setter so we can flexibly update the database

        Also updates internal data stores (.data etc). If the attribute is
        unknown, it is stored within the 'parameters' attribute.

        :param str attr:  Attribute to update
        :param value:  New value
        """

        # don't override behaviour for *actual* class attributes
        if attr in dir(self):
            super().__setattr__(attr, value)
            return

        if attr not in self.data:
            self.parameters[attr] = value
            attr = "parameters"
            value = self.parameters

        if attr == "parameters":
            value = json.dumps(value)

        self.db.update("datasets", where={"key": self.key}, data={attr: value})

        self.data[attr] = value

        if attr == "parameters":
            self.parameters = json.loads(value)
>>>>>>> 04ec1548
<|MERGE_RESOLUTION|>--- conflicted
+++ resolved
@@ -11,1722 +11,15 @@
 
 from common.lib.annotation import Annotation
 from common.lib.job import Job, JobNotFoundException
-<<<<<<< HEAD
-from common.lib.module_loader import ModuleCollector
-from common.lib.helpers import get_software_commit, NullAwareTextIOWrapper, convert_to_int, get_software_version, call_api, get_last_line
-from common.lib.item_mapping import MappedItem, MissingMappedField, DatasetItem
-=======
-
-from common.lib.helpers import get_software_commit, NullAwareTextIOWrapper, convert_to_int, get_software_version, call_api, hash_to_md5, convert_to_float
+
+from common.lib.helpers import get_software_commit, NullAwareTextIOWrapper, convert_to_int, get_software_version, call_api, get_last_line, hash_to_md5, convert_to_float
 from common.lib.item_mapping import MappedItem, DatasetItem
->>>>>>> 04ec1548
 from common.lib.fourcat_module import FourcatModule
 from common.lib.exceptions import (ProcessorInterruptedException, DataSetException, DataSetNotFoundException,
                                    MapItemException, MappedItemIncompleteException, AnnotationException)
 
 
 class DataSet(FourcatModule):
-<<<<<<< HEAD
-	"""
-	Provide interface to safely register and run operations on a dataset
-
-	A dataset is a collection of:
-	- A unique identifier
-	- A set of parameters that demarcate the data contained within
-	- The data
-
-	The data is usually stored in a file on the disk; the parameters are stored
-	in a database. The handling of the data, et cetera, is done by other
-	workers; this class defines method to create and manipulate the dataset's
-	properties.
-	"""
-	# Attributes must be created here to ensure getattr and setattr work properly
-	data = None
-	key = ""
-
-	_children = None
-	available_processors = None
-	genealogy = None
-	preset_parent = None
-	parameters = None
-	modules = None
-
-	owners = None
-	tagged_owners = None
-
-	db = None
-	folder = None
-	is_new = True
-
-	no_status_updates = False
-	staging_areas = None
-	_queue_position = None
-
-	def __init__(self, parameters=None, key=None, job=None, data=None, db=None, parent='', extension=None,
-				 type=None, is_private=True, owner="anonymous", modules=None):
-		"""
-		Create new dataset object
-
-		If the dataset is not in the database yet, it is added.
-
-		:param dict parameters:  Only when creating a new dataset. Dataset
-		parameters, free-form dictionary.
-		:param str key: Dataset key. If given, dataset with this key is loaded.
-		:param int job: Job ID. If given, dataset corresponding to job is
-		loaded.
-		:param dict data: Dataset data, corresponding to a row in the datasets
-		database table. If not given, retrieved from database depending on key.
-		:param db:  Database connection
-		:param str parent:  Only when creating a new dataset. Parent dataset
-		key to which the one being created is a child.
-		:param str extension: Only when creating a new dataset. Extension of
-		dataset result file.
-		:param str type: Only when creating a new dataset. Type of the dataset,
-		corresponding to the type property of a processor class.
-		:param bool is_private: Only when creating a new dataset. Whether the
-		dataset is private or public.
-		:param str owner: Only when creating a new dataset. The user name of
-		the dataset's creator.
-		:param modules: Module cache. If not given, will be loaded when needed
-		(expensive). Used to figure out what processors are compatible with
-		this dataset.
-		"""
-		self.db = db
-		self.folder = config.get('PATH_ROOT').joinpath(config.get('PATH_DATA'))
-		# Ensure mutable attributes are set in __init__ as they are unique to each DataSet
-		self.data = {}
-		self.parameters = {}
-		self.available_processors = {}
-		self.genealogy = []
-		self.staging_areas = []
-		self.modules = modules
-
-		if key is not None:
-			self.key = key
-			current = self.db.fetchone("SELECT * FROM datasets WHERE key = %s", (self.key,))
-			if not current:
-				raise DataSetNotFoundException("DataSet() requires a valid dataset key for its 'key' argument, \"%s\" given" % key)
-
-		elif job is not None:
-			current = self.db.fetchone("SELECT * FROM datasets WHERE parameters::json->>'job' = %s", (job,))
-			if not current:
-				raise DataSetNotFoundException("DataSet() requires a valid job ID for its 'job' argument")
-
-			self.key = current["key"]
-		elif data is not None:
-			current = data
-			if "query" not in data or "key" not in data or "parameters" not in data or "key_parent" not in data:
-				raise DataSetException("DataSet() requires a complete dataset record for its 'data' argument")
-
-			self.key = current["key"]
-		else:
-			if parameters is None:
-				raise DataSetException("DataSet() requires either 'key', or 'parameters' to be given")
-
-			if not type:
-				raise DataSetException("Datasets must have their type set explicitly")
-
-			query = self.get_label(parameters, default=type)
-			self.key = self.get_key(query, parameters, parent)
-			current = self.db.fetchone("SELECT * FROM datasets WHERE key = %s AND query = %s", (self.key, query))
-
-		if current:
-			self.data = current
-			self.parameters = json.loads(self.data["parameters"])
-			self.is_new = False
-		else:
-			self.data = {"type": type}  # get_own_processor needs this
-			own_processor = self.get_own_processor()
-			version = get_software_commit(own_processor)
-			self.data = {
-				"key": self.key,
-				"query": self.get_label(parameters, default=type),
-				"parameters": json.dumps(parameters),
-				"result_file": "",
-				"creator": owner,
-				"status": "",
-				"type": type,
-				"timestamp": int(time.time()),
-				"is_finished": False,
-				"is_private": is_private,
-				"software_version": version[0],
-				"software_source": version[1],
-				"software_file": "",
-				"num_rows": 0,
-				"progress": 0.0,
-				"key_parent": parent
-			}
-			self.parameters = parameters
-
-			self.db.insert("datasets", data=self.data)
-			self.refresh_owners()
-			self.add_owner(owner)
-
-			# Find desired extension from processor if not explicitly set
-			if extension is None:
-				if own_processor:
-					extension = own_processor.get_extension(parent_dataset=DataSet(key=parent, db=db, modules=self.modules) if parent else None)
-				# Still no extension, default to 'csv'
-				if not extension:
-					extension = "csv"
-
-			# Reserve filename and update data['result_file']
-			self.reserve_result_file(parameters, extension)
-
-		self.refresh_owners()
-
-	def check_dataset_finished(self):
-		"""
-		Checks if dataset is finished. Returns path to results file is not empty,
-		or 'empty_file' when there were not matches.
-
-		Only returns a path if the dataset is complete. In other words, if this
-		method returns a path, a file with the complete results for this dataset
-		will exist at that location.
-
-		:return: A path to the results file, 'empty_file', or `None`
-		"""
-		if self.data["is_finished"] and self.data["num_rows"] > 0:
-			return self.folder.joinpath(self.data["result_file"])
-		elif self.data["is_finished"] and self.data["num_rows"] == 0:
-			return 'empty'
-		else:
-			return None
-
-	def get_results_path(self):
-		"""
-		Get path to results file
-
-		Always returns a path, that will at some point contain the dataset
-		data, but may not do so yet. Use this to get the location to write
-		generated results to.
-
-		:return Path:  A path to the results file
-		"""
-		return self.folder.joinpath(self.data["result_file"])
-
-	def get_results_folder_path(self):
-		"""
-		Get path to folder containing accompanying results
-
-		Returns a path that may not yet be created
-
-		:return Path:  A path to the results file
-		"""
-		return self.folder.joinpath("folder_" + self.key)
-
-	def get_log_path(self):
-		"""
-		Get path to dataset log file
-
-		Each dataset has a single log file that documents its creation. This
-		method returns the path to that file. It is identical to the path of
-		the dataset result file, with 'log' as its extension instead.
-
-		:return Path:  A path to the log file
-		"""
-		return self.get_results_path().with_suffix(".log")
-
-	def clear_log(self):
-		"""
-		Clears the dataset log file
-
-		If the log file does not exist, it is created empty. The log file will
-		have the same file name as the dataset result file, with the 'log'
-		extension.
-		"""
-		log_path = self.get_log_path()
-		with log_path.open("w") as outfile:
-			pass
-
-	def log(self, log):
-		"""
-		Write log message to file
-
-		Writes the log message to the log file on a new line, including a
-		timestamp at the start of the line. Note that this assumes the log file
-		already exists - it should have been created/cleared with clear_log()
-		prior to calling this.
-
-		:param str log:  Log message to write
-		"""
-		log_path = self.get_log_path()
-		with log_path.open("a", encoding="utf-8") as outfile:
-			outfile.write("%s: %s\n" % (datetime.datetime.now().strftime("%c"), log))
-
-	def _iterate_items(self, processor=None):
-		"""
-		A generator that iterates through a CSV or NDJSON file
-
-		This is an internal method and should not be called directly. Rather,
-		call iterate_items() and use the generated dictionary and its properties.
-
-		If a reference to a processor is provided, with every iteration,
-		the processor's 'interrupted' flag is checked, and if set a
-		ProcessorInterruptedException is raised, which by default is caught
-		in the worker and subsequently stops execution gracefully.
-
-		There are two file types that can be iterated (currently): CSV files
-		and NDJSON (newline-delimited JSON) files. In the future, one could
-		envision adding a pathway to retrieve items from e.g. a MongoDB
-		collection directly instead of from a static file
-
-		:param BasicProcessor processor:  A reference to the processor
-		iterating the dataset.
-		:return generator:  A generator that yields each item as a dictionary
-		"""
-		path = self.get_results_path()
-
-		# Yield through items one by one
-		if path.suffix.lower() == ".csv":
-			with path.open("rb") as infile:
-				wrapped_infile = NullAwareTextIOWrapper(infile, encoding="utf-8")
-				reader = csv.DictReader(wrapped_infile)
-
-				if not self.get_own_processor():
-					# Processor was deprecated or removed; CSV file is likely readable but some legacy types are not
-					first_item = next(reader)
-					if first_item is None or any([True for key in first_item if type(key) is not str]):
-						raise NotImplementedError(f"Cannot iterate through CSV file (deprecated processor {self.type})")
-					yield first_item
-
-				for item in reader:
-					if hasattr(processor, "interrupted") and processor.interrupted:
-						raise ProcessorInterruptedException("Processor interrupted while iterating through CSV file")
-
-					yield item
-
-		elif path.suffix.lower() == ".ndjson":
-			# In NDJSON format each line in the file is a self-contained JSON
-			with path.open(encoding="utf-8") as infile:
-				for line in infile:
-					if hasattr(processor, "interrupted") and processor.interrupted:
-						raise ProcessorInterruptedException("Processor interrupted while iterating through NDJSON file")
-
-					yield json.loads(line)
-
-		else:
-			raise NotImplementedError("Cannot iterate through %s file" % path.suffix)
-
-	def iterate_items(self, processor=None, warn_unmappable=True, map_missing="default"):
-		"""
-		Generate mapped dataset items
-
-		Wrapper for _iterate_items that returns a DatasetItem, which can be
-		accessed as a dict returning the original item or (if a mapper is
-		available) the mapped item. Mapped or original versions of the item can
-		also be accessed via the `original` and `mapped_object` properties of
-		the DatasetItem.
-
-		Processors can define a method called `map_item` that can be used to map
-		an item from the dataset file before it is processed any further. This is
-		slower than storing the data file in the right format to begin with but
-		not all data sources allow for easy 'flat' mapping of items, e.g. tweets
-		are nested objects when retrieved from the twitter API that are easier
-		to store as a JSON file than as a flat CSV file, and it would be a shame
-		to throw away that data.
-
-		Note the two parameters warn_unmappable and map_missing. Items can be
-		unmappable in that their structure is too different to coerce into a
-		neat dictionary of the structure the data source expects. This makes it
-		'unmappable' and warn_unmappable determines what happens in this case.
-		It can also be of the right structure, but with some fields missing or
-		incomplete. map_missing determines what happens in that case. The
-		latter is for example possible when importing data via Zeeschuimer,
-		which produces unstably-structured data captured from social media
-		sites.
-
-		:param BasicProcessor processor:  A reference to the processor
-		iterating the dataset.
-		:param bool warn_unmappable:  If an item is not mappable, skip the item
-		and log a warning
-		:param map_missing: Indicates what to do with mapped items for which
-		some fields could not be mapped. Defaults to 'empty_str'. Must be one of:
-		- 'default': fill missing fields with the default passed by map_item
-		- 'abort': raise a MappedItemIncompleteException if a field is missing
-		- a callback: replace missing field with the return value of the
-		  callback. The MappedItem object is passed to the callback as the
-		  first argument and the name of the missing field as the second.
-		- a dictionary with a key for each possible missing field: replace missing
-		  field with a strategy for that field ('default', 'abort', or a callback)
-
-		:return generator:  A generator that yields DatasetItems
-		"""
-		unmapped_items = False
-		# Collect item_mapper for use with filter
-		item_mapper = False
-		own_processor = self.get_own_processor()
-		if own_processor and own_processor.map_item_method_available(dataset=self):
-			item_mapper = True
-
-		# missing field strategy can be for all fields at once, or per field
-		# if it is per field, it is a dictionary with field names and their strategy
-		# if it is for all fields, it is may be a callback, 'abort', or 'default'
-		default_strategy = "default"
-		if type(map_missing) is not dict:
-			default_strategy = map_missing
-			map_missing = {}
-
-		# Loop through items
-		for i, item in enumerate(self._iterate_items(processor)):
-			# Save original to yield
-			original_item = item.copy()
-
-			# Map item
-			if item_mapper:
-				try:
-					mapped_item = own_processor.get_mapped_item(item)
-				except MapItemException as e:
-					if warn_unmappable:
-						self.warn_unmappable_item(i, processor, e, warn_admins=unmapped_items is False)
-						unmapped_items = True
-					continue
-
-				# check if fields have been marked as 'missing' in the
-				# underlying data, and treat according to the chosen strategy
-				if mapped_item.get_missing_fields():
-					for missing_field in mapped_item.get_missing_fields():
-						strategy = map_missing.get(missing_field, default_strategy)
-
-						if callable(strategy):
-							# delegate handling to a callback
-							mapped_item.data[missing_field] = strategy(mapped_item.data, missing_field)
-						elif strategy == "abort":
-							# raise an exception to be handled at the processor level
-							raise MappedItemIncompleteException(f"Cannot process item, field {missing_field} missing in source data.")
-						elif strategy == "default":
-							# use whatever was passed to the object constructor
-							mapped_item.data[missing_field] = mapped_item.data[missing_field].value
-						else:
-							raise ValueError("map_missing must be 'abort', 'default', or a callback.")
-
-			else:
-				mapped_item = original_item
-
-			# yield a DatasetItem, which is a dict with some special properties
-			yield DatasetItem(mapper=item_mapper, original=original_item, mapped_object=mapped_item, **(mapped_item.get_item_data() if type(mapped_item) is MappedItem else mapped_item))
-
-	def get_staging_area(self):
-		"""
-		Get path to a temporary folder in which files can be stored before
-		finishing
-
-		This folder must be created before use, but is guaranteed to not exist
-		yet. The folder may be used as a staging area for the dataset data
-		while it is being processed.
-
-		:return Path:  Path to folder
-		"""
-		results_file = self.get_results_path()
-
-		results_dir_base = results_file.parent
-		results_dir = results_file.name.replace(".", "") + "-staging"
-		results_path = results_dir_base.joinpath(results_dir)
-		index = 1
-		while results_path.exists():
-			results_path = results_dir_base.joinpath(results_dir + "-" + str(index))
-			index += 1
-
-		# create temporary folder
-		results_path.mkdir()
-
-		# Storing the staging area with the dataset so that it can be removed later
-		self.staging_areas.append(results_path)
-
-		return results_path
-
-	def remove_staging_areas(self):
-		"""
-		Remove any staging areas that were created and all files contained in them.
-		"""
-		# Remove DataSet staging areas
-		if self.staging_areas:
-			for staging_area in self.staging_areas:
-				if staging_area.is_dir():
-					shutil.rmtree(staging_area)
-
-	def finish(self, num_rows=0):
-		"""
-		Declare the dataset finished
-		"""
-		if self.data["is_finished"]:
-			raise RuntimeError("Cannot finish a finished dataset again")
-
-		self.db.update("datasets", where={"key": self.data["key"]},
-					   data={"is_finished": True, "num_rows": num_rows, "progress": 1.0, "timestamp_finished": int(time.time())})
-		self.data["is_finished"] = True
-		self.data["num_rows"] = num_rows
-
-	def copy(self, shallow=True):
-		"""
-		Copies the dataset, making a new version with a unique key
-
-
-		:param bool shallow:  Shallow copy: does not copy the result file, but
-		instead refers to the same file as the original dataset did
-		:return Dataset:  Copied dataset
-		"""
-		parameters = self.parameters.copy()
-
-		# a key is partially based on the parameters. so by setting these extra
-		# attributes, we also ensure a unique key will be generated for the
-		# copy
-		# possibly todo: don't use time for uniqueness (but one shouldn't be
-		# copying a dataset multiple times per microsecond, that's not what
-		# this is for)
-		parameters["copied_from"] = self.key
-		parameters["copied_at"] = time.time()
-
-		copy = DataSet(parameters=parameters, db=self.db, extension=self.result_file.split(".")[-1], type=self.type, modules=self.modules)
-		for field in self.data:
-			if field in ("id", "key", "timestamp", "job", "parameters", "result_file"):
-				continue
-
-			copy.__setattr__(field, self.data[field])
-
-		if shallow:
-			# use the same result file
-			copy.result_file = self.result_file
-		else:
-			# copy to new file with new key
-			shutil.copy(self.get_results_path(), copy.get_results_path())
-
-		if self.is_finished():
-			copy.finish(self.num_rows)
-
-		# make sure ownership is also copied
-		copy.copy_ownership_from(self)
-
-		return copy
-
-	def delete(self, commit=True, queue=None):
-		"""
-		Delete the dataset, and all its children
-
-		Deletes both database records and result files. Note that manipulating
-		a dataset object after it has been deleted is undefined behaviour.
-
-		:param bool commit:  Commit SQL DELETE query?
-		"""
-		# first, recursively delete children
-		children = self.db.fetchall("SELECT * FROM datasets WHERE key_parent = %s", (self.key,))
-		for child in children:
-			try:
-				child = DataSet(key=child["key"], db=self.db, modules=self.modules)
-				child.delete(commit=commit)
-			except DataSetException:
-				# dataset already deleted - race condition?
-				pass
-
-		# delete any queued jobs for this dataset
-		try:
-			job = Job.get_by_remote_ID(self.key, self.db, self.type)
-			if job.is_claimed:
-				# tell API to stop any jobs running for this dataset
-				# level 2 = cancel job
-				# we're not interested in the result - if the API is available,
-				# it will do its thing, if it's not the backend is probably not
-				# running so the job also doesn't need to be interrupted
-				call_api(
-					"cancel-job",
-					{"remote_id": self.key, "jobtype": self.type, "level": 2},
-					False
-				)
-
-			# this deletes the job from the database
-			job.finish(True)
-
-		except JobNotFoundException:
-			pass
-
-		# delete from database
-		self.db.delete("datasets", where={"key": self.key}, commit=commit)
-		self.db.delete("datasets_owners", where={"key": self.key}, commit=commit)
-		self.db.delete("users_favourites", where={"key": self.key}, commit=commit)
-		#TODO: remove when migrate script ensures scheduled_jobs table exists
-		scheduler = self.db.fetchone(
-			"SELECT EXISTS ( SELECT FROM information_schema.tables WHERE table_schema = %s AND table_name = %s )",
-			("public", "scheduled_jobs"))
-		if scheduler["exists"]:
-			self.db.delete("scheduled_jobs", where={"dataset_id": self.key}, commit=commit)
-
-		# delete from drive
-		try:
-			if self.get_results_path().exists():
-				self.get_results_path().unlink()
-			if self.get_results_path().with_suffix(".log").exists():
-				self.get_results_path().with_suffix(".log").unlink()
-			if self.get_results_folder_path().exists():
-				shutil.rmtree(self.get_results_folder_path())
-
-		except FileNotFoundError:
-			# already deleted, apparently
-			pass
-		except PermissionError as e:
-			self.db.log.error(f"Could not delete all dataset {self.key} files; they may need to be deleted manually: {e}")
-
-	def update_children(self, **kwargs):
-		"""
-		Update an attribute for all child datasets
-
-		Can be used to e.g. change the owner, version, finished status for all
-		datasets in a tree
-
-		:param kwargs:  Parameters corresponding to known dataset attributes
-		"""
-		for child in self.get_children(update=True):
-			for attr, value in kwargs.items():
-				child.__setattr__(attr, value)
-
-			child.update_children(**kwargs)
-
-	def is_finished(self):
-		"""
-		Check if dataset is finished
-		:return bool:
-		"""
-		return self.data["is_finished"] == True
-
-	def is_rankable(self, multiple_items=True):
-		"""
-		Determine if a dataset is rankable
-
-		Rankable means that it is a CSV file with 'date' and 'value' columns
-		as well as one or more item label columns
-
-		:param bool multiple_items:  Consider datasets with multiple items per
-		item (e.g. word_1, word_2, etc)?
-
-		:return bool:  Whether the dataset is rankable or not
-		"""
-		if self.get_results_path().suffix != ".csv" or not self.get_results_path().exists():
-			return False
-
-		column_options = {"date", "value", "item"}
-		if multiple_items:
-			column_options.add("word_1")
-
-		with self.get_results_path().open(encoding="utf-8") as infile:
-			reader = csv.DictReader(infile)
-			try:
-				return len(set(reader.fieldnames) & column_options) >= 3
-			except (TypeError, ValueError):
-				return False
-
-	def is_accessible_by(self, username, role="owner"):
-		"""
-		Check if dataset has given user as owner
-
-		:param str|User username: Username to check for
-		:return bool:
-		"""
-		if type(username) is not str:
-			if hasattr(username, "get_id"):
-				username = username.get_id()
-			else:
-				raise TypeError("User must be a str or User object")
-
-		# 'normal' owners
-		if username in [owner for owner, meta in self.owners.items() if (role is None or meta["role"] == role)]:
-			return True
-
-		# owners that are owner by being part of a tag
-		if username in itertools.chain(*[tagged_owners for tag, tagged_owners in self.tagged_owners.items() if (role is None or self.owners[f"tag:{tag}"]["role"] == role)]):
-			return True
-
-		return False
-
-	def get_owners_users(self, role="owner"):
-		"""
-		Get list of dataset owners
-
-		This returns a list of *users* that are considered owners. Tags are
-		transparently replaced with the users with that tag.
-
-		:param str|None role:  Role to check for. If `None`, all owners are
-		returned regardless of role.
-
-		:return set:  De-duplicated owner list
-		"""
-		# 'normal' owners
-		owners = [owner for owner, meta in self.owners.items() if
-				  (role is None or meta["role"] == role) and not owner.startswith("tag:")]
-
-		# owners that are owner by being part of a tag
-		owners.extend(itertools.chain(*[tagged_owners for tag, tagged_owners in self.tagged_owners.items() if
-									   role is None or self.owners[f"tag:{tag}"]["role"] == role]))
-
-		# de-duplicate before returning
-		return set(owners)
-
-	def get_owners(self, role="owner"):
-		"""
-		Get list of dataset owners
-
-		This returns a list of all owners, and does not transparently resolve
-		tags (like `get_owners_users` does).
-
-		:param str|None role:  Role to check for. If `None`, all owners are
-		returned regardless of role.
-
-		:return set:  De-duplicated owner list
-		"""
-		return [owner for owner, meta in self.owners.items() if (role is None or meta["role"] == role)]
-
-	def add_owner(self, username, role="owner"):
-		"""
-		Set dataset owner
-
-		If the user is already an owner, but with a different role, the role is
-		updated. If the user is already an owner with the same role, nothing happens.
-
-		:param str|User username:  Username to set as owner
-		:param str|None role:  Role to add user with.
-		"""
-		if type(username) is not str:
-			if hasattr(username, "get_id"):
-				username = username.get_id()
-			else:
-				raise TypeError("User must be a str or User object")
-
-		if username not in self.owners:
-			self.owners[username] = {
-				"name": username,
-				"key": self.key,
-				"role": role
-			}
-			self.db.insert("datasets_owners", data=self.owners[username], safe=True)
-
-		elif username in self.owners and self.owners[username]["role"] != role:
-			self.db.update("datasets_owners", data={"role": role}, where={"name": username, "key": self.key})
-			self.owners[username]["role"] = role
-
-		if username.startswith("tag:"):
-			# this is a bit more complicated than just adding to the list of
-			# owners, so do a full refresh
-			self.refresh_owners()
-
-		# make sure children's owners remain in sync
-		for child in self.get_children(update=True):
-			child.add_owner(username, role)
-			# not recursive, since we're calling it from recursive code!
-			child.copy_ownership_from(self, recursive=False)
-
-	def remove_owner(self, username):
-		"""
-		Remove dataset owner
-
-		If no owner is set, the dataset is assigned to the anonymous user.
-		If the user is not an owner, nothing happens.
-
-		:param str|User username:  Username to set as owner
-		"""
-		if type(username) is not str:
-			if hasattr(username, "get_id"):
-				username = username.get_id()
-			else:
-				raise TypeError("User must be a str or User object")
-
-		if username in self.owners:
-			del self.owners[username]
-			self.db.delete("datasets_owners", where={"name": username, "key": self.key})
-
-			if not self.owners:
-				self.add_owner("anonymous")
-
-		if username in self.tagged_owners:
-			del self.tagged_owners[username]
-
-		# make sure children's owners remain in sync
-		for child in self.get_children(update=True):
-			child.remove_owner(username)
-			# not recursive, since we're calling it from recursive code!
-			child.copy_ownership_from(self, recursive=False)
-
-	def refresh_owners(self):
-		"""
-		Update internal owner cache
-
-		This makes sure that the list of *users* and *tags* which can access the
-		dataset is up to date.
-		"""
-		self.owners = {owner["name"]: owner for owner in self.db.fetchall("SELECT * FROM datasets_owners WHERE key = %s", (self.key,))}
-
-		# determine which users (if any) are owners of the dataset by having a
-		# tag that is listed as an owner
-		owner_tags = [name[4:] for name in self.owners if name.startswith("tag:")]
-		if owner_tags:
-			tagged_owners = self.db.fetchall("SELECT name, tags FROM users WHERE tags ?| %s ", (owner_tags,))
-			self.tagged_owners = {
-				owner_tag: [user["name"] for user in tagged_owners if owner_tag in user["tags"]]
-				for owner_tag in owner_tags
-			}
-		else:
-			self.tagged_owners = {}
-
-	def copy_ownership_from(self, dataset, recursive=True):
-		"""
-		Copy ownership
-
-		This is useful to e.g. make sure a dataset's ownership stays in sync
-		with its parent
-
-		:param Dataset dataset:  Parent to copy from
-		:return:
-		"""
-		self.db.delete("datasets_owners", where={"key": self.key}, commit=False)
-
-		for role in ("owner", "viewer"):
-			owners = dataset.get_owners(role=role)
-			for owner in owners:
-				self.db.insert("datasets_owners", data={"key": self.key, "name": owner, "role": role}, commit=False, safe=True)
-
-		self.db.commit()
-		if recursive:
-			for child in self.get_children(update=True):
-				child.copy_ownership_from(self, recursive=recursive)
-
-	def get_parameters(self):
-		"""
-		Get dataset parameters
-
-		The dataset parameters are stored as JSON in the database - parse them
-		and return the resulting object
-
-		:return:  Dataset parameters as originally stored
-		"""
-		try:
-			return json.loads(self.data["parameters"])
-		except json.JSONDecodeError:
-			return {}
-
-	def get_columns(self):
-		"""
-		Returns the dataset columns.
-
-		Useful for processor input forms. Can deal with both CSV and NDJSON
-		files, the latter only if a `map_item` function is available in the
-		processor that generated it. While in other cases one could use the
-		keys of the JSON object, this is not always possible in follow-up code
-		that uses the 'column' names, so for consistency this function acts as
-		if no column can be parsed if no `map_item` function exists.
-
-		:return list:  List of dataset columns; empty list if unable to parse
-		"""
-		if not self.get_results_path().exists():
-			# no file to get columns from
-			return []
-
-		if (self.get_results_path().suffix.lower() == ".csv") or (self.get_results_path().suffix.lower() == ".ndjson" and self.get_own_processor() is not None and self.get_own_processor().map_item_method_available(dataset=self)):
-			items = self.iterate_items(warn_unmappable=False)
-			try:
-				keys = list(items.__next__().keys())
-			except (StopIteration, NotImplementedError):
-				# No items or otherwise unable to iterate
-				return []
-			finally:
-				del items
-			return keys
-		else:
-			# Filetype not CSV or an NDJSON with `map_item`
-			return []
-
-	def get_annotation_fields(self):
-		"""
-		Retrieves the saved annotation fields for this dataset.
-		:return dict: The saved annotation fields.
-		"""
-
-		annotation_fields = self.db.fetchone("SELECT annotation_fields FROM datasets WHERE key = %s;", (self.top_parent().key,))
-		
-		if annotation_fields and annotation_fields.get("annotation_fields"):
-			annotation_fields = json.loads(annotation_fields["annotation_fields"])
-		else:
-			annotation_fields = {}
-
-		return annotation_fields
-
-	def get_annotations(self):
-		"""
-		Retrieves the annotations for this dataset.
-		return dict: The annotations
-		"""
-
-		annotations = self.db.fetchone("SELECT annotations FROM annotations WHERE key = %s;", (self.top_parent().key,))
-
-		if annotations and annotations.get("annotations"):
-			return json.loads(annotations["annotations"])
-		else:
-			return None
-
-	def update_label(self, label):
-		"""
-		Update label for this dataset
-
-		:param str label:  New label
-		:return str:  The new label, as returned by get_label
-		"""
-		self.parameters["label"] = label
-
-		self.db.update("datasets", data={"parameters": json.dumps(self.parameters)}, where={"key": self.key})
-		return self.get_label()
-
-	def get_label(self, parameters=None, default="Query"):
-		"""
-		Generate a readable label for the dataset
-
-		:param dict parameters:  Parameters of the dataset
-		:param str default:  Label to use if it cannot be inferred from the
-		parameters
-
-		:return str:  Label
-		"""
-		if not parameters:
-			parameters = self.parameters
-
-		if parameters.get("label"):
-			return parameters["label"]
-		elif parameters.get("body_query") and parameters["body_query"] != "empty":
-			return parameters["body_query"]
-		elif parameters.get("body_match") and parameters["body_match"] != "empty":
-			return parameters["body_match"]
-		elif parameters.get("subject_query") and parameters["subject_query"] != "empty":
-			return parameters["subject_query"]
-		elif parameters.get("subject_match") and parameters["subject_match"] != "empty":
-			return parameters["subject_match"]
-		elif parameters.get("query"):
-			label = parameters["query"]
-			# Some legacy datasets have lists as query data
-			if isinstance(label, list):
-				label = ", ".join(label)
-
-			label = label if len(label) < 30 else label[:25] + "..."
-			label = label.strip().replace("\n", ", ")
-			return label
-		elif parameters.get("country_flag") and parameters["country_flag"] != "all":
-			return "Flag: %s" % parameters["country_flag"]
-		elif parameters.get("country_name") and parameters["country_name"] != "all":
-			return "Country: %s" % parameters["country_name"]
-		elif parameters.get("filename"):
-			return parameters["filename"]
-		elif parameters.get("board") and "datasource" in parameters:
-			return parameters["datasource"] + "/" + parameters["board"]
-		elif "datasource" in parameters and parameters["datasource"] in self.modules.datasources:
-			return self.modules.datasources[parameters["datasource"]]["name"] + " Dataset"
-		else:
-			return default
-
-	def change_datasource(self, datasource):
-		"""
-		Change the datasource type for this dataset
-
-		:param str label:  New datasource type
-		:return str:  The new datasource type
-		"""
-
-		self.parameters["datasource"] = datasource
-
-		self.db.update("datasets", data={"parameters": json.dumps(self.parameters)}, where={"key": self.key})
-		return datasource
-
-	def reserve_result_file(self, parameters=None, extension="csv"):
-		"""
-		Generate a unique path to the results file for this dataset
-
-		This generates a file name for the data file of this dataset, and makes sure
-		no file exists or will exist at that location other than the file we
-		expect (i.e. the data for this particular dataset).
-
-		:param str extension: File extension, "csv" by default
-		:param parameters:  Dataset parameters
-		:return bool:  Whether the file path was successfully reserved
-		"""
-		if self.data["is_finished"]:
-			raise RuntimeError("Cannot reserve results file for a finished dataset")
-
-		# Use 'random' for random post queries
-		if "random_amount" in parameters and int(parameters["random_amount"]) > 0:
-			file = 'random-' + str(parameters["random_amount"]) + '-' + self.data["key"]
-		# Use country code for country flag queries
-		elif "country_flag" in parameters and parameters["country_flag"] != 'all':
-			file = 'countryflag-' + str(parameters["country_flag"]) + '-' + self.data["key"]
-		# Use the query string for all other queries
-		else:
-			query_bit = self.data["query"].replace(" ", "-").lower()
-			query_bit = re.sub(r"[^a-z0-9\-]", "", query_bit)
-			query_bit = query_bit[:100]  # Crop to avoid OSError
-			file = query_bit + "-" + self.data["key"]
-			file = re.sub(r"[-]+", "-", file)
-
-		path = self.folder.joinpath(file + "." + extension.lower())
-		index = 1
-		while path.is_file():
-			path = self.folder.joinpath(file + "-" + str(index) + "." + extension.lower())
-			index += 1
-
-		file = path.name
-		updated = self.db.update("datasets", where={"query": self.data["query"], "key": self.data["key"]},
-								 data={"result_file": file})
-		self.data["result_file"] = file
-		return updated > 0
-
-	def get_key(self, query, parameters, parent="", time_offset=0):
-		"""
-		Generate a unique key for this dataset that can be used to identify it
-
-		The key is a hash of a combination of the query string and parameters.
-		You never need to call this, really: it's used internally.
-
-		:param str query:  Query string
-		:param parameters:  Dataset parameters
-		:param parent: Parent dataset's key (if applicable)
-		:param time_offset:  Offset to add to the time component of the dataset
-		key. This can be used to ensure a unique key even if the parameters and
-		timing is otherwise identical to an existing dataset's
-
-		:return str:  Dataset key
-		"""
-		# Return a hash based on parameters
-		# we're going to use the hash of the parameters to uniquely identify
-		# the dataset, so make sure it's always in the same order, or we might
-		# end up creating multiple keys for the same dataset if python
-		# decides to return the dict in a different order
-		param_key = collections.OrderedDict()
-		for key in sorted(parameters):
-			param_key[key] = parameters[key]
-
-		# we additionally use the current time as a salt - this should usually
-		# ensure a unique key for the dataset. if for some reason there is a
-		# hash collision
-		param_key["_salt"] = int(time.time()) + time_offset
-
-		parent_key = str(parent) if parent else ""
-		plain_key = repr(param_key) + str(query) + parent_key
-		hashed_key = hashlib.md5(plain_key.encode("utf-8")).hexdigest()
-
-		if self.db.fetchone("SELECT key FROM datasets WHERE key = %s", (hashed_key,)):
-			# key exists, generate a new one
-			return self.get_key(query, parameters, parent, time_offset=random.randint(1,10))
-		else:
-			return hashed_key
-
-	def set_key(self, key):
-		"""
-		Change dataset key
-
-		In principe, keys should never be changed. But there are rare cases
-		where it is useful to do so, in particular when importing a dataset
-		from another 4CAT instance; in that case it makes sense to try and
-		ensure that the key is the same as it was before. This function sets
-		the dataset key and updates any dataset references to it.
-
-		:param str key:  Key to set
-		:return str:  Key that was set. If the desired key already exists, the
-		original key is kept.
-		"""
-		key_exists = self.db.fetchone("SELECT * FROM datasets WHERE key = %s", (key,))
-		if key_exists or not key:
-			return self.key
-
-		old_key = self.key
-		self.db.update("datasets", data={"key": key}, where={"key": old_key})
-
-		# update references
-		self.db.update("datasets", data={"key_parent": key}, where={"key_parent": old_key})
-		self.db.update("datasets_owners", data={"key": key}, where={"key": old_key})
-		self.db.update("jobs", data={"remote_id": key}, where={"remote_id": old_key})
-		self.db.update("users_favourites", data={"key": key}, where={"key": old_key})
-
-		# for good measure
-		self.db.commit()
-		self.key = key
-
-		return self.key
-
-	def get_status(self):
-		"""
-		Get Dataset status
-
-		:return string: Dataset status
-		"""
-		return self.data["status"]
-
-	def update_status(self, status, is_final=False):
-		"""
-		Update dataset status
-
-		The status is a string that may be displayed to a user to keep them
-		updated and informed about the progress of a dataset. No memory is kept
-		of earlier dataset statuses; the current status is overwritten when
-		updated.
-
-		Statuses are also written to the dataset log file.
-
-		:param string status:  Dataset status
-		:param bool is_final:  If this is `True`, subsequent calls to this
-		method while the object is instantiated will not update the dataset
-		status.
-		:return bool:  Status update successful?
-		"""
-		if self.no_status_updates:
-			return
-
-		# for presets, copy the updated status to the preset(s) this is part of
-		if self.preset_parent is None:
-			self.preset_parent = [parent for parent in self.get_genealogy() if parent.type.find("preset-") == 0 and parent.key != self.key][:1]
-
-		if self.preset_parent:
-			for preset_parent in self.preset_parent:
-				if not preset_parent.is_finished():
-					preset_parent.update_status(status)
-
-		self.data["status"] = status
-		updated = self.db.update("datasets", where={"key": self.data["key"]}, data={"status": status})
-
-		if is_final:
-			self.no_status_updates = True
-
-		self.log(status)
-
-		return updated > 0
-
-	def update_progress(self, progress):
-		"""
-		Update dataset progress
-
-		The progress can be used to indicate to a user how close the dataset
-		is to completion.
-
-		:param float progress:  Between 0 and 1.
-		:return:
-		"""
-		progress = min(1, max(0, progress))  # clamp
-		if type(progress) is int:
-			progress = float(progress)
-
-		self.data["progress"] = progress
-		updated = self.db.update("datasets", where={"key": self.data["key"]}, data={"progress": progress})
-		return updated > 0
-
-	def get_last_update(self):
-		"""
-		Get the last update time of the dataset. If dataset is completed, this will be the last status update (usually
-		"Dataset Completed".
-
-		Returns None if there is no last update time.
-		"""
-		if self.get_log_path().exists():
-			return datetime.datetime.strptime(get_last_line(self.get_log_path())[:24], "%c")
-		else:
-			return None
-
-	def get_progress(self):
-		"""
-		Get dataset progress
-
-		:return float:  Progress, between 0 and 1
-		"""
-		return self.data["progress"]
-
-	def finish_with_error(self, error):
-		"""
-		Set error as final status, and finish with 0 results
-
-		This is a convenience function to avoid having to repeat
-		"update_status" and "finish" a lot.
-
-		:param str error:  Error message for final dataset status.
-		:return:
-		"""
-		self.update_status(error, is_final=True)
-		self.finish(0)
-
-		return None
-
-	def update_version(self, version):
-		"""
-		Update software version used for this dataset
-
-		This can be used to verify the code that was used to process this dataset.
-
-		:param string version:  Version identifier
-		:return bool:  Update successul?
-		"""
-		try:
-			# this fails if the processor type is unknown
-			# edge case, but let's not crash...
-			processor_path = self.modules.processors.get(self.data["type"]).filepath
-		except AttributeError:
-			processor_path = ""
-
-		updated = self.db.update("datasets", where={"key": self.data["key"]}, data={
-			"software_version": version[0],
-			"software_source": version[1],
-			"software_file": processor_path
-		})
-
-		return updated > 0
-
-	def delete_parameter(self, parameter, instant=True):
-		"""
-		Delete a parameter from the dataset metadata
-
-		:param string parameter:  Parameter to delete
-		:param bool instant:  Also delete parameters in this instance object?
-		:return bool:  Update successul?
-		"""
-		parameters = self.parameters.copy()
-		if parameter in parameters:
-			del parameters[parameter]
-		else:
-			return False
-
-		updated = self.db.update("datasets", where={"key": self.data["key"]},
-								 data={"parameters": json.dumps(parameters)})
-
-		if instant:
-			self.parameters = parameters
-
-		return updated > 0
-
-	def get_version_url(self, file):
-		"""
-		Get a versioned github URL for the version this dataset was processed with
-
-		:param file:  File to link within the repository
-		:return:  URL, or an empty string
-		"""
-		if "software_source" not in self.data or not self.data["software_source"]:
-			return ""
-
-		filepath = self.data.get("software_file", "")
-		if filepath.startswith("/extensions/"):
-			# go to root of extension
-			filepath = "/" + "/".join(filepath.split("/")[3:])
-
-		return self.data["software_source"] + "/blob/" + self.data["software_version"] + filepath
-
-	def top_parent(self):
-		"""
-		Get root dataset
-
-		Traverses the tree of datasets this one is part of until it finds one
-		with no source_dataset dataset, then returns that dataset.
-
-		:return Dataset: Parent dataset
-		"""
-		genealogy = self.get_genealogy()
-		return genealogy[0]
-
-	def get_genealogy(self, inclusive=False):
-		"""
-		Get genealogy of this dataset
-
-		Creates a list of DataSet objects, with the first one being the
-		'top' dataset, and each subsequent one being a child of the previous
-		one, ending with the current dataset.
-
-		:return list:  Dataset genealogy, oldest dataset first
-		"""
-		if self.genealogy and not inclusive:
-			return self.genealogy
-
-		key_parent = self.key_parent
-		genealogy = []
-
-		while key_parent:
-			try:
-				parent = DataSet(key=key_parent, db=self.db, modules=self.modules)
-			except DataSetException:
-				break
-
-			genealogy.append(parent)
-			if parent.key_parent:
-				key_parent = parent.key_parent
-			else:
-				break
-
-		genealogy.reverse()
-		genealogy.append(self)
-
-		self.genealogy = genealogy
-		return self.genealogy
-
-	def get_children(self, update=False):
-		"""
-		Get children of this dataset
-
-		:param bool update:  Update the list of children from database if True, else return cached value
-		:return list:  List of child datasets
-		"""
-		if self._children is not None and not update:
-			return self._children
-
-		analyses = self.db.fetchall("SELECT * FROM datasets WHERE key_parent = %s ORDER BY timestamp ASC",
-										(self.key,))
-		self._children = [DataSet(data=analysis, db=self.db, modules=self.modules) for analysis in analyses]
-		return self._children
-		
-	def get_all_children(self, recursive=True, update=True):
-		"""
-		Get all children of this dataset
-
-		Results are returned as a non-hierarchical list, i.e. the result does
-		not reflect the actual dataset hierarchy (but all datasets in the
-		result will have the original dataset as an ancestor somewhere)
-
-		:return list:  List of DataSets
-		"""
-		children = self.get_children(update=update)
-		results = children.copy()
-		if recursive:
-			for child in children:
-				results += child.get_all_children(recursive=recursive, update=update)
-
-		return results
-
-	def nearest(self, type_filter):
-		"""
-		Return nearest dataset that matches the given type
-
-		Starting with this dataset, traverse the hierarchy upwards and return
-		whichever dataset matches the given type.
-
-		:param str type_filter:  Type filter. Can contain wildcards and is matched
-		using `fnmatch.fnmatch`.
-		:return:  Earliest matching dataset, or `None` if none match.
-		"""
-		genealogy = self.get_genealogy(inclusive=True)
-		for dataset in reversed(genealogy):
-			if fnmatch.fnmatch(dataset.type, type_filter):
-				return dataset
-
-		return None
-
-	def get_breadcrumbs(self):
-		"""
-		Get breadcrumbs navlink for use in permalinks
-
-		Returns a string representing this dataset's genealogy that may be used
-		to uniquely identify it.
-
-		:return str: Nav link
-		"""
-		if self.genealogy:
-			return ",".join([dataset.key for dataset in self.genealogy])
-		else:
-			# Collect keys only
-			key_parent = self.key  # Start at the bottom
-			genealogy = []
-
-			while key_parent:
-				try:
-					parent = self.db.fetchone("SELECT key_parent FROM datasets WHERE key = %s", (key_parent,))
-				except TypeError:
-					break
-
-				key_parent = parent["key_parent"]
-				if key_parent:
-					genealogy.append(key_parent)
-				else:
-					break
-
-			genealogy.reverse()
-			genealogy.append(self.key)
-			return ",".join(genealogy)
-
-	def get_compatible_processors(self, user=None):
-		"""
-		Get list of processors compatible with this dataset
-
-		Checks whether this dataset type is one that is listed as being accepted
-		by the processor, for each known type: if the processor does not
-		specify accepted types (via the `is_compatible_with` method), it is
-		assumed it accepts any top-level datasets
-
-		:param str|User|None user:  User to get compatibility for. If set,
-		use the user-specific config settings where available.
-
-		:return dict:  Compatible processors, `name => class` mapping
-		"""
-		processors = self.modules.processors
-
-		available = {}
-		for processor_type, processor in processors.items():
-			if processor.is_from_collector():
-				continue
-
-			own_processor = self.get_own_processor()
-			if own_processor and own_processor.exclude_followup_processors(processor_type):
-				continue
-
-			# consider a processor compatible if its is_compatible_with
-			# method returns True *or* if it has no explicit compatibility
-			# check and this dataset is top-level (i.e. has no parent)
-			if (not hasattr(processor, "is_compatible_with") and not self.key_parent) \
-					or (hasattr(processor, "is_compatible_with") and processor.is_compatible_with(self, user=user)):
-				available[processor_type] = processor
-
-		return available
-
-	def get_place_in_queue(self, update=False):
-		"""
-		Determine dataset's position in queue
-
-		If the dataset is already finished, the position is -1. Else, the
-		position is the amount of datasets to be completed before this one will
-		be processed. A position of 0 would mean that the dataset is currently
-		being executed, or that the backend is not running.
-
-		:param bool update:  Update the queue position from database if True, else return cached value
-		:return int:  Queue position
-		"""
-		if self.is_finished() or not self.data.get("job"):
-			self._queue_position = -1
-			return self._queue_position
-		elif not update and self._queue_position is not None:
-			# Use cached value
-			return self._queue_position
-		else:
-			# Collect queue position from database via the job
-			try:
-				job = Job.get_by_ID(self.data["job"], self.db)
-				self._queue_position = job.get_place_in_queue()
-			except JobNotFoundException:
-				self._queue_position = -1
-
-			return self._queue_position
-
-	def get_modules(self):
-		"""
-		Get 4CAT modules
-
-		Is a function because loading them is not free, and this way we can
-		cache the result.
-
-		:return:
-		"""
-		if not self.modules:
-			self.modules = ModuleCollector()
-
-		return self.modules
-
-	def get_own_processor(self):
-		"""
-		Get the processor class that produced this dataset
-
-		:return:  Processor class, or `None` if not available.
-		"""
-		processor_type = self.parameters.get("type", self.data.get("type"))
-
-		return self.modules.processors.get(processor_type)
-
-	def get_available_processors(self, user=None, exclude_hidden=False):
-		"""
-		Get list of processors that may be run for this dataset
-
-		Returns all compatible processors except for those that are already
-		queued or finished and have no options. Processors that have been
-		run but have options are included so they may be run again with a
-		different configuration
-
-		:param str|User|None user:  User to get compatibility for. If set,
-		use the user-specific config settings where available.
-		:param bool exclude_hidden:  Exclude processors that should be displayed
-		in the UI? If `False`, all processors are returned.
-
-		:return dict:  Available processors, `name => properties` mapping
-		"""
-		if self.available_processors:
-			# Update to reflect exclude_hidden parameter which may be different from last call
-			# TODO: could children also have been created? Possible bug, but I have not seen anything effected by this
-			return {processor_type: processor for processor_type, processor in self.available_processors.items() if not exclude_hidden or not processor.is_hidden}
-
-		processors = self.get_compatible_processors(user=user)
-
-		for analysis in self.get_children(update=True):
-			if analysis.type not in processors:
-				continue
-
-			if not processors[analysis.type].get_options():
-				# No variable options; this processor has been run so remove
-				del processors[analysis.type]
-				continue
-
-			if exclude_hidden and processors[analysis.type].is_hidden:
-				del processors[analysis.type]
-
-		self.available_processors = processors
-		return processors
-
-	def link_job(self, job):
-		"""
-		Link this dataset to a job ID
-
-		Updates the dataset data to include a reference to the job that will be
-		executing (or has already executed) this job.
-
-		Note that if no job can be found for this dataset, this method silently
-		fails.
-
-		:param Job job:  The job that will run this dataset
-
-		:todo: If the job column ever gets used, make sure it always contains
-		       a valid value, rather than silently failing this method.
-		"""
-		if type(job) != Job:
-			raise TypeError("link_job requires a Job object as its argument")
-
-		if "id" not in job.data:
-			try:
-				job = Job.get_by_remote_ID(self.key, self.db, jobtype=self.data["type"])
-			except JobNotFoundException:
-				return
-
-		self.db.update("datasets", where={"key": self.key}, data={"job": job.data["id"]})
-
-	def link_parent(self, key_parent):
-		"""
-		Set source_dataset key for this dataset
-
-		:param key_parent:  Parent key. Not checked for validity
-		"""
-		self.db.update("datasets", where={"key": self.key}, data={"key_parent": key_parent})
-
-	def get_parent(self):
-		"""
-		Get parent dataset
-
-		:return DataSet:  Parent dataset, or `None` if not applicable
-		"""
-		return DataSet(key=self.key_parent, db=self.db, modules=self.modules) if self.key_parent else None
-
-	def detach(self):
-		"""
-		Makes the datasets standalone, i.e. not having any source_dataset dataset
-		"""
-		self.link_parent("")
-
-	def is_dataset(self):
-		"""
-		Easy way to confirm this is a dataset.
-		Used for checking processor and dataset compatibility,
-		which needs to handle both processors and datasets.
-		"""
-		return True
-
-	def is_top_dataset(self):
-		"""
-		Easy way to confirm this is a top dataset.
-		Used for checking processor and dataset compatibility,
-		which needs to handle both processors and datasets.
-		"""
-		if self.key_parent:
-			return False
-		return True
-
-	def is_expiring(self, user=None):
-		"""
-		Determine if dataset is set to expire
-
-		Similar to `is_expired`, but checks if the dataset will be deleted in
-		the future, not if it should be deleted right now.
-
-		:param user:  User to use for configuration context. Provide to make
-		sure configuration overrides for this user are taken into account.
-		:return bool|int:  `False`, or the expiration date as a Unix timestamp.
-		"""
-		# has someone opted out of deleting this?
-		if self.parameters.get("keep"):
-			return False
-
-		# is this dataset explicitly marked as expiring after a certain time?
-		if self.parameters.get("expires-after"):
-			return self.parameters.get("expires-after")
-
-		# is the data source configured to have its datasets expire?
-		expiration = config.get("datasources.expiration", {}, user=user)
-		if not expiration.get(self.parameters.get("datasource")):
-			return False
-
-		# is there a timeout for this data source?
-		if expiration.get(self.parameters.get("datasource")).get("timeout"):
-			return self.timestamp + expiration.get(self.parameters.get("datasource")).get("timeout")
-
-		return False
-
-	def is_expired(self, user=None):
-		"""
-		Determine if dataset should be deleted
-
-		Datasets can be set to expire, but when they should be deleted depends
-		on a number of factor. This checks them all.
-
-		:param user:  User to use for configuration context. Provide to make
-		sure configuration overrides for this user are taken into account.
-		:return bool:
-		"""
-		# has someone opted out of deleting this?
-		if not self.is_expiring():
-			return False
-
-		# is this dataset explicitly marked as expiring after a certain time?
-		future = time.time() + 3600  # ensure we don't delete datasets with invalid expiration times
-		if self.parameters.get("expires-after") and convert_to_int(self.parameters["expires-after"], future) < time.time():
-			return True
-
-		# is the data source configured to have its datasets expire?
-		expiration = config.get("datasources.expiration", {}, user=user)
-		if not expiration.get(self.parameters.get("datasource")):
-			return False
-
-		# is the dataset older than the set timeout?
-		if expiration.get(self.parameters.get("datasource")).get("timeout"):
-			return self.timestamp + expiration[self.parameters.get("datasource")]["timeout"] < time.time()
-
-		return False
-
-	def is_from_collector(self):
-		"""
-		Check if this dataset was made by a processor that collects data, i.e.
-		a search or import worker.
-
-		:return bool:
-		"""
-		return self.type.endswith("-search") or self.type.endswith("-import")
-
-	def get_extension(self):
-		"""
-		Gets the file extention this dataset produces.
-		Also checks whether the results file exists.
-		Used for checking processor and dataset compatibility.
-
-		:return str extension:  Extension, e.g. `csv`
-		"""
-		if self.get_results_path().exists():
-			return self.get_results_path().suffix[1:]
-
-		return False
-
-	def get_media_type(self):
-		"""
-		Gets the media type of the dataset file.
-
-		:return str: media type, e.g., "text"
-		"""
-		own_processor = self.get_own_processor()
-		if hasattr(self, "media_type"):
-			# media type can be defined explicitly in the dataset; this is the priority
-			return self.media_type
-		elif own_processor is not None:
-			# or media type can be defined in the processor
-			# some processors can set different media types for different datasets (e.g., import_media)
-			if hasattr(own_processor, "media_type"):
-				return own_processor.media_type
-
-		# Default to text
-		return self.parameters.get("media_type", "text")
-
-	def get_metadata(self):
-		"""
-		Get dataset metadata
-
-		This consists of all the data stored in the database for this dataset, plus the current 4CAT version (appended
-		as 'current_4CAT_version'). This is useful for exporting datasets, as it can be used by another 4CAT instance to
-		update its database (and ensure compatibility with the exporting version of 4CAT).
-		"""
-		metadata = self.db.fetchone("SELECT * FROM datasets WHERE key = %s", (self.key,))
-
-		# get 4CAT version (presumably to ensure export is compatible with import)
-		metadata["current_4CAT_version"] = get_software_version()
-		return metadata
-
-	def get_result_url(self):
-		"""
-		Gets the 4CAT frontend URL of a dataset file.
-
-		Uses the FlaskConfig attributes (i.e., SERVER_NAME and
-		SERVER_HTTPS) plus hardcoded '/result/'.
-		TODO: create more dynamic method of obtaining url.
-		"""
-		filename = self.get_results_path().name
-		url_to_file = ('https://' if config.get("flask.https") else 'http://') + \
-						config.get("flask.server_name") + '/result/' + filename
-		return url_to_file
-
-	def warn_unmappable_item(self, item_count, processor=None, error_message=None, warn_admins=True):
-		"""
-		Log an item that is unable to be mapped and warn administrators.
-
-		:param int item_count:			Item index
-		:param Processor processor:		Processor calling function8
-		"""
-		dataset_error_message = f"MapItemException (item {item_count}): {'is unable to be mapped! Check raw datafile.' if error_message is None else error_message}"
-
-		# Use processing dataset if available, otherwise use original dataset (which likely already has this error message)
-		closest_dataset = processor.dataset if processor is not None and processor.dataset is not None else self
-		# Log error to dataset log
-		closest_dataset.log(dataset_error_message)
-
-		if warn_admins:
-			if processor is not None:
-				processor.log.warning(f"Processor {processor.type} unable to map item all items for dataset {closest_dataset.key}.")
-			elif hasattr(self.db, "log"):
-				# borrow the database's log handler
-				self.db.log.warning(f"Unable to map item all items for dataset {closest_dataset.key}.")
-			else:
-				# No other log available
-				raise DataSetException(f"Unable to map item {item_count} for dataset {closest_dataset.key} and properly warn")
-
-	def __getattr__(self, attr):
-		"""
-		Getter so we don't have to use .data all the time
-
-		:param attr:  Data key to get
-		:return:  Value
-		"""
-
-		if attr in dir(self):
-			# an explicitly defined attribute should always be called in favour
-			# of this passthrough
-			attribute = getattr(self, attr)
-			return attribute
-		elif attr in self.data:
-			return self.data[attr]
-		else:
-			raise AttributeError("DataSet instance has no attribute %s" % attr)
-
-	def __setattr__(self, attr, value):
-		"""
-		Setter so we can flexibly update the database
-
-		Also updates internal data stores (.data etc). If the attribute is
-		unknown, it is stored within the 'parameters' attribute.
-
-		:param str attr:  Attribute to update
-		:param value:  New value
-		"""
-
-		# don't override behaviour for *actual* class attributes
-		if attr in dir(self):
-			super().__setattr__(attr, value)
-			return
-
-		if attr not in self.data:
-			self.parameters[attr] = value
-			attr = "parameters"
-			value = self.parameters
-
-		if attr == "parameters":
-			value = json.dumps(value)
-
-		self.db.update("datasets", where={"key": self.key}, data={attr: value})
-
-		self.data[attr] = value
-
-		if attr == "parameters":
-			self.parameters = json.loads(value)
-=======
     """
     Provide interface to safely register and run operations on a dataset
 
@@ -2596,6 +889,12 @@
         self.db.delete("datasets", where={"key": self.key}, commit=commit)
         self.db.delete("datasets_owners", where={"key": self.key}, commit=commit)
         self.db.delete("users_favourites", where={"key": self.key}, commit=commit)
+		#TODO: remove when migrate script ensures scheduled_jobs table exists
+        scheduler = self.db.fetchone(
+			"SELECT EXISTS ( SELECT FROM information_schema.tables WHERE table_schema = %s AND table_name = %s )",
+			("public", "scheduled_jobs"))
+        if scheduler["exists"]:
+            self.db.delete("scheduled_jobs", where={"dataset_id": self.key}, commit=commit)
 
         # delete from drive
         try:
@@ -3214,6 +1513,18 @@
         )
         return updated > 0
 
+    def get_last_update(self):
+        """
+        Get the last update time of the dataset. If dataset is completed, this will be the last status update (usually
+        "Dataset Completed".
+
+        Returns None if there is no last update time.
+        """
+        if self.get_log_path().exists():
+            return datetime.datetime.strptime(get_last_line(self.get_log_path())[:24], "%c")
+        else:
+            return None
+
     def get_progress(self):
         """
         Get dataset progress
@@ -3294,10 +1605,10 @@
         """
         Get a versioned github URL for the version this dataset was processed with
 
-        :param file:  File to link within the repository
-        :return:  URL, or an empty string
-        """
-        if not self.data["software_source"]:
+		:param file:  File to link within the repository
+		:return:  URL, or an empty string
+		"""
+        if "software_source" not in self.data or not self.data["software_source"]:
             return ""
 
         filepath = self.data.get("software_file", "")
@@ -4092,5 +2403,4 @@
         self.data[attr] = value
 
         if attr == "parameters":
-            self.parameters = json.loads(value)
->>>>>>> 04ec1548
+            self.parameters = json.loads(value)