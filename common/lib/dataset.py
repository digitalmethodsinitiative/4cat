import collections
import itertools
import datetime
import fnmatch
import random
import shutil
import json
import time
import csv
import re

<<<<<<< HEAD
import backend
=======
from pathlib import Path

>>>>>>> 38418b2e
from common.config_manager import config
from common.lib.annotation import Annotation
from common.lib.job import Job, JobNotFoundException
<<<<<<< HEAD
from common.lib.helpers import get_software_commit, NullAwareTextIOWrapper, convert_to_int, hash_to_md5
from common.lib.item_mapping import MappedItem, DatasetItem
=======
from common.lib.module_loader import ModuleCollector
from common.lib.helpers import get_software_commit, NullAwareTextIOWrapper, convert_to_int
from common.lib.item_mapping import MappedItem, MissingMappedField, DatasetItem
>>>>>>> 38418b2e
from common.lib.fourcat_module import FourcatModule
from common.lib.exceptions import (ProcessorInterruptedException, DataSetException, DataSetNotFoundException,
								   MapItemException, MappedItemIncompleteException, AnnotationException)


class DataSet(FourcatModule):
	"""
	Provide interface to safely register and run operations on a dataset

	A dataset is a collection of:
	- A unique identifier
	- A set of parameters that demarcate the data contained within
	- The data

	The data is usually stored in a file on the disk; the parameters are stored
	in a database. The handling of the data, et cetera, is done by other
	workers; this class defines method to create and manipulate the dataset's
	properties.
	"""
	# Attributes must be created here to ensure getattr and setattr work properly
	data = None
	key = ""

	children = None
	available_processors = None
	genealogy = None
	preset_parent = None
	parameters = None
	modules = None

	owners = None
	tagged_owners = None

	db = None
	folder = None
	is_new = True

	no_status_updates = False
	staging_areas = None
	_queue_position = None

	def __init__(self, parameters=None, key=None, job=None, data=None, db=None, parent='', extension=None,
				 type=None, is_private=True, owner="anonymous", modules=None):
		"""
		Create new dataset object

		If the dataset is not in the database yet, it is added.

		:param dict parameters:  Only when creating a new dataset. Dataset
		parameters, free-form dictionary.
		:param str key: Dataset key. If given, dataset with this key is loaded.
		:param int job: Job ID. If given, dataset corresponding to job is
		loaded.
		:param dict data: Dataset data, corresponding to a row in the datasets
		database table. If not given, retrieved from database depending on key.
		:param db:  Database connection
		:param str parent:  Only when creating a new dataset. Parent dataset
		key to which the one being created is a child.
		:param str extension: Only when creating a new dataset. Extension of
		dataset result file.
		:param str type: Only when creating a new dataset. Type of the dataset,
		corresponding to the type property of a processor class.
		:param bool is_private: Only when creating a new dataset. Whether the
		dataset is private or public.
		:param str owner: Only when creating a new dataset. The user name of
		the dataset's creator.
		:param modules: Module cache. If not given, will be loaded when needed
		(expensive). Used to figure out what processors are compatible with
		this dataset.
		"""
		self.db = db
		self.folder = config.get('PATH_ROOT').joinpath(config.get('PATH_DATA'))
		# Ensure mutable attributes are set in __init__ as they are unique to each DataSet
		self.data = {}
		self.parameters = {}
		self.children = []
		self.available_processors = {}
		self.genealogy = []
		self.staging_areas = []
		self.modules = modules

		if key is not None:
			self.key = key
			current = self.db.fetchone("SELECT * FROM datasets WHERE key = %s", (self.key,))
			if not current:
				raise DataSetNotFoundException("DataSet() requires a valid dataset key for its 'key' argument, \"%s\" given" % key)

		elif job is not None:
			current = self.db.fetchone("SELECT * FROM datasets WHERE parameters::json->>'job' = %s", (job,))
			if not current:
				raise DataSetNotFoundException("DataSet() requires a valid job ID for its 'job' argument")

			self.key = current["key"]
		elif data is not None:
			current = data
			if "query" not in data or "key" not in data or "parameters" not in data or "key_parent" not in data:
				raise DataSetException("DataSet() requires a complete dataset record for its 'data' argument")

			self.key = current["key"]
		else:
			if parameters is None:
				raise DataSetException("DataSet() requires either 'key', or 'parameters' to be given")

			if not type:
				raise DataSetException("Datasets must have their type set explicitly")

			query = self.get_label(parameters, default=type)
			self.key = self.get_key(query, parameters, parent)
			current = self.db.fetchone("SELECT * FROM datasets WHERE key = %s AND query = %s", (self.key, query))

		if current:
			self.data = current
			self.parameters = json.loads(self.data["parameters"])
			self.is_new = False
		else:
			self.data = {"type": type}  # get_own_processor needs this
			own_processor = self.get_own_processor()
			version = get_software_commit(own_processor)
			self.data = {
				"key": self.key,
				"query": self.get_label(parameters, default=type),
				"parameters": json.dumps(parameters),
				"result_file": "",
				"creator": owner,
				"status": "",
				"type": type,
				"timestamp": int(time.time()),
				"is_finished": False,
				"is_private": is_private,
				"software_version": version[0],
				"software_source": version[1],
				"software_file": "",
				"num_rows": 0,
				"progress": 0.0,
				"key_parent": parent
			}
			self.parameters = parameters

			self.db.insert("datasets", data=self.data)
			self.refresh_owners()
			self.add_owner(owner)

			# Find desired extension from processor if not explicitly set
			if extension is None:
				if own_processor:
					extension = own_processor.get_extension(parent_dataset=DataSet(key=parent, db=db, modules=self.modules) if parent else None)
				# Still no extension, default to 'csv'
				if not extension:
					extension = "csv"

			# Reserve filename and update data['result_file']
			self.reserve_result_file(parameters, extension)

		# retrieve analyses and processors that may be run for this dataset
		analyses = self.db.fetchall("SELECT * FROM datasets WHERE key_parent = %s ORDER BY timestamp ASC", (self.key,))
		self.children = sorted([DataSet(data=analysis, db=self.db, modules=self.modules) for analysis in analyses],
							   key=lambda dataset: dataset.is_finished(), reverse=True)

		self.refresh_owners()

	def check_dataset_finished(self):
		"""
		Checks if dataset is finished. Returns path to results file is not empty,
		or 'empty_file' when there were not matches.

		Only returns a path if the dataset is complete. In other words, if this
		method returns a path, a file with the complete results for this dataset
		will exist at that location.

		:return: A path to the results file, 'empty_file', or `None`
		"""
		if self.data["is_finished"] and self.data["num_rows"] > 0:
			return self.folder.joinpath(self.data["result_file"])
		elif self.data["is_finished"] and self.data["num_rows"] == 0:
			return 'empty'
		else:
			return None

	def get_results_path(self):
		"""
		Get path to results file

		Always returns a path, that will at some point contain the dataset
		data, but may not do so yet. Use this to get the location to write
		generated results to.

		:return Path:  A path to the results file
		"""
		return self.folder.joinpath(self.data["result_file"])

	def get_results_folder_path(self):
		"""
		Get path to folder containing accompanying results

		Returns a path that may not yet be created

		:return Path:  A path to the results file
		"""
		return self.folder.joinpath("folder_" + self.key)

	def get_log_path(self):
		"""
		Get path to dataset log file

		Each dataset has a single log file that documents its creation. This
		method returns the path to that file. It is identical to the path of
		the dataset result file, with 'log' as its extension instead.

		:return Path:  A path to the log file
		"""
		return self.get_results_path().with_suffix(".log")

	def clear_log(self):
		"""
		Clears the dataset log file

		If the log file does not exist, it is created empty. The log file will
		have the same file name as the dataset result file, with the 'log'
		extension.
		"""
		log_path = self.get_log_path()
		with log_path.open("w"):
			pass

	def log(self, log):
		"""
		Write log message to file

		Writes the log message to the log file on a new line, including a
		timestamp at the start of the line. Note that this assumes the log file
		already exists - it should have been created/cleared with clear_log()
		prior to calling this.

		:param str log:  Log message to write
		"""
		log_path = self.get_log_path()
		with log_path.open("a", encoding="utf-8") as outfile:
			outfile.write("%s: %s\n" % (datetime.datetime.now().strftime("%c"), log))

	def _iterate_items(self, processor=None):
		"""
		A generator that iterates through a CSV or NDJSON file

		This is an internal method and should not be called directly. Rather,
		call iterate_items() and use the generated dictionary and its properties.

		If a reference to a processor is provided, with every iteration,
		the processor's 'interrupted' flag is checked, and if set a
		ProcessorInterruptedException is raised, which by default is caught
		in the worker and subsequently stops execution gracefully.

		There are two file types that can be iterated (currently): CSV files
		and NDJSON (newline-delimited JSON) files. In the future, one could
		envision adding a pathway to retrieve items from e.g. a MongoDB
		collection directly instead of from a static file

		:param BasicProcessor processor:  A reference to the processor
		iterating the dataset.
		:return generator:  A generator that yields each item as a dictionary
		"""
		path = self.get_results_path()

		# Yield through items one by one
		if path.suffix.lower() == ".csv":
			with path.open("rb") as infile:
				# Processor (that created this dataset) may have a custom CSV dialect and parameters
				own_processor = self.get_own_processor()
				csv_parameters = own_processor.get_csv_parameters(csv) if own_processor else {}

				wrapped_infile = NullAwareTextIOWrapper(infile, encoding="utf-8")
				reader = csv.DictReader(wrapped_infile, **csv_parameters)

				for item in reader:
					if hasattr(processor, "interrupted") and processor.interrupted:
						raise ProcessorInterruptedException("Processor interrupted while iterating through CSV file")

					yield item

		elif path.suffix.lower() == ".ndjson":

			with path.open(encoding="utf-8") as infile:

				for line in infile:
					if hasattr(processor, "interrupted") and processor.interrupted:
						raise ProcessorInterruptedException("Processor interrupted while iterating through NDJSON file")

					yield json.loads(line)

		else:
			raise NotImplementedError("Cannot iterate through %s file" % path.suffix)

	def iterate_items(self, processor=None, warn_unmappable=True, map_missing="default"):
		"""
		Generate mapped dataset items

		Wrapper for _iterate_items that returns a DatasetItem, which can be
		accessed as a dict returning the original item or (if a mapper is
		available) the mapped item. Mapped or original versions of the item can
		also be accessed via the `original` and `mapped_object` properties of
		the DatasetItem.

		Processors can define a method called `map_item` that can be used to map
		an item from the dataset file before it is processed any further. This is
		slower than storing the data file in the right format to begin with but
		not all data sources allow for easy 'flat' mapping of items, e.g. tweets
		are nested objects when retrieved from the twitter API that are easier
		to store as a JSON file than as a flat CSV file, and it would be a shame
		to throw away that data.

		Note the two parameters warn_unmappable and map_missing. Items can be
		unmappable in that their structure is too different to coerce into a
		neat dictionary of the structure the data source expects. This makes it
		'unmappable' and warn_unmappable determines what happens in this case.
		It can also be of the right structure, but with some fields missing or
		incomplete. map_missing determines what happens in that case. The
		latter is for example possible when importing data via Zeeschuimer,
		which produces unstably-structured data captured from social media
		sites.

		:param BasicProcessor processor:  A reference to the processor
		iterating the dataset.
		:param bool warn_unmappable:  If an item is not mappable, skip the item
		and log a warning
		:param map_missing: Indicates what to do with mapped items for which
		some fields could not be mapped. Defaults to 'empty_str'. Must be one of:
		- 'default': fill missing fields with the default passed by map_item
		- 'abort': raise a MappedItemIncompleteException if a field is missing
		- a callback: replace missing field with the return value of the
		  callback. The MappedItem object is passed to the callback as the
		  first argument and the name of the missing field as the second.
		- a dictionary with a key for each possible missing field: replace missing
		  field with a strategy for that field ('default', 'abort', or a callback)

		:return generator:  A generator that yields DatasetItems
		"""
		unmapped_items = False
		# Collect item_mapper for use with filter
		item_mapper = False
		own_processor = self.get_own_processor()
		if own_processor and own_processor.map_item_method_available(dataset=self):
			item_mapper = True

		# Annotations are dynamically added and we're handling them as 'extra' map_item fields.
		annotation_labels = self.get_annotation_field_labels()

		# missing field strategy can be for all fields at once, or per field
		# if it is per field, it is a dictionary with field names and their strategy
		# if it is for all fields, it may be a callback, 'abort', or 'default'
		default_strategy = "default"
		if type(map_missing) is not dict:
			default_strategy = map_missing
			map_missing = {}

		# Loop through items
		for i, item in enumerate(self._iterate_items(processor)):
			# Save original to yield
			original_item = item.copy()

			# Map item
			if item_mapper:
				try:
					mapped_item = own_processor.get_mapped_item(item)
				except MapItemException as e:
					if warn_unmappable:
						self.warn_unmappable_item(i, processor, e, warn_admins=unmapped_items is False)
						unmapped_items = True
					continue

				# check if fields have been marked as 'missing' in the
				# underlying data, and treat according to the chosen strategy
				if mapped_item.get_missing_fields():
					for missing_field in mapped_item.get_missing_fields():
						strategy = map_missing.get(missing_field, default_strategy)

						if callable(strategy):
							# delegate handling to a callback
							mapped_item.data[missing_field] = strategy(mapped_item.data, missing_field)
						elif strategy == "abort":
							# raise an exception to be handled at the processor level
							raise MappedItemIncompleteException(f"Cannot process item, field {missing_field} missing in source data.")
						elif strategy == "default":
							# use whatever was passed to the object constructor
							mapped_item.data[missing_field] = mapped_item.data[missing_field].value
						else:
							raise ValueError("map_missing must be 'abort', 'default', or a callback.")
			else:
				mapped_item = original_item

			# Add possible annotations
			if annotation_labels:

				# We're always handling annotated data as a MappedItem object,
				# even if no map_item() function is available for the data source.
				if not isinstance(mapped_item, MappedItem):
					mapped_item = MappedItem(mapped_item)

				# Get annotations for this specific post
				post_annotations = self.get_annotations(item_id=mapped_item.data["id"])

				for annotation_label in annotation_labels:
					value = ""
					for post_annotation in post_annotations:
						if post_annotation.label == annotation_label:
							value = post_annotation.value
							if isinstance(value, list):
								value = ",".join(value)

					# We're always adding an annotation value
					# as an empty string, even if it's absent.
					mapped_item.data[annotation_label] = value

			# yield a DatasetItem, which is a dict with some special properties
			yield DatasetItem(mapper=item_mapper, original=original_item, mapped_object=mapped_item, **(mapped_item.get_item_data() if type(mapped_item) is MappedItem else mapped_item))

	def get_item_keys(self, processor=None):
		"""
		Get item attribute names

		It can be useful to know what attributes an item in the dataset is
		stored with, e.g. when one wants to produce a new dataset identical
		to the source_dataset one but with extra attributes. This method provides
		these, as a list.

		:param BasicProcessor processor:  A reference to the processor
		asking for the item keys, to pass on to iterate_mapped_items
		:return list:  List of keys, may be empty if there are no items in the
		  dataset
		"""

		items = self.iterate_items(processor, warn_unmappable=False)
		try:
			keys = list(items.__next__().keys())
		except StopIteration:
			return []
		finally:
			del items

		return keys

	def get_staging_area(self):
		"""
		Get path to a temporary folder in which files can be stored before
		finishing

		This folder must be created before use, but is guaranteed to not exist
		yet. The folder may be used as a staging area for the dataset data
		while it is being processed.

		:return Path:  Path to folder
		"""
		results_file = self.get_results_path()

		results_dir_base = results_file.parent
		results_dir = results_file.name.replace(".", "") + "-staging"
		results_path = results_dir_base.joinpath(results_dir)
		index = 1
		while results_path.exists():
			results_path = results_dir_base.joinpath(results_dir + "-" + str(index))
			index += 1

		# create temporary folder
		results_path.mkdir()

		# Storing the staging area with the dataset so that it can be removed later
		self.staging_areas.append(results_path)

		return results_path

	def remove_staging_areas(self):
		"""
		Remove any staging areas that were created and all files contained in them.
		"""
		# Remove DataSet staging areas
		if self.staging_areas:
			for staging_area in self.staging_areas:
				if staging_area.is_dir():
					shutil.rmtree(staging_area)

	def finish(self, num_rows=0):
		"""
		Declare the dataset finished
		"""
		if self.data["is_finished"]:
			raise RuntimeError("Cannot finish a finished dataset again")

		self.db.update("datasets", where={"key": self.data["key"]},
					   data={"is_finished": True, "num_rows": num_rows, "progress": 1.0})
		self.data["is_finished"] = True
		self.data["num_rows"] = num_rows

	def copy(self, shallow=True):
		"""
		Copies the dataset, making a new version with a unique key


		:param bool shallow:  Shallow copy: does not copy the result file, but
		instead refers to the same file as the original dataset did
		:return Dataset:  Copied dataset
		"""
		parameters = self.parameters.copy()

		# a key is partially based on the parameters. so by setting these extra
		# attributes, we also ensure a unique key will be generated for the
		# copy
		# possibly todo: don't use time for uniqueness (but one shouldn't be
		# copying a dataset multiple times per microsecond, that's not what
		# this is for)
		parameters["copied_from"] = self.key
		parameters["copied_at"] = time.time()

		copy = DataSet(parameters=parameters, db=self.db, extension=self.result_file.split(".")[-1], type=self.type, modules=self.modules)
		for field in self.data:
			if field in ("id", "key", "timestamp", "job", "parameters", "result_file"):
				continue

			copy.__setattr__(field, self.data[field])

		if shallow:
			# use the same result file
			copy.result_file = self.result_file
		else:
			# copy to new file with new key
			shutil.copy(self.get_results_path(), copy.get_results_path())

		if self.is_finished():
			copy.finish(self.num_rows)

		# make sure ownership is also copied
		copy.copy_ownership_from(self)

		return copy

	def delete(self, commit=True):
		"""
		Delete the dataset, and all its children

		Deletes both database records and result files. Note that manipulating
		a dataset object after it has been deleted is undefined behaviour.

		:param commit bool:  Commit SQL DELETE query?
		"""
		# first, recursively delete children
		children = self.db.fetchall("SELECT * FROM datasets WHERE key_parent = %s", (self.key,))
		for child in children:
			try:
				child = DataSet(key=child["key"], db=self.db, modules=self.modules)
				child.delete(commit=commit)
			except DataSetException:
				# dataset already deleted - race condition?
				pass

		# delete from database
		self.delete_annotations()
		self.db.delete("datasets", where={"key": self.key}, commit=commit)
		self.db.delete("datasets_owners", where={"key": self.key}, commit=commit)
		self.db.delete("users_favourites", where={"key": self.key}, commit=commit)

		# delete from drive
		try:
			self.get_results_path().unlink()
			if self.get_results_path().with_suffix(".log").exists():
				self.get_results_path().with_suffix(".log").unlink()
			if self.get_results_folder_path().exists():
				shutil.rmtree(self.get_results_folder_path())
		except FileNotFoundError:
			# already deleted, apparently
			pass

	def update_children(self, **kwargs):
		"""
		Update an attribute for all child datasets

		Can be used to e.g. change the owner, version, finished status for all
		datasets in a tree

		:param kwargs:  Parameters corresponding to known dataset attributes
		"""
		children = self.db.fetchall("SELECT * FROM datasets WHERE key_parent = %s", (self.key,))
		for child in children:
			child = DataSet(key=child["key"], db=self.db, modules=self.modules)
			for attr, value in kwargs.items():
				child.__setattr__(attr, value)

			child.update_children(**kwargs)

	def is_finished(self):
		"""
		Check if dataset is finished
		:return bool:
		"""
		return self.data["is_finished"] == True

	def is_rankable(self, multiple_items=True):
		"""
		Determine if a dataset is rankable

		Rankable means that it is a CSV file with 'date' and 'value' columns
		as well as one or more item label columns

		:param bool multiple_items:  Consider datasets with multiple items per
		item (e.g. word_1, word_2, etc)?

		:return bool:  Whether the dataset is rankable or not
		"""
		if self.get_results_path().suffix != ".csv" or not self.get_results_path().exists():
			return False

		column_options = {"date", "value", "item"}
		if multiple_items:
			column_options.add("word_1")

		with self.get_results_path().open(encoding="utf-8") as infile:
			own_processor = self.get_own_processor()
			csv_parameters = own_processor.get_csv_parameters(csv) if own_processor else {}

			reader = csv.DictReader(infile, **csv_parameters)
			try:
				return len(set(reader.fieldnames) & column_options) >= 3
			except (TypeError, ValueError):
				return False

	def is_accessible_by(self, username, role="owner"):
		"""
		Check if dataset has given user as owner

		:param str|User username: Username to check for
		:return bool:
		"""
		if type(username) is not str:
			if hasattr(username, "get_id"):
				username = username.get_id()
			else:
				raise TypeError("User must be a str or User object")

		# 'normal' owners
		if username in [owner for owner, meta in self.owners.items() if (role is None or meta["role"] == role)]:
			return True

		# owners that are owner by being part of a tag
		if username in itertools.chain(*[tagged_owners for tag, tagged_owners in self.tagged_owners.items() if (role is None or self.owners[f"tag:{tag}"]["role"] == role)]):
			return True

		return False

	def get_owners_users(self, role="owner"):
		"""
		Get list of dataset owners

		This returns a list of *users* that are considered owners. Tags are
		transparently replaced with the users with that tag.

		:param str|None role:  Role to check for. If `None`, all owners are
		returned regardless of role.

		:return set:  De-duplicated owner list
		"""
		# 'normal' owners
		owners = [owner for owner, meta in self.owners.items() if
				  (role is None or meta["role"] == role) and not owner.startswith("tag:")]

		# owners that are owner by being part of a tag
		owners.extend(itertools.chain(*[tagged_owners for tag, tagged_owners in self.tagged_owners.items() if
										role is None or self.owners[f"tag:{tag}"]["role"] == role]))

		# de-duplicate before returning
		return set(owners)

	def get_owners(self, role="owner"):
		"""
		Get list of dataset owners

		This returns a list of all owners, and does not transparently resolve
		tags (like `get_owners_users` does).

		:param str|None role:  Role to check for. If `None`, all owners are
		returned regardless of role.

		:return set:  De-duplicated owner list
		"""
		return [owner for owner, meta in self.owners.items() if (role is None or meta["role"] == role)]

	def add_owner(self, username, role="owner"):
		"""
		Set dataset owner

		If the user is already an owner, but with a different role, the role is
		updated. If the user is already an owner with the same role, nothing happens.

		:param str|User username:  Username to set as owner
		:param str|None role:  Role to add user with.
		"""
		if type(username) is not str:
			if hasattr(username, "get_id"):
				username = username.get_id()
			else:
				raise TypeError("User must be a str or User object")

		if username not in self.owners:
			self.owners[username] = {
				"name": username,
				"key": self.key,
				"role": role
			}
			self.db.insert("datasets_owners", data=self.owners[username], safe=True)

		elif username in self.owners and self.owners[username]["role"] != role:
			self.db.update("datasets_owners", data={"role": role}, where={"name": username, "key": self.key})
			self.owners[username]["role"] = role

		if username.startswith("tag:"):
			# this is a bit more complicated than just adding to the list of
			# owners, so do a full refresh
			self.refresh_owners()

		# make sure children's owners remain in sync
		for child in self.children:
			child.add_owner(username, role)
			# not recursive, since we're calling it from recursive code!
			child.copy_ownership_from(self, recursive=False)

	def remove_owner(self, username):
		"""
		Remove dataset owner

		If no owner is set, the dataset is assigned to the anonymous user.
		If the user is not an owner, nothing happens.

		:param str|User username:  Username to set as owner
		"""
		if type(username) is not str:
			if hasattr(username, "get_id"):
				username = username.get_id()
			else:
				raise TypeError("User must be a str or User object")

		if username in self.owners:
			del self.owners[username]
			self.db.delete("datasets_owners", where={"name": username, "key": self.key})

			if not self.owners:
				self.add_owner("anonymous")

		if username in self.tagged_owners:
			del self.tagged_owners[username]

		# make sure children's owners remain in sync
		for child in self.children:
			child.remove_owner(username)
			# not recursive, since we're calling it from recursive code!
			child.copy_ownership_from(self, recursive=False)

	def refresh_owners(self):
		"""
		Update internal owner cache

		This makes sure that the list of *users* and *tags* which can access the
		dataset is up to date.
		"""
		self.owners = {owner["name"]: owner for owner in self.db.fetchall("SELECT * FROM datasets_owners WHERE key = %s", (self.key,))}

		# determine which users (if any) are owners of the dataset by having a
		# tag that is listed as an owner
		owner_tags = [name[4:] for name in self.owners if name.startswith("tag:")]
		if owner_tags:
			tagged_owners = self.db.fetchall("SELECT name, tags FROM users WHERE tags ?| %s ", (owner_tags,))
			self.tagged_owners = {
				owner_tag: [user["name"] for user in tagged_owners if owner_tag in user["tags"]]
				for owner_tag in owner_tags
			}
		else:
			self.tagged_owners = {}

	def copy_ownership_from(self, dataset, recursive=True):
		"""
		Copy ownership

		This is useful to e.g. make sure a dataset's ownership stays in sync
		with its parent

		:param Dataset dataset:  Parent to copy from
		:return:
		"""
		self.db.delete("datasets_owners", where={"key": self.key}, commit=False)

		for role in ("owner", "viewer"):
			owners = dataset.get_owners(role=role)
			for owner in owners:
				self.db.insert("datasets_owners", data={"key": self.key, "name": owner, "role": role}, commit=False, safe=True)

		self.db.commit()
		if recursive:
			for child in self.children:
				child.copy_ownership_from(self, recursive=recursive)

	def get_parameters(self):
		"""
		Get dataset parameters

		The dataset parameters are stored as JSON in the database - parse them
		and return the resulting object

		:return:  Dataset parameters as originally stored
		"""
		try:
			return json.loads(self.data["parameters"])
		except json.JSONDecodeError:
			return {}

	def get_columns(self):
		"""
		Returns the dataset columns.

		Useful for processor input forms. Can deal with both CSV and NDJSON
		files, the latter only if a `map_item` function is available in the
		processor that generated it. While in other cases one could use the
		keys of the JSON object, this is not always possible in follow-up code
		that uses the 'column' names, so for consistency this function acts as
		if no column can be parsed if no `map_item` function exists.

		:return list:  List of dataset columns; empty list if unable to parse
		"""

		if not self.get_results_path().exists():
			# no file to get columns from
			return False

		if (self.get_results_path().suffix.lower() == ".csv") or (self.get_results_path().suffix.lower() == ".ndjson" and self.get_own_processor() is not None and self.get_own_processor().map_item_method_available(dataset=self)):
			return self.get_item_keys(processor=self.get_own_processor())
		else:
			# Filetype not CSV or an NDJSON with `map_item`
			return []

	def update_label(self, label):
		"""
		Update label for this dataset

		:param str label:  	New label
		:return str: 		The new label, as returned by get_label
		"""
		self.parameters["label"] = label

		self.db.update("datasets", data={"parameters": json.dumps(self.parameters)}, where={"key": self.key})
		return self.get_label()

	def get_label(self, parameters=None, default="Query"):
		"""
		Generate a readable label for the dataset

		:param dict parameters:  Parameters of the dataset
		:param str default:  Label to use if it cannot be inferred from the
		parameters

		:return str:  Label
		"""
		if not parameters:
			parameters = self.parameters

		if parameters.get("label"):
			return parameters["label"]
		elif parameters.get("body_query") and parameters["body_query"] != "empty":
			return parameters["body_query"]
		elif parameters.get("body_match") and parameters["body_match"] != "empty":
			return parameters["body_match"]
		elif parameters.get("subject_query") and parameters["subject_query"] != "empty":
			return parameters["subject_query"]
		elif parameters.get("subject_match") and parameters["subject_match"] != "empty":
			return parameters["subject_match"]
		elif parameters.get("query"):
			label = parameters["query"]
			# Some legacy datasets have lists as query data
			if isinstance(label, list):
				label = ", ".join(label)

			label = label if len(label) < 30 else label[:25] + "..."
			label = label.strip().replace("\n", ", ")
			return label
		elif parameters.get("country_flag") and parameters["country_flag"] != "all":
			return "Flag: %s" % parameters["country_flag"]
		elif parameters.get("country_name") and parameters["country_name"] != "all":
			return "Country: %s" % parameters["country_name"]
		elif parameters.get("filename"):
			return parameters["filename"]
		elif parameters.get("board") and "datasource" in parameters:
			return parameters["datasource"] + "/" + parameters["board"]
		elif "datasource" in parameters and parameters["datasource"] in self.modules.datasources:
			return self.modules.datasources[parameters["datasource"]]["name"] + " Dataset"
		else:
			return default

	def change_datasource(self, datasource):
		"""
		Change the datasource type for this dataset

		:return str:  The new datasource type
		"""

		self.parameters["datasource"] = datasource

		self.db.update("datasets", data={"parameters": json.dumps(self.parameters)}, where={"key": self.key})
		return datasource

	def reserve_result_file(self, parameters=None, extension="csv"):
		"""
		Generate a unique path to the results file for this dataset

		This generates a file name for the data file of this dataset, and makes sure
		no file exists or will exist at that location other than the file we
		expect (i.e. the data for this particular dataset).

		:param str extension: File extension, "csv" by default
		:param parameters:  Dataset parameters
		:return bool:  Whether the file path was successfully reserved
		"""
		if self.data["is_finished"]:
			raise RuntimeError("Cannot reserve results file for a finished dataset")

		# Use 'random' for random post queries
		if "random_amount" in parameters and int(parameters["random_amount"]) > 0:
			file = 'random-' + str(parameters["random_amount"]) + '-' + self.data["key"]
		# Use country code for country flag queries
		elif "country_flag" in parameters and parameters["country_flag"] != 'all':
			file = 'countryflag-' + str(parameters["country_flag"]) + '-' + self.data["key"]
		# Use the query string for all other queries
		else:
			query_bit = self.data["query"].replace(" ", "-").lower()
			query_bit = re.sub(r"[^a-z0-9\-]", "", query_bit)
			query_bit = query_bit[:100]  # Crop to avoid OSError
			file = query_bit + "-" + self.data["key"]
			file = re.sub(r"[-]+", "-", file)

		path = self.folder.joinpath(file + "." + extension.lower())
		index = 1
		while path.is_file():
			path = self.folder.joinpath(file + "-" + str(index) + "." + extension.lower())
			index += 1

		file = path.name
		updated = self.db.update("datasets", where={"query": self.data["query"], "key": self.data["key"]},
								 data={"result_file": file})
		self.data["result_file"] = file
		return updated > 0

	def get_key(self, query, parameters, parent="", time_offset=0):
		"""
		Generate a unique key for this dataset that can be used to identify it

		The key is a hash of a combination of the query string and parameters.
		You never need to call this, really: it's used internally.

		:param str query:  Query string
		:param parameters:  Dataset parameters
		:param parent: Parent dataset's key (if applicable)
		:param time_offset:  Offset to add to the time component of the dataset
		key. This can be used to ensure a unique key even if the parameters and
		timing is otherwise identical to an existing dataset's

		:return str:  Dataset key
		"""
		# Return a hash based on parameters
		# we're going to use the hash of the parameters to uniquely identify
		# the dataset, so make sure it's always in the same order, or we might
		# end up creating multiple keys for the same dataset if python
		# decides to return the dict in a different order
		param_key = collections.OrderedDict()
		for key in sorted(parameters):
			param_key[key] = parameters[key]

		# we additionally use the current time as a salt - this should usually
		# ensure a unique key for the dataset. if for some reason there is a
		# hash collision
		param_key["_salt"] = int(time.time()) + time_offset

		parent_key = str(parent) if parent else ""
		plain_key = repr(param_key) + str(query) + parent_key
		hashed_key = hash_to_md5(plain_key)

		if self.db.fetchone("SELECT key FROM datasets WHERE key = %s", (hashed_key,)):
			# key exists, generate a new one
			return self.get_key(query, parameters, parent, time_offset=random.randint(1,10))
		else:
			return hashed_key

	def set_key(self, key):
		"""
		Change dataset key

		In principe, keys should never be changed. But there are rare cases
		where it is useful to do so, in particular when importing a dataset
		from another 4CAT instance; in that case it makes sense to try and
		ensure that the key is the same as it was before. This function sets
		the dataset key and updates any dataset references to it.

		:param str key:  Key to set
		:return str:  Key that was set. If the desired key already exists, the
		original key is kept.
		"""
		key_exists = self.db.fetchone("SELECT * FROM datasets WHERE key = %s", (key,))
		if key_exists or not key:
			return self.key

		old_key = self.key
		self.db.update("datasets", data={"key": key}, where={"key": old_key})

		# update references
		self.db.update("datasets", data={"key_parent": key}, where={"key_parent": old_key})
		self.db.update("datasets_owners", data={"key": key}, where={"key": old_key})
		self.db.update("jobs", data={"remote_id": key}, where={"remote_id": old_key})
		self.db.update("users_favourites", data={"key": key}, where={"key": old_key})

		# for good measure
		self.db.commit()
		self.key = key

		return self.key

	def get_status(self):
		"""
		Get Dataset status

		:return string: Dataset status
		"""
		return self.data["status"]

	def update_status(self, status, is_final=False):
		"""
		Update dataset status

		The status is a string that may be displayed to a user to keep them
		updated and informed about the progress of a dataset. No memory is kept
		of earlier dataset statuses; the current status is overwritten when
		updated.

		Statuses are also written to the dataset log file.

		:param string status:  Dataset status
		:param bool is_final:  If this is `True`, subsequent calls to this
		method while the object is instantiated will not update the dataset
		status.
		:return bool:  Status update successful?
		"""
		if self.no_status_updates:
			return

		# for presets, copy the updated status to the preset(s) this is part of
		if self.preset_parent is None:
			self.preset_parent = [parent for parent in self.get_genealogy() if parent.type.find("preset-") == 0 and parent.key != self.key][:1]

		if self.preset_parent:
			for preset_parent in self.preset_parent:
				if not preset_parent.is_finished():
					preset_parent.update_status(status)

		self.data["status"] = status
		updated = self.db.update("datasets", where={"key": self.data["key"]}, data={"status": status})

		if is_final:
			self.no_status_updates = True

		self.log(status)

		return updated > 0

	def update_progress(self, progress):
		"""
		Update dataset progress

		The progress can be used to indicate to a user how close the dataset
		is to completion.

		:param float progress:  Between 0 and 1.
		:return:
		"""
		progress = min(1, max(0, progress))  # clamp
		if type(progress) is int:
			progress = float(progress)

		self.data["progress"] = progress
		updated = self.db.update("datasets", where={"key": self.data["key"]}, data={"progress": progress})
		return updated > 0

	def get_progress(self):
		"""
		Get dataset progress

		:return float:  Progress, between 0 and 1
		"""
		return self.data["progress"]

	def finish_with_error(self, error):
		"""
		Set error as final status, and finish with 0 results

		This is a convenience function to avoid having to repeat
		"update_status" and "finish" a lot.

		:param str error:  Error message for final dataset status.
		:return:
		"""
		self.update_status(error, is_final=True)
		self.finish(0)

		return None

	def update_version(self, version):
		"""
		Update software version used for this dataset

		This can be used to verify the code that was used to process this dataset.

		:param string version:  Version identifier
		:return bool:  Update successul?
		"""
		try:
			# this fails if the processor type is unknown
			# edge case, but let's not crash...
			processor_path = self.modules.processors.get(self.data["type"]).filepath
		except AttributeError:
			processor_path = ""

		updated = self.db.update("datasets", where={"key": self.data["key"]}, data={
			"software_version": version[0],
			"software_source": version[1],
			"software_file": processor_path
		})

		return updated > 0

	def delete_parameter(self, parameter, instant=True):
		"""
		Delete a parameter from the dataset metadata

		:param string parameter:  Parameter to delete
		:param bool instant:  Also delete parameters in this instance object?
		:return bool:  Update successul?
		"""
		parameters = self.parameters.copy()
		if parameter in parameters:
			del parameters[parameter]
		else:
			return False

		updated = self.db.update("datasets", where={"key": self.data["key"]},
								 data={"parameters": json.dumps(parameters)})

		if instant:
			self.parameters = parameters

		return updated > 0

	def get_version_url(self, file):
		"""
		Get a versioned github URL for the version this dataset was processed with

		:param file:  File to link within the repository
		:return:  URL, or an empty string
		"""
		if not self.data["software_source"]:
			return ""

		filepath = self.data.get("software_file", "")
		if filepath.startswith("/extensions/"):
			# go to root of extension
			filepath = "/" + "/".join(filepath.split("/")[3:])

		return self.data["software_source"] + "/blob/" + self.data["software_version"] + filepath

	def top_parent(self):
		"""
		Get root dataset

		Traverses the tree of datasets this one is part of until it finds one
		with no source_dataset dataset, then returns that dataset.

		:return Dataset: Parent dataset
		"""
		genealogy = self.get_genealogy()
		return genealogy[0]

	def get_genealogy(self, inclusive=False):
		"""
		Get genealogy of this dataset

		Creates a list of DataSet objects, with the first one being the
		'top' dataset, and each subsequent one being a child of the previous
		one, ending with the current dataset.

		:return list:  Dataset genealogy, oldest dataset first
		"""
		if self.genealogy and not inclusive:
			return self.genealogy

		key_parent = self.key_parent
		genealogy = []

		while key_parent:
			try:
				parent = DataSet(key=key_parent, db=self.db, modules=self.modules)
			except DataSetException:
				break

			genealogy.append(parent)
			if parent.key_parent:
				key_parent = parent.key_parent
			else:
				break

		genealogy.reverse()
		genealogy.append(self)

		self.genealogy = genealogy
		return self.genealogy

	def get_all_children(self, recursive=True):
		"""
		Get all children of this dataset

		Results are returned as a non-hierarchical list, i.e. the result does
		not reflect the actual dataset hierarchy (but all datasets in the
		result will have the original dataset as an ancestor somewhere)

		:return list:  List of DataSets
		"""
		children = [DataSet(data=record, db=self.db, modules=self.modules) for record in self.db.fetchall("SELECT * FROM datasets WHERE key_parent = %s", (self.key,))]
		results = children.copy()
		if recursive:
			for child in children:
				results += child.get_all_children(recursive)

		return results

	def nearest(self, type_filter):
		"""
		Return nearest dataset that matches the given type

		Starting with this dataset, traverse the hierarchy upwards and return
		whichever dataset matches the given type.

		:param str type_filter:  Type filter. Can contain wildcards and is matched
		using `fnmatch.fnmatch`.
		:return:  Earliest matching dataset, or `None` if none match.
		"""
		genealogy = self.get_genealogy(inclusive=True)
		for dataset in reversed(genealogy):
			if fnmatch.fnmatch(dataset.type, type_filter):
				return dataset

		return None

	def get_breadcrumbs(self):
		"""
		Get breadcrumbs navlink for use in permalinks

		Returns a string representing this dataset's genealogy that may be used
		to uniquely identify it.

		:return str: Nav link
		"""
		if self.genealogy:
			return ",".join([dataset.key for dataset in self.genealogy])
		else:
			# Collect keys only
			key_parent = self.key  # Start at the bottom
			genealogy = []

			while key_parent:
				try:
					parent = self.db.fetchone("SELECT key_parent FROM datasets WHERE key = %s", (key_parent,))
				except TypeError:
					break

				key_parent = parent["key_parent"]
				if key_parent:
					genealogy.append(key_parent)
				else:
					break

			genealogy.reverse()
			genealogy.append(self.key)
			return ",".join(genealogy)

	def get_compatible_processors(self, user=None):
		"""
		Get list of processors compatible with this dataset

		Checks whether this dataset type is one that is listed as being accepted
		by the processor, for each known type: if the processor does not
		specify accepted types (via the `is_compatible_with` method), it is
		assumed it accepts any top-level datasets

		:param str|User|None user:  User to get compatibility for. If set,
		use the user-specific config settings where available.

		:return dict:  Compatible processors, `name => class` mapping
		"""
		processors = self.modules.processors

		available = {}
		for processor_type, processor in processors.items():
			if processor.is_from_collector():
				continue

			# consider a processor compatible if its is_compatible_with
			# method returns True *or* if it has no explicit compatibility
			# check and this dataset is top-level (i.e. has no parent)
			if (not hasattr(processor, "is_compatible_with") and not self.key_parent) \
					or (hasattr(processor, "is_compatible_with") and processor.is_compatible_with(self, user=user)):
				available[processor_type] = processor

		return available

	def get_place_in_queue(self, update=False):
		"""
		Determine dataset's position in queue

		If the dataset is already finished, the position is -1. Else, the
		position is the number of datasets to be completed before this one will
		be processed. A position of 0 would mean that the dataset is currently
		being executed, or that the backend is not running.

		:param bool update:  Update the queue position from database if True, else return cached value
		:return int:  Queue position
		"""
		if self.is_finished() or not self.data.get("job"):
			self._queue_position = -1
			return self._queue_position
		elif not update and self._queue_position is not None:
			# Use cached value
			return self._queue_position
		else:
			# Collect queue position from database via the job
			try:
				job = Job.get_by_ID(self.data["job"], self.db)
				self._queue_position = job.get_place_in_queue()
			except JobNotFoundException:
				self._queue_position = -1

			return self._queue_position

	def get_modules(self):
		"""
		Get 4CAT modules

		Is a function because loading them is not free, and this way we can
		cache the result.

		:return:
		"""
		if not self.modules:
			self.modules = ModuleCollector()

		return self.modules

	def get_own_processor(self):
		"""
		Get the processor class that produced this dataset

		:return:  Processor class, or `None` if not available.
		"""
		processor_type = self.parameters.get("type", self.data.get("type"))

		return self.modules.processors.get(processor_type)

	def get_available_processors(self, user=None, exclude_hidden=False):
		"""
		Get list of processors that may be run for this dataset

		Returns all compatible processors except for those that are already
		queued or finished and have no options. Processors that have been
		run but have options are included so they may be run again with a
		different configuration

		:param str|User|None user:  User to get compatibility for. If set,
		use the user-specific config settings where available.
		:param bool exclude_hidden:  Exclude processors that should be displayed
		in the UI? If `False`, all processors are returned.

		:return dict:  Available processors, `name => properties` mapping
		"""
		if self.available_processors:
			# Update to reflect exclude_hidden parameter which may be different from last call
			# TODO: could children also have been created? Possible bug, but I have not seen anything effected by this
			return {processor_type: processor for processor_type, processor in self.available_processors.items() if not exclude_hidden or not processor.is_hidden}

		processors = self.get_compatible_processors(user=user)

		for analysis in self.children:
			if analysis.type not in processors:
				continue

			if not processors[analysis.type].get_options():
				del processors[analysis.type]
				continue

			if exclude_hidden and processors[analysis.type].is_hidden:
				del processors[analysis.type]

		self.available_processors = processors
		return processors

	def link_job(self, job):
		"""
		Link this dataset to a job ID

		Updates the dataset data to include a reference to the job that will be
		executing (or has already executed) this job.

		Note that if no job can be found for this dataset, this method silently
		fails.

		:param Job job:  The job that will run this dataset

		:todo: If the job column ever gets used, make sure it always contains
		       a valid value, rather than silently failing this method.
		"""
		if type(job) != Job:
			raise TypeError("link_job requires a Job object as its argument")

		if "id" not in job.data:
			try:
				job = Job.get_by_remote_ID(self.key, self.db, jobtype=self.data["type"])
			except JobNotFoundException:
				return

		self.db.update("datasets", where={"key": self.key}, data={"job": job.data["id"]})

	def link_parent(self, key_parent):
		"""
		Set source_dataset key for this dataset

		:param key_parent:  Parent key. Not checked for validity
		"""
		self.db.update("datasets", where={"key": self.key}, data={"key_parent": key_parent})

	def get_parent(self):
		"""
		Get parent dataset

		:return DataSet:  Parent dataset, or `None` if not applicable
		"""
		return DataSet(key=self.key_parent, db=self.db, modules=self.modules) if self.key_parent else None

	def detach(self):
		"""
		Makes the datasets standalone, i.e. not having any source_dataset dataset
		"""
		self.link_parent("")

	def is_dataset(self):
		"""
		Easy way to confirm this is a dataset.
		Used for checking processor and dataset compatibility,
		which needs to handle both processors and datasets.
		"""
		return True

	def is_top_dataset(self):
		"""
		Easy way to confirm this is a top dataset.
		Used for checking processor and dataset compatibility,
		which needs to handle both processors and datasets.
		"""
		if self.key_parent:
			return False
		return True

	def is_expiring(self, user=None):
		"""
		Determine if dataset is set to expire

		Similar to `is_expired`, but checks if the dataset will be deleted in
		the future, not if it should be deleted right now.

		:param user:  User to use for configuration context. Provide to make
		sure configuration overrides for this user are taken into account.
		:return bool|int:  `False`, or the expiration date as a Unix timestamp.
		"""
		# has someone opted out of deleting this?
		if self.parameters.get("keep"):
			return False

		# is this dataset explicitly marked as expiring after a certain time?
		if self.parameters.get("expires-after"):
			return self.parameters.get("expires-after")

		# is the data source configured to have its datasets expire?
		expiration = config.get("datasources.expiration", {}, user=user)
		if not expiration.get(self.parameters.get("datasource")):
			return False

		# is there a timeout for this data source?
		if expiration.get(self.parameters.get("datasource")).get("timeout"):
			return self.timestamp + expiration.get(self.parameters.get("datasource")).get("timeout")

		return False

	def is_expired(self, user=None):
		"""
		Determine if dataset should be deleted

		Datasets can be set to expire, but when they should be deleted depends
		on a number of factor. This checks them all.

		:param user:  User to use for configuration context. Provide to make
		sure configuration overrides for this user are taken into account.
		:return bool:
		"""
		# has someone opted out of deleting this?
		if not self.is_expiring():
			return False

		# is this dataset explicitly marked as expiring after a certain time?
		future = time.time() + 3600  # ensure we don't delete datasets with invalid expiration times
		if self.parameters.get("expires-after") and convert_to_int(self.parameters["expires-after"], future) < time.time():
			return True

		# is the data source configured to have its datasets expire?
		expiration = config.get("datasources.expiration", {}, user=user)
		if not expiration.get(self.parameters.get("datasource")):
			return False

		# is the dataset older than the set timeout?
		if expiration.get(self.parameters.get("datasource")).get("timeout"):
			return self.timestamp + expiration[self.parameters.get("datasource")]["timeout"] < time.time()

		return False

	def is_from_collector(self):
		"""
		Check if this dataset was made by a processor that collects data, i.e.
		a search or import worker.

		:return bool:
		"""
		return self.type.endswith("-search") or self.type.endswith("-import")

	def get_extension(self):
		"""
		Gets the file extention this dataset produces.
		Also checks whether the results file exists.
		Used for checking processor and dataset compatibility.

		:return str extension:  Extension, e.g. `csv`
		"""
		if self.get_results_path().exists():
			return self.get_results_path().suffix[1:]

		return False

	def get_media_type(self):
		"""
		Gets the media type of the dataset file.

		:return str: media type, e.g., "text"
		"""
		own_processor = self.get_own_processor()
		if hasattr(self, "media_type"):
			# media type can be defined explicitly in the dataset; this is the priority
			return self.media_type
		elif own_processor is not None:
			# or media type can be defined in the processor
			# some processors can set different media types for different datasets (e.g., import_media)
			if hasattr(own_processor, "media_type"):
				return own_processor.media_type

		# Default to text
		return self.parameters.get("media_type", "text")

	def get_result_url(self):
		"""
		Gets the 4CAT frontend URL of a dataset file.

		Uses the FlaskConfig attributes (i.e., SERVER_NAME and
		SERVER_HTTPS) plus hardcoded '/result/'.
		TODO: create more dynamic method of obtaining url.
		"""
		filename = self.get_results_path().name
		url_to_file = ('https://' if config.get("flask.https") else 'http://') + \
					  config.get("flask.server_name") + '/result/' + filename
		return url_to_file

	def warn_unmappable_item(self, item_count, processor=None, error_message=None, warn_admins=True):
		"""
		Log an item that is unable to be mapped and warn administrators.

		:param int item_count:			Item index
		:param Processor processor:		Processor calling function8
		"""
		dataset_error_message = f"MapItemException (item {item_count}): {'is unable to be mapped! Check raw datafile.' if error_message is None else error_message}"

		# Use processing dataset if available, otherwise use original dataset (which likely already has this error message)
		closest_dataset = processor.dataset if processor is not None and processor.dataset is not None else self
		# Log error to dataset log
		closest_dataset.log(dataset_error_message)

		if warn_admins:
			if processor is not None:
				processor.log.warning(f"Processor {processor.type} unable to map item all items for dataset {closest_dataset.key}.")
			elif hasattr(self.db, "log"):
				# borrow the database's log handler
				self.db.log.warning(f"Unable to map item all items for dataset {closest_dataset.key}.")
			else:
				# No other log available
				raise DataSetException(f"Unable to map item {item_count} for dataset {closest_dataset.key} and properly warn")

	# Annotation functions (most of it is handled in Annotations)
	def has_annotations(self) -> bool:
		""" 
		Whether this dataset has annotations
		"""

		annotation = self.db.fetchone("SELECT * FROM annotations WHERE dataset = %s;", (self.key,))

		return True if annotation else False

	def get_annotations(self, item_id=[]) -> list:
		"""
		Retrieves the annotations for this dataset.

		:param item_id:	A list of item IDs to get the annotations from.
						May also be a string or int to get a specific annotation.
						If left empty, get all the annotations for this dataset.

		return list: 	List of Annotation objects.
		"""

		annotations = []

		# Get annotation IDs first
		if item_id:
			# Cast to string
			if isinstance(item_id, str) or isinstance(item_id, int):
				item_id = [item_id]
			item_id = [str(i) for i in item_id]
			ids = self.db.fetchall("SELECT id FROM annotations WHERE dataset = %s AND item_id IN %s;",
								   (self.key, tuple(item_id)))
		else:
			# Else just get all the annotation data from this dataset
			ids = self.db.fetchall("SELECT id FROM annotations WHERE dataset = %s;", (self.key,))

		if not ids:
			return []

		# Then get the annotations by ID
		ids = [i["id"] for i in ids]
		for annotation_id in ids:
			annotations.append(Annotation(annotation_id=annotation_id, db=self.db))

		return annotations

	def has_annotation_fields(self) -> bool:
		""" 
		Returns True if there's annotation fields saved tot the dataset table
		"""

		annotation_fields = self.get_annotation_fields()

		return True if annotation_fields else False

	def get_annotation_fields(self) -> dict:
		"""
		Retrieves the saved annotation fields for this dataset.
		These are stored in the annotations table.

		:return dict: The saved annotation fields.
		"""

		annotation_fields = self.db.fetchone("SELECT annotation_fields FROM datasets WHERE key = %s;", (self.key,))

		if annotation_fields and annotation_fields.get("annotation_fields"):
			annotation_fields = json.loads(annotation_fields["annotation_fields"])
		else:
			annotation_fields = {}

		return annotation_fields

	def get_annotation_field_labels(self) -> list:
		"""
		Retrieves the saved annotation field labels for this dataset.
		These are stored in the annotations table.

		:return list: List of annotation field labels.
		"""

		annotation_fields = self.get_annotation_fields()

		if not annotation_fields:
			return []

		labels = [v["label"] for v in annotation_fields.values()]

		return labels

	def save_annotations(self, annotations: list, overwrite=True) -> int:
		"""
		Takes a list of annotations and saves them to the annotations table.
		If a field is not yet present in the `annotation_fields` column in
		the datasets table, it also adds it there.

		:param list annotations:		List of dictionaries with annotation items. Must have `item_id` and `label`.
										E.g. [{"item_id": "12345", "label": "Valid", "value": "Yes"}]
		:param bool overwrite:			Whether to overwrite the annotation if it already present.

		:returns int:					How many annotations were saved.

		"""

		if not annotations:
			return 0

		count = 0
		annotation_fields = self.get_annotation_fields()
		annotation_labels = self.get_annotation_field_labels()

		field_id = ""
		salt = str(random.randrange(0, 1000000))

		# Add some dataset data to annotations, if not present
		for annotation_data in annotations:

			# Check if the required fields are present
			if "item_id" not in annotation_data:
				raise AnnotationException("Can't save annotations; annotation must have an `item_id` referencing "
										  "the item it annotated, got %s" % annotation_data)
			if "label" not in annotation_data or not isinstance(annotation_data["label"], str):
				raise AnnotationException("Can't save annotations; annotation must have a `label` field, "
										  "got %s" % annotation_data)
			if not overwrite and annotation_data["label"] in annotation_labels:
				raise AnnotationException("Can't save annotations; annotation field with label %s "
										  "already exists" % annotation_data["label"])

			# Set dataset key
			if not annotation_data.get("dataset"):
				annotation_data["dataset"] = self.key

			# Set default author to this dataset owner
			# If this annotation is made by a processor, it will have the processor name
			if not annotation_data.get("author"):
				annotation_data["author"] = self.get_owners()[0]

			# The field ID can already exists for the same dataset/key combo,
			# if a previous label has been renamed.
			# If we're not overwriting, create a new key with some salt.
			if not overwrite:
				if not field_id:
					field_id = hash_to_md5(annotation_data["dataset"] + annotation_data["label"] + salt)
				if field_id in annotation_fields:
					annotation_data["field_id"] = field_id

			# Create Annotation object, which also saves it to the database
			# If this dataset/item ID/label combination already exists, this retrieves the
			# existing data and updates it with new values.
			annotation = Annotation(data=annotation_data, db=self.db)

			# Add data on the type of annotation field, if it is not saved to the datasets table yet.
			# For now this is just a simple dict with a field ID, type, label, and possible options.
			if not annotation_fields or annotation.field_id not in annotation_fields:
				annotation_fields[annotation.field_id] = {
					"label": annotation.label,
					"type": annotation.type		# Defaults to `text`
				}
				if annotation.options:
					annotation_fields[annotation.options] = annotation.options

			count += 1

		# Save annotation fields if things changed
		if annotation_fields != self.get_annotation_fields():
			self.save_annotation_fields(annotation_fields)

		return count

	def delete_annotations(self, id=None, field_id=None):
		"""
		Deletes all annotations for an entire dataset.
		If `id` or `field_id` are also given, it only deletes those annotations for this dataset.

		:param li id:			A list or string of unique annotation IDs.
		:param li field_id:		A list or string of IDs for annotation fields.

		:return int: The number of removed records.
		"""

		where = {"dataset": self.key}

		if id:
			where["id"] = id
		if field_id:
			where["field_id"] = field_id

		return self.db.delete("annotations", where)

	def save_annotation_fields(self, new_fields: dict, add=False) -> int:
		"""
		Save annotation field data to the datasets table (in the `annotation_fields` column).
		If changes to the annotation fields affect existing annotations,
		this function will also call `update_annotations_via_fields()` to change them.

		:param dict new_fields:  		New annotation fields, with a field ID as key.

		:param bool add:				Whether we're merely adding new fields
										or replacing the whole batch. If add is False,
										`new_fields` should contain all fields.

		:return int:					The number of annotation fields saved.

		"""

		# Get existing annotation fields to see if stuff changed.
		old_fields = self.get_annotation_fields()
		changes = False
		
		# Do some validation
		# Annotation field must be valid JSON.
		try:
			json.dumps(new_fields)
		except ValueError:
			raise AnnotationException("Can't save annotation fields: not valid JSON (%s)" % new_fields)

		# No duplicate IDs
		if len(new_fields) != len(set(new_fields)):
			raise AnnotationException("Can't save annotation fields: field IDs must be unique")

		# Annotation fields must at minimum have `type` and `label` keys.
		seen_labels = []
		for field_id, annotation_field in new_fields.items():
			if not isinstance(field_id, str):
				raise AnnotationException("Can't save annotation fields: field ID %s is not a valid string" % field_id)
			if "label" not in annotation_field:
				raise AnnotationException("Can't save annotation fields: all fields must have a label" % field_id)
			if "type" not in annotation_field:
				raise AnnotationException("Can't save annotation fields: all fields must have a type" % field_id)
			if annotation_field["label"] in seen_labels:
				raise AnnotationException("Can't save annotation fields: labels must be unique (%s)" % annotation_field["label"])
			seen_labels.append(annotation_field["label"])

			# Keep track of whether existing fields have changed; if so, we're going to
			# update the annotations table.
			if field_id in old_fields:
				if old_fields[field_id] != annotation_field:
					changes = True

		# Check if fields are removed
		if not add:
			for field_id in old_fields.keys():
				if field_id not in new_fields:
					changes = True

		# If we're just adding fields, add them to the old fields.
		# If the field already exists, overwrite the old field.
		if add and old_fields:
			all_fields = old_fields
			for field_id, annotation_field in new_fields.items():
				all_fields[field_id] = annotation_field
			new_fields = all_fields

		# We're saving the new annotation fields as-is.
		# Ordering of fields is preserved this way.
		self.db.execute("UPDATE datasets SET annotation_fields = %s WHERE key = %s;", (json.dumps(new_fields), self.key))

		# If anything changed with the annotation fields, possibly update
		# existing annotations (e.g. to delete them or change their labels).
		if changes:
			Annotation.update_annotations_via_fields(self.key, old_fields, new_fields, self.db)

		return len(new_fields)

	def get_annotation_metadata(self) -> dict:
		"""
		Retrieves all the data for this dataset from the annotations table.
		"""

		annotation_data = self.db.fetchall("SELECT * FROM annotations WHERE dataset = '%s';" % self.key)
		return annotation_data

	def __getattr__(self, attr):
		"""
		Getter so we don't have to use .data all the time

		:param attr:  Data key to get
		:return:  Value
		"""

		if attr in dir(self):
			# an explicitly defined attribute should always be called in favour
			# of this passthrough
			attribute = getattr(self, attr)
			return attribute
		elif attr in self.data:
			return self.data[attr]
		else:
			raise AttributeError("DataSet instance has no attribute %s" % attr)

	def __setattr__(self, attr, value):
		"""
		Setter so we can flexibly update the database

		Also updates internal data stores (.data etc). If the attribute is
		unknown, it is stored within the 'parameters' attribute.

		:param str attr:  Attribute to update
		:param value:  New value
		"""

		# don't override behaviour for *actual* class attributes
		if attr in dir(self):
			super().__setattr__(attr, value)
			return

		if attr not in self.data:
			self.parameters[attr] = value
			attr = "parameters"
			value = self.parameters

		if attr == "parameters":
			value = json.dumps(value)

		self.db.update("datasets", where={"key": self.key}, data={attr: value})

		self.data[attr] = value

		if attr == "parameters":
			self.parameters = json.loads(value)<|MERGE_RESOLUTION|>--- conflicted
+++ resolved
@@ -9,23 +9,16 @@
 import csv
 import re
 
-<<<<<<< HEAD
-import backend
-=======
 from pathlib import Path
 
->>>>>>> 38418b2e
 from common.config_manager import config
 from common.lib.annotation import Annotation
 from common.lib.job import Job, JobNotFoundException
-<<<<<<< HEAD
-from common.lib.helpers import get_software_commit, NullAwareTextIOWrapper, convert_to_int, hash_to_md5
-from common.lib.item_mapping import MappedItem, DatasetItem
-=======
 from common.lib.module_loader import ModuleCollector
 from common.lib.helpers import get_software_commit, NullAwareTextIOWrapper, convert_to_int
 from common.lib.item_mapping import MappedItem, MissingMappedField, DatasetItem
->>>>>>> 38418b2e
+from common.lib.helpers import get_software_commit, NullAwareTextIOWrapper, convert_to_int, hash_to_md5
+from common.lib.item_mapping import MappedItem, DatasetItem
 from common.lib.fourcat_module import FourcatModule
 from common.lib.exceptions import (ProcessorInterruptedException, DataSetException, DataSetNotFoundException,
 								   MapItemException, MappedItemIncompleteException, AnnotationException)
@@ -305,9 +298,8 @@
 					yield item
 
 		elif path.suffix.lower() == ".ndjson":
-
+			# In NDJSON format each line in the file is a self-contained JSON
 			with path.open(encoding="utf-8") as infile:
-
 				for line in infile:
 					if hasattr(processor, "interrupted") and processor.interrupted:
 						raise ProcessorInterruptedException("Processor interrupted while iterating through NDJSON file")
@@ -919,6 +911,7 @@
 		"""
 		Change the datasource type for this dataset
 
+		:param str label:  New datasource type
 		:return str:  The new datasource type
 		"""
 
@@ -1632,7 +1625,7 @@
 
 	# Annotation functions (most of it is handled in Annotations)
 	def has_annotations(self) -> bool:
-		""" 
+		"""
 		Whether this dataset has annotations
 		"""
 
@@ -1676,7 +1669,7 @@
 		return annotations
 
 	def has_annotation_fields(self) -> bool:
-		""" 
+		"""
 		Returns True if there's annotation fields saved tot the dataset table
 		"""
 
@@ -1836,7 +1829,7 @@
 		# Get existing annotation fields to see if stuff changed.
 		old_fields = self.get_annotation_fields()
 		changes = False
-		
+
 		# Do some validation
 		# Annotation field must be valid JSON.
 		try:
