--- conflicted
+++ resolved
@@ -1359,7 +1359,6 @@
 				self._queue_position = -1
 
 			return self._queue_position
-<<<<<<< HEAD
 
 	def get_modules(self):
 		"""
@@ -1374,8 +1373,6 @@
 			self.modules = ModuleCollector()
 
 		return self.modules
-=======
->>>>>>> 3f2a62a1
 
 	def get_own_processor(self):
 		"""
@@ -1384,11 +1381,8 @@
 		:return:  Processor class, or `None` if not available.
 		"""
 		processor_type = self.parameters.get("type", self.data.get("type"))
-<<<<<<< HEAD
+
 		return self.modules.processors.get(processor_type)
-=======
-		return backend.all_modules.processors.get(processor_type)
->>>>>>> 3f2a62a1
 
 	def get_available_processors(self, user=None, exclude_hidden=False):
 		"""
