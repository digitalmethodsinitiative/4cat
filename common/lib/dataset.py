--- conflicted
+++ resolved
@@ -40,10 +40,7 @@
 	key = ""
 
 	_children = None
-<<<<<<< HEAD
-=======
 	_cached_columns = None
->>>>>>> c623d0a7
 	available_processors = None
 	genealogy = None
 	preset_parent = None
@@ -741,34 +738,21 @@
 		self.db.delete("datasets_owners", where={"key": self.key}, commit=commit)
 		self.db.delete("users_favourites", where={"key": self.key}, commit=commit)
 
-<<<<<<< HEAD
 		# delete from drive if not used elsewhere
 		if self.db.fetchone(f"select * from datasets where result_file = '{self.get_results_path().name}' and key != '{self.key}'") is None:
 			try:
+				if self.get_results_path().exists():
 				self.get_results_path().unlink()
 				if self.get_results_path().with_suffix(".log").exists():
 					self.get_results_path().with_suffix(".log").unlink()
 				if self.get_results_folder_path().exists():
 					shutil.rmtree(self.get_results_folder_path())
-			except FileNotFoundError:
+	
+		except FileNotFoundError:
 				# already deleted, apparently
 				pass
-=======
-		# delete from drive
-		try:
-			if self.get_results_path().exists():
-				self.get_results_path().unlink()
-			if self.get_results_path().with_suffix(".log").exists():
-				self.get_results_path().with_suffix(".log").unlink()
-			if self.get_results_folder_path().exists():
-				shutil.rmtree(self.get_results_folder_path())
-
-		except FileNotFoundError:
-			# already deleted, apparently
-			pass
 		except PermissionError as e:
 			self.db.log.error(f"Could not delete all dataset {self.key} files; they may need to be deleted manually: {e}")
->>>>>>> c623d0a7
 
 	def update_children(self, **kwargs):
 		"""
@@ -912,11 +896,7 @@
 			self.refresh_owners()
 
 		# make sure children's owners remain in sync
-<<<<<<< HEAD
-		for child in self.get_children(instantiate_datasets=True):
-=======
 		for child in self.get_children(update=True):
->>>>>>> c623d0a7
 			child.add_owner(username, role)
 			# not recursive, since we're calling it from recursive code!
 			child.copy_ownership_from(self, recursive=False)
@@ -947,11 +927,7 @@
 			del self.tagged_owners[username]
 
 		# make sure children's owners remain in sync
-<<<<<<< HEAD
-		for child in self.get_children(instantiate_datasets=True):
-=======
 		for child in self.get_children(update=True):
->>>>>>> c623d0a7
 			child.remove_owner(username)
 			# not recursive, since we're calling it from recursive code!
 			child.copy_ownership_from(self, recursive=False)
@@ -996,11 +972,7 @@
 
 		self.db.commit()
 		if recursive:
-<<<<<<< HEAD
-			for child in self.get_children(instantiate_datasets=True):
-=======
 			for child in self.get_children(update=True):
->>>>>>> c623d0a7
 				child.copy_ownership_from(self, recursive=recursive)
 
 	def get_parameters(self):
@@ -1432,31 +1404,6 @@
 		self.genealogy = genealogy
 		return self.genealogy
 
-<<<<<<< HEAD
-	def get_children(self, instantiate_datasets=True, update=False):
-		"""
-		Get children of this dataset
-
-		:param bool instantiate_datasets:  Instantiate DataSet objects for each child else return ChildDataset objects w/ only key and type attributes
-		:param bool update:  Update the list of children from database if True, else return cached value
-		:return list:  List of child datasets
-		"""
-		if self._children and not update:
-			return self._children
-
-		if instantiate_datasets:
-			analyses = self.db.fetchall("SELECT * FROM datasets WHERE key_parent = %s ORDER BY timestamp ASC",
-										(self.key,))
-			self._children = sorted([DataSet(data=analysis, db=self.db) for analysis in analyses],
-							  key=lambda dataset: dataset.is_finished(), reverse=True)
-			return self._children
-		else:
-			# Returns simple ChildDataset objects with only key and type
-			# Do not update self._children since this is not a list of DataSet objects
-			return [ChildDataset(key=key, type=dataset_type) for key, dataset_type in self.db.fetchall("SELECT key, type FROM datasets WHERE key_parent = %s ORDER BY timestamp ASC", (self.key,))]
-
-	def get_all_children(self, recursive=True, instantiate_datasets=True):
-=======
 	def get_children(self, update=False):
 		"""
 		Get children of this dataset
@@ -1473,7 +1420,6 @@
 		return self._children
 		
 	def get_all_children(self, recursive=True, update=True):
->>>>>>> c623d0a7
 		"""
 		Get all children of this dataset
 
@@ -1483,28 +1429,11 @@
 
 		:return list:  List of DataSets
 		"""
-<<<<<<< HEAD
-		children = self.get_children(instantiate_datasets=instantiate_datasets)
-		results = children.copy()
-		if recursive:
-			if instantiate_datasets:
-				# Can use the DataSet.get_all_children method for each child
-				for child in children:
-					results += child.get_all_children(recursive)
-			else:
-				# Need to check database directly for children of children
-				while children:
-					child = children.pop(0)
-					new_kids = [ChildDataset(key=key, type=dataset_type) for key, dataset_type in self.db.fetchall("SELECT key, type FROM datasets WHERE key_parent = %s ORDER BY timestamp ASC", (child.key,))]
-					children += new_kids
-					results += new_kids
-=======
 		children = self.get_children(update=update)
 		results = children.copy()
 		if recursive:
 			for child in children:
 				results += child.get_all_children(recursive=recursive, update=update)
->>>>>>> c623d0a7
 
 		return results
 
@@ -1642,14 +1571,9 @@
 
 		:return:  Processor class, or `None` if not available.
 		"""
-<<<<<<< HEAD
-		processor_type = self.type if hasattr(self, "type") else self.parameters.get("type")
-		return backend.all_modules.processors.get(processor_type)
-=======
 		processor_type = self.parameters.get("type", self.data.get("type"))
 
 		return self.modules.processors.get(processor_type)
->>>>>>> c623d0a7
 
 	def get_available_processors(self, user=None, exclude_hidden=False):
 		"""
@@ -1674,11 +1598,7 @@
 
 		processors = self.get_compatible_processors(user=user)
 
-<<<<<<< HEAD
-		for analysis in self.get_children(instantiate_datasets=False):
-=======
 		for analysis in self.get_children(update=True):
->>>>>>> c623d0a7
 			if analysis.type not in processors:
 				continue
 
@@ -1911,6 +1831,7 @@
 			else:
 				# No other log available
 				raise DataSetException(f"Unable to map item {item_count} for dataset {closest_dataset.key} and properly warn")
+	
 	@staticmethod
 	def get_dataset_by_key(key, db=None):
 		"""
@@ -2198,6 +2119,280 @@
 		annotation_data = self.db.fetchall("SELECT * FROM annotations WHERE dataset = '%s';" % self.key)
 		return annotation_data
 
+	# Annotation functions (most of it is handled in Annotations)
+	def has_annotations(self) -> bool:
+		"""
+		Whether this dataset has annotations
+		"""
+
+		annotation = self.db.fetchone("SELECT * FROM annotations WHERE dataset = %s;", (self.key,))
+
+		return True if annotation else False
+
+	def num_annotations(self) -> int:
+		"""
+		Get the amount of annotations
+		"""
+		return self.db.fetchone("SELECT COUNT(*) FROM annotations WHERE dataset = %s", (self.key,))["count"]
+
+	def get_annotation(self, data: dict):
+		"""
+		Retrieves a specific annotation if it exists.
+
+		:param data:		A dictionary with which to get the annotations from.
+							To get specific annotations, include either an `id` field or `field_id` and `label` fields.
+
+		return Annotation:	Annotation object.
+		"""
+
+		if "id" not in data or ("field_id" not in data and "label" not in data):
+			return None
+
+		return Annotation(data=data, db=self.db)
+
+	def get_annotations(self) -> list:
+		"""
+		Retrieves all annotations for this dataset.
+
+		return list: 	List of Annotation objects.
+		"""
+
+		return Annotation.get_annotations_for_dataset(self.db, self.key)
+
+	def get_annotations_for_item(self, item_id: str) -> list:
+		"""
+		Retrieves all annotations from this dataset for a specific item (e.g. social media post).
+		"""
+		return Annotation.get_annotations_for_dataset(self.db, self.key, item_id=item_id)
+
+	def has_annotation_fields(self) -> bool:
+		"""
+		Returns True if there's annotation fields saved tot the dataset table
+		"""
+
+		annotation_fields = self.get_annotation_fields()
+
+		return True if annotation_fields else False
+
+	def get_annotation_fields(self) -> dict:
+		"""
+		Retrieves the saved annotation fields for this dataset.
+		These are stored in the annotations table.
+
+		:return dict: The saved annotation fields.
+		"""
+
+		annotation_fields = self.db.fetchone("SELECT annotation_fields FROM datasets WHERE key = %s;", (self.key,))
+
+		if annotation_fields and annotation_fields.get("annotation_fields"):
+			annotation_fields = json.loads(annotation_fields["annotation_fields"])
+		else:
+			annotation_fields = {}
+
+		return annotation_fields
+
+	def get_annotation_field_labels(self) -> list:
+		"""
+		Retrieves the saved annotation field labels for this dataset.
+		These are stored in the annotations table.
+
+		:return list: List of annotation field labels.
+		"""
+
+		annotation_fields = self.get_annotation_fields()
+
+		if not annotation_fields:
+			return []
+
+		labels = [v["label"] for v in annotation_fields.values()]
+
+		return labels
+
+	def save_annotations(self, annotations: list, overwrite=True) -> int:
+		"""
+		Takes a list of annotations and saves them to the annotations table.
+		If a field is not yet present in the `annotation_fields` column in
+		the datasets table, it also adds it there.
+
+		:param list annotations:		List of dictionaries with annotation items. Must have `item_id` and `label`.
+										E.g. [{"item_id": "12345", "label": "Valid", "value": "Yes"}]
+		:param bool overwrite:			Whether to overwrite the annotation if it is already present.
+
+		:returns int:					How many annotations were saved.
+
+		"""
+
+		if not annotations:
+			return 0
+
+		count = 0
+		annotation_fields = self.get_annotation_fields()
+		annotation_labels = self.get_annotation_field_labels()
+
+		field_id = ""
+		salt = str(random.randrange(0, 1000000))
+
+		# Add some dataset data to annotations, if not present
+		for annotation_data in annotations:
+
+			# Check if the required fields are present
+			if "item_id" not in annotation_data:
+				raise AnnotationException("Can't save annotations; annotation must have an `item_id` referencing "
+										  "the item it annotated, got %s" % annotation_data)
+			if "label" not in annotation_data or not isinstance(annotation_data["label"], str):
+				raise AnnotationException("Can't save annotations; annotation must have a `label` field, "
+										  "got %s" % annotation_data)
+			if not overwrite and annotation_data["label"] in annotation_labels:
+				raise AnnotationException("Can't save annotations; annotation field with label %s "
+										  "already exists" % annotation_data["label"])
+
+			# Set dataset key
+			if not annotation_data.get("dataset"):
+				annotation_data["dataset"] = self.key
+
+			# Set default author to this dataset owner
+			# If this annotation is made by a processor, it will have the processor name
+			if not annotation_data.get("author"):
+				annotation_data["author"] = self.get_owners()[0]
+
+			# The field ID can already exist for the same dataset/key combo,
+			# if a previous label has been renamed.
+			# If we're not overwriting, create a new key with some salt.
+			if not overwrite:
+				if not field_id:
+					field_id = hash_to_md5(annotation_data["dataset"] + annotation_data["label"] + salt)
+				if field_id in annotation_fields:
+					annotation_data["field_id"] = field_id
+
+			# Create Annotation object, which also saves it to the database
+			# If this dataset/item ID/label combination already exists, this retrieves the
+			# existing data and updates it with new values.
+			annotation = Annotation(data=annotation_data, db=self.db)
+
+			# Add data on the type of annotation field, if it is not saved to the datasets table yet.
+			# For now this is just a simple dict with a field ID, type, label, and possible options.
+			if not annotation_fields or annotation.field_id not in annotation_fields:
+				annotation_fields[annotation.field_id] = {
+					"label": annotation.label,
+					"type": annotation.type		# Defaults to `text`
+				}
+				if annotation.options:
+					annotation_fields[annotation.options] = annotation.options
+
+			count += 1
+
+		# Save annotation fields if things changed
+		if annotation_fields != self.get_annotation_fields():
+			self.save_annotation_fields(annotation_fields)
+
+		# columns may have changed if there are new annotations
+		self._cached_columns = None
+		return count
+
+	def delete_annotations(self, id=None, field_id=None):
+		"""
+		Deletes all annotations for an entire dataset.
+		If `id` or `field_id` are also given, it only deletes those annotations for this dataset.
+
+		:param li id:			A list or string of unique annotation IDs.
+		:param li field_id:		A list or string of IDs for annotation fields.
+
+		:return int: The number of removed records.
+		"""
+
+		where = {"dataset": self.key}
+
+		if id:
+			where["id"] = id
+		if field_id:
+			where["field_id"] = field_id
+
+		return self.db.delete("annotations", where)
+
+	def save_annotation_fields(self, new_fields: dict, add=False) -> int:
+		"""
+		Save annotation field data to the datasets table (in the `annotation_fields` column).
+		If changes to the annotation fields affect existing annotations,
+		this function will also call `update_annotations_via_fields()` to change them.
+
+		:param dict new_fields:  		New annotation fields, with a field ID as key.
+
+		:param bool add:				Whether we're merely adding new fields
+										or replacing the whole batch. If add is False,
+										`new_fields` should contain all fields.
+
+		:return int:					The number of annotation fields saved.
+
+		"""
+
+		# Get existing annotation fields to see if stuff changed.
+		old_fields = self.get_annotation_fields()
+		changes = False
+
+		# Do some validation
+		# Annotation field must be valid JSON.
+		try:
+			json.dumps(new_fields)
+		except ValueError:
+			raise AnnotationException("Can't save annotation fields: not valid JSON (%s)" % new_fields)
+
+		# No duplicate IDs
+		if len(new_fields) != len(set(new_fields)):
+			raise AnnotationException("Can't save annotation fields: field IDs must be unique")
+
+		# Annotation fields must at minimum have `type` and `label` keys.
+		seen_labels = []
+		for field_id, annotation_field in new_fields.items():
+			if not isinstance(field_id, str):
+				raise AnnotationException("Can't save annotation fields: field ID %s is not a valid string" % field_id)
+			if "label" not in annotation_field:
+				raise AnnotationException("Can't save annotation fields: all fields must have a label" % field_id)
+			if "type" not in annotation_field:
+				raise AnnotationException("Can't save annotation fields: all fields must have a type" % field_id)
+			if annotation_field["label"] in seen_labels:
+				raise AnnotationException("Can't save annotation fields: labels must be unique (%s)" % annotation_field["label"])
+			seen_labels.append(annotation_field["label"])
+
+			# Keep track of whether existing fields have changed; if so, we're going to
+			# update the annotations table.
+			if field_id in old_fields:
+				if old_fields[field_id] != annotation_field:
+					changes = True
+
+		# Check if fields are removed
+		if not add:
+			for field_id in old_fields.keys():
+				if field_id not in new_fields:
+					changes = True
+
+		# If we're just adding fields, add them to the old fields.
+		# If the field already exists, overwrite the old field.
+		if add and old_fields:
+			all_fields = old_fields
+			for field_id, annotation_field in new_fields.items():
+				all_fields[field_id] = annotation_field
+			new_fields = all_fields
+
+		# We're saving the new annotation fields as-is.
+		# Ordering of fields is preserved this way.
+		#self.db.execute("UPDATE datasets SET annotation_fields = %s WHERE key = %s;", (json.dumps(new_fields), self.key))
+		self.annotation_fields = json.dumps(new_fields)
+
+		# If anything changed with the annotation fields, possibly update
+		# existing annotations (e.g. to delete them or change their labels).
+		if changes:
+			Annotation.update_annotations_via_fields(self.key, old_fields, new_fields, self.db)
+
+		return len(new_fields)
+
+	def get_annotation_metadata(self) -> dict:
+		"""
+		Retrieves all the data for this dataset from the annotations table.
+		"""
+
+		annotation_data = self.db.fetchall("SELECT * FROM annotations WHERE dataset = '%s';" % self.key)
+		return annotation_data
+
 	def __getattr__(self, attr):
 		"""
 		Getter so we don't have to use .data all the time
