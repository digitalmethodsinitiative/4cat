--- conflicted
+++ resolved
@@ -10,21 +10,11 @@
 import csv
 import re
 
-<<<<<<< HEAD
-from common.config_manager import config
-from common.lib.job import Job, JobNotFoundException
-from common.lib.module_loader import ModuleCollector
-from common.lib.helpers import get_software_commit, NullAwareTextIOWrapper, convert_to_int
-from common.lib.item_mapping import MappedItem, DatasetItem
-=======
-from pathlib import Path
-
 from common.config_manager import config
 from common.lib.job import Job, JobNotFoundException
 from common.lib.module_loader import ModuleCollector
 from common.lib.helpers import get_software_commit, NullAwareTextIOWrapper, convert_to_int, get_software_version, call_api
-from common.lib.item_mapping import MappedItem, MissingMappedField, DatasetItem
->>>>>>> 2eccc09e
+from common.lib.item_mapping import MappedItem, DatasetItem
 from common.lib.fourcat_module import FourcatModule
 from common.lib.exceptions import (ProcessorInterruptedException, DataSetException, DataSetNotFoundException,
 								   MapItemException, MappedItemIncompleteException)
@@ -177,14 +167,6 @@
 			# Reserve filename and update data['result_file']
 			self.reserve_result_file(parameters, extension)
 
-<<<<<<< HEAD
-		# retrieve analyses and processors that may be run for this dataset
-		analyses = self.db.fetchall("SELECT * FROM datasets WHERE key_parent = %s ORDER BY timestamp ASC", (self.key,))
-		self.children = sorted([DataSet(data=analysis, db=self.db, modules=self.modules) for analysis in analyses],
-							   key=lambda dataset: dataset.is_finished(), reverse=True)
-
-=======
->>>>>>> 2eccc09e
 		self.refresh_owners()
 
 	def check_dataset_finished(self):
@@ -583,13 +565,7 @@
 
 		:param kwargs:  Parameters corresponding to known dataset attributes
 		"""
-<<<<<<< HEAD
-		children = self.db.fetchall("SELECT * FROM datasets WHERE key_parent = %s", (self.key,))
-		for child in children:
-			child = DataSet(key=child["key"], db=self.db, modules=self.modules)
-=======
 		for child in self.get_children(update=True):
->>>>>>> 2eccc09e
 			for attr, value in kwargs.items():
 				child.__setattr__(attr, value)
 
@@ -1278,11 +1254,7 @@
 
 		:return list:  List of DataSets
 		"""
-<<<<<<< HEAD
-		children = [DataSet(data=record, db=self.db, modules=self.modules) for record in self.db.fetchall("SELECT * FROM datasets WHERE key_parent = %s", (self.key,))]
-=======
 		children = self.get_children(update=update)
->>>>>>> 2eccc09e
 		results = children.copy()
 		if recursive:
 			for child in children:
@@ -1424,11 +1396,6 @@
 		:return:  Processor class, or `None` if not available.
 		"""
 		processor_type = self.parameters.get("type", self.data.get("type"))
-<<<<<<< HEAD
-=======
-
-		return self.modules.processors.get(processor_type)
->>>>>>> 2eccc09e
 
 		return self.modules.processors.get(processor_type)
 
@@ -1461,12 +1428,8 @@
 			if analysis.type not in processors:
 				continue
 
-<<<<<<< HEAD
 			if not processors[analysis.type].get_options(config=config):
-=======
-			if not processors[analysis.type].get_options():
 				# No variable options; this processor has been run so remove
->>>>>>> 2eccc09e
 				del processors[analysis.type]
 				continue
 
