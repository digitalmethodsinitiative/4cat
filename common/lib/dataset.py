import collections
import itertools
import datetime
import hashlib
import fnmatch
import random
import shutil
import json
import time
import csv
import re


from pathlib import Path

from common.config_manager import config
from common.lib.job import Job, JobNotFoundException
from common.lib.module_loader import ModuleCollector
from common.lib.helpers import get_software_commit, NullAwareTextIOWrapper, convert_to_int, get_software_version
from common.lib.item_mapping import MappedItem, MissingMappedField, DatasetItem
from common.lib.fourcat_module import FourcatModule
from common.lib.exceptions import (ProcessorInterruptedException, DataSetException, DataSetNotFoundException,
								   MapItemException, MappedItemIncompleteException)


class DataSet(FourcatModule):
	"""
	Provide interface to safely register and run operations on a dataset

	A dataset is a collection of:
	- A unique identifier
	- A set of parameters that demarcate the data contained within
	- The data

	The data is usually stored in a file on the disk; the parameters are stored
	in a database. The handling of the data, et cetera, is done by other
	workers; this class defines method to create and manipulate the dataset's
	properties.
	"""
	# Attributes must be created here to ensure getattr and setattr work properly
	data = None
	key = ""

	children = None
	available_processors = None
	genealogy = None
	preset_parent = None
	parameters = None
	modules = None

	owners = None
	tagged_owners = None

	db = None
	folder = None
	is_new = True

	no_status_updates = False
	staging_areas = None
	_queue_position = None
	#language = ''

	def __init__(self, parameters=None, key=None, job=None, data=None, db=None, parent='', extension=None,
<<<<<<< HEAD
				 type=None, is_private=True, owner="anonymous", language=''):
=======
				 type=None, is_private=True, owner="anonymous", modules=None):
>>>>>>> bb4a581c
		"""
		Create new dataset object

		If the dataset is not in the database yet, it is added.

		:param dict parameters:  Only when creating a new dataset. Dataset
		parameters, free-form dictionary.
		:param str key: Dataset key. If given, dataset with this key is loaded.
		:param int job: Job ID. If given, dataset corresponding to job is
		loaded.
		:param dict data: Dataset data, corresponding to a row in the datasets
		database table. If not given, retrieved from database depending on key.
		:param db:  Database connection
		:param str parent:  Only when creating a new dataset. Parent dataset
		key to which the one being created is a child.
		:param str extension: Only when creating a new dataset. Extension of
		dataset result file.
		:param str type: Only when creating a new dataset. Type of the dataset,
		corresponding to the type property of a processor class.
		:param bool is_private: Only when creating a new dataset. Whether the
		dataset is private or public.
		:param str owner: Only when creating a new dataset. The user name of
		the dataset's creator.
		:param modules: Module cache. If not given, will be loaded when needed
		(expensive). Used to figure out what processors are compatible with
		this dataset.
		"""
		self.db = db
		self.folder = config.get('PATH_ROOT').joinpath(config.get('PATH_DATA'))
		# Ensure mutable attributes are set in __init__ as they are unique to each DataSet
		self.data = {}
		self.parameters = {}
		self.children = []
		self.available_processors = {}
		self.genealogy = []
		self.staging_areas = []
<<<<<<< HEAD
		
=======
		self.modules = modules
>>>>>>> bb4a581c

		if key is not None:
			self.key = key
			current = self.db.fetchone("SELECT * FROM datasets WHERE key = %s", (self.key,))
			if not current:
				raise DataSetNotFoundException("DataSet() requires a valid dataset key for its 'key' argument, \"%s\" given" % key)

		elif job is not None:
			current = self.db.fetchone("SELECT * FROM datasets WHERE parameters::json->>'job' = %s", (job,))
			if not current:
				raise DataSetNotFoundException("DataSet() requires a valid job ID for its 'job' argument")

			self.key = current["key"]
		elif data is not None:
			current = data
			if "query" not in data or "key" not in data or "parameters" not in data or "key_parent" not in data:
				raise DataSetException("DataSet() requires a complete dataset record for its 'data' argument")

			self.key = current["key"]
		else:
			if parameters is None:
				raise DataSetException("DataSet() requires either 'key', or 'parameters' to be given")

			if not type:
				raise DataSetException("Datasets must have their type set explicitly")

			query = self.get_label(parameters, default=type)
			self.key = self.get_key(query, parameters, parent)
			current = self.db.fetchone("SELECT * FROM datasets WHERE key = %s AND query = %s", (self.key, query))

		if current:
			self.data = current
			self.parameters = json.loads(self.data["parameters"])
			self.is_new = False
		else:
			self.data = {"type": type}  # get_own_processor needs this
			own_processor = self.get_own_processor()
			version = get_software_commit(own_processor)
			self.data = {
				"key": self.key,
				"query": self.get_label(parameters, default=type),
				"parameters": json.dumps(parameters),
				"result_file": "",
				"creator": owner,
				"status": "",
				"type": type,
				"timestamp": int(time.time()),
				"is_finished": False,
				"is_private": is_private,
				"software_version": version[0],
				"software_source": version[1],
				"software_file": "",
				"num_rows": 0,
				"progress": 0.0,
				"key_parent": parent,
				"language": language
			}
			self.parameters = parameters

			self.db.insert("datasets", data=self.data)
			self.refresh_owners()
			self.add_owner(owner)

			# Find desired extension from processor if not explicitly set
			if extension is None:
				if own_processor:
					extension = own_processor.get_extension(parent_dataset=DataSet(key=parent, db=db, modules=self.modules) if parent else None)
				# Still no extension, default to 'csv'
				if not extension:
					extension = "csv"

			# Reserve filename and update data['result_file']
			self.reserve_result_file(parameters, extension)

		# retrieve analyses and processors that may be run for this dataset
		analyses = self.db.fetchall("SELECT * FROM datasets WHERE key_parent = %s ORDER BY timestamp ASC", (self.key,))
		self.children = sorted([DataSet(data=analysis, db=self.db, modules=self.modules) for analysis in analyses],
							   key=lambda dataset: dataset.is_finished(), reverse=True)

		self.refresh_owners()

	def check_dataset_finished(self):
		"""
		Checks if dataset is finished. Returns path to results file is not empty,
		or 'empty_file' when there were not matches.

		Only returns a path if the dataset is complete. In other words, if this
		method returns a path, a file with the complete results for this dataset
		will exist at that location.

		:return: A path to the results file, 'empty_file', or `None`
		"""
		if self.data["is_finished"] and self.data["num_rows"] > 0:
			return self.folder.joinpath(self.data["result_file"])
		elif self.data["is_finished"] and self.data["num_rows"] == 0:
			return 'empty'
		else:
			return None

	def get_results_path(self):
		"""
		Get path to results file

		Always returns a path, that will at some point contain the dataset
		data, but may not do so yet. Use this to get the location to write
		generated results to.

		:return Path:  A path to the results file
		"""
		return self.folder.joinpath(self.data["result_file"])

	def get_results_folder_path(self):
		"""
		Get path to folder containing accompanying results

		Returns a path that may not yet be created

		:return Path:  A path to the results file
		"""
		return self.folder.joinpath("folder_" + self.key)

	def get_log_path(self):
		"""
		Get path to dataset log file

		Each dataset has a single log file that documents its creation. This
		method returns the path to that file. It is identical to the path of
		the dataset result file, with 'log' as its extension instead.

		:return Path:  A path to the log file
		"""
		return self.get_results_path().with_suffix(".log")

	def clear_log(self):
		"""
		Clears the dataset log file

		If the log file does not exist, it is created empty. The log file will
		have the same file name as the dataset result file, with the 'log'
		extension.
		"""
		log_path = self.get_log_path()
		with log_path.open("w") as outfile:
			pass

	def log(self, log):
		"""
		Write log message to file

		Writes the log message to the log file on a new line, including a
		timestamp at the start of the line. Note that this assumes the log file
		already exists - it should have been created/cleared with clear_log()
		prior to calling this.

		:param str log:  Log message to write
		"""
		log_path = self.get_log_path()
		with log_path.open("a", encoding="utf-8") as outfile:
			outfile.write("%s: %s\n" % (datetime.datetime.now().strftime("%c"), log))

	def _iterate_items(self, processor=None):
		"""
		A generator that iterates through a CSV or NDJSON file

		This is an internal method and should not be called directly. Rather,
		call iterate_items() and use the generated dictionary and its properties.

		If a reference to a processor is provided, with every iteration,
		the processor's 'interrupted' flag is checked, and if set a
		ProcessorInterruptedException is raised, which by default is caught
		in the worker and subsequently stops execution gracefully.

		There are two file types that can be iterated (currently): CSV files
		and NDJSON (newline-delimited JSON) files. In the future, one could
		envision adding a pathway to retrieve items from e.g. a MongoDB
		collection directly instead of from a static file

		:param BasicProcessor processor:  A reference to the processor
		iterating the dataset.
		:return generator:  A generator that yields each item as a dictionary
		"""
		path = self.get_results_path()

		# Yield through items one by one
		if path.suffix.lower() == ".csv":
			with path.open("rb") as infile:
				# Processor (that created this dataset) may have a custom CSV dialect and parameters
				own_processor = self.get_own_processor()
				csv_parameters = own_processor.get_csv_parameters(csv) if own_processor else {}

				wrapped_infile = NullAwareTextIOWrapper(infile, encoding="utf-8")
				reader = csv.DictReader(wrapped_infile, **csv_parameters)

				for item in reader:
					if hasattr(processor, "interrupted") and processor.interrupted:
						raise ProcessorInterruptedException("Processor interrupted while iterating through CSV file")

					yield item

		elif path.suffix.lower() == ".ndjson":
			# In NDJSON format each line in the file is a self-contained JSON
			with path.open(encoding="utf-8") as infile:
				for line in infile:
					if hasattr(processor, "interrupted") and processor.interrupted:
						raise ProcessorInterruptedException("Processor interrupted while iterating through NDJSON file")

					yield json.loads(line)

		else:
			raise NotImplementedError("Cannot iterate through %s file" % path.suffix)

	def iterate_items(self, processor=None, warn_unmappable=True, map_missing="default"):
		"""
		Generate mapped dataset items

		Wrapper for _iterate_items that returns a DatasetItem, which can be
		accessed as a dict returning the original item or (if a mapper is
		available) the mapped item. Mapped or original versions of the item can
		also be accessed via the `original` and `mapped_object` properties of
		the DatasetItem.

		Processors can define a method called `map_item` that can be used to map
		an item from the dataset file before it is processed any further. This is
		slower than storing the data file in the right format to begin with but
		not all data sources allow for easy 'flat' mapping of items, e.g. tweets
		are nested objects when retrieved from the twitter API that are easier
		to store as a JSON file than as a flat CSV file, and it would be a shame
		to throw away that data.

		Note the two parameters warn_unmappable and map_missing. Items can be
		unmappable in that their structure is too different to coerce into a
		neat dictionary of the structure the data source expects. This makes it
		'unmappable' and warn_unmappable determines what happens in this case.
		It can also be of the right structure, but with some fields missing or
		incomplete. map_missing determines what happens in that case. The
		latter is for example possible when importing data via Zeeschuimer,
		which produces unstably-structured data captured from social media
		sites.

		:param BasicProcessor processor:  A reference to the processor
		iterating the dataset.
		:param bool warn_unmappable:  If an item is not mappable, skip the item
		and log a warning
		:param map_missing: Indicates what to do with mapped items for which
		some fields could not be mapped. Defaults to 'empty_str'. Must be one of:
		- 'default': fill missing fields with the default passed by map_item
		- 'abort': raise a MappedItemIncompleteException if a field is missing
		- a callback: replace missing field with the return value of the
		  callback. The MappedItem object is passed to the callback as the
		  first argument and the name of the missing field as the second.
		- a dictionary with a key for each possible missing field: replace missing
		  field with a strategy for that field ('default', 'abort', or a callback)

		:return generator:  A generator that yields DatasetItems
		"""
		unmapped_items = False
		# Collect item_mapper for use with filter
		item_mapper = False
		own_processor = self.get_own_processor()
		if own_processor and own_processor.map_item_method_available(dataset=self):
			item_mapper = True

		# missing field strategy can be for all fields at once, or per field
		# if it is per field, it is a dictionary with field names and their strategy
		# if it is for all fields, it is may be a callback, 'abort', or 'default'
		default_strategy = "default"
		if type(map_missing) is not dict:
			default_strategy = map_missing
			map_missing = {}

		# Loop through items
		for i, item in enumerate(self._iterate_items(processor)):
			# Save original to yield
			original_item = item.copy()

			# Map item
			if item_mapper:
				try:
					mapped_item = own_processor.get_mapped_item(item)
				except MapItemException as e:
					if warn_unmappable:
						self.warn_unmappable_item(i, processor, e, warn_admins=unmapped_items is False)
						unmapped_items = True
					continue

				# check if fields have been marked as 'missing' in the
				# underlying data, and treat according to the chosen strategy
				if mapped_item.get_missing_fields():
					for missing_field in mapped_item.get_missing_fields():
						strategy = map_missing.get(missing_field, default_strategy)

						if callable(strategy):
							# delegate handling to a callback
							mapped_item.data[missing_field] = strategy(mapped_item.data, missing_field)
						elif strategy == "abort":
							# raise an exception to be handled at the processor level
							raise MappedItemIncompleteException(f"Cannot process item, field {missing_field} missing in source data.")
						elif strategy == "default":
							# use whatever was passed to the object constructor
							mapped_item.data[missing_field] = mapped_item.data[missing_field].value
						else:
							raise ValueError("map_missing must be 'abort', 'default', or a callback.")

			else:
				mapped_item = original_item

			# yield a DatasetItem, which is a dict with some special properties
			yield DatasetItem(mapper=item_mapper, original=original_item, mapped_object=mapped_item, **(mapped_item.get_item_data() if type(mapped_item) is MappedItem else mapped_item))

	def get_item_keys(self, processor=None):
		"""
		Get item attribute names

		It can be useful to know what attributes an item in the dataset is
		stored with, e.g. when one wants to produce a new dataset identical
		to the source_dataset one but with extra attributes. This method provides
		these, as a list.

		:param BasicProcessor processor:  A reference to the processor
		asking for the item keys, to pass on to iterate_mapped_items
		:return list:  List of keys, may be empty if there are no items in the
		  dataset
		"""

		items = self.iterate_items(processor, warn_unmappable=False)
		try:
			keys = list(items.__next__().keys())
		except StopIteration:
			return []
		finally:
			del items

		return keys

	def get_staging_area(self):
		"""
		Get path to a temporary folder in which files can be stored before
		finishing

		This folder must be created before use, but is guaranteed to not exist
		yet. The folder may be used as a staging area for the dataset data
		while it is being processed.

		:return Path:  Path to folder
		"""
		results_file = self.get_results_path()

		results_dir_base = results_file.parent
		results_dir = results_file.name.replace(".", "") + "-staging"
		results_path = results_dir_base.joinpath(results_dir)
		index = 1
		while results_path.exists():
			results_path = results_dir_base.joinpath(results_dir + "-" + str(index))
			index += 1

		# create temporary folder
		results_path.mkdir()

		# Storing the staging area with the dataset so that it can be removed later
		self.staging_areas.append(results_path)

		return results_path

	def remove_staging_areas(self):
		"""
		Remove any staging areas that were created and all files contained in them.
		"""
		# Remove DataSet staging areas
		if self.staging_areas:
			for staging_area in self.staging_areas:
				if staging_area.is_dir():
					shutil.rmtree(staging_area)

	def finish(self, num_rows=0):
		"""
		Declare the dataset finished
		"""
		if self.data["is_finished"]:
			raise RuntimeError("Cannot finish a finished dataset again")

		self.db.update("datasets", where={"key": self.data["key"]},
					   data={"is_finished": True, "num_rows": num_rows, "progress": 1.0})
		self.data["is_finished"] = True
		self.data["num_rows"] = num_rows

	def copy(self, shallow=True):
		"""
		Copies the dataset, making a new version with a unique key


		:param bool shallow:  Shallow copy: does not copy the result file, but
		instead refers to the same file as the original dataset did
		:return Dataset:  Copied dataset
		"""
		parameters = self.parameters.copy()

		# a key is partially based on the parameters. so by setting these extra
		# attributes, we also ensure a unique key will be generated for the
		# copy
		# possibly todo: don't use time for uniqueness (but one shouldn't be
		# copying a dataset multiple times per microsecond, that's not what
		# this is for)
		parameters["copied_from"] = self.key
		parameters["copied_at"] = time.time()

		copy = DataSet(parameters=parameters, db=self.db, extension=self.result_file.split(".")[-1], type=self.type, modules=self.modules)
		for field in self.data:
			if field in ("id", "key", "timestamp", "job", "parameters", "result_file"):
				continue

			copy.__setattr__(field, self.data[field])

		if shallow:
			# use the same result file
			copy.result_file = self.result_file
		else:
			# copy to new file with new key
			shutil.copy(self.get_results_path(), copy.get_results_path())

		if self.is_finished():
			copy.finish(self.num_rows)

		# make sure ownership is also copied
		copy.copy_ownership_from(self)

		return copy

	def delete(self, commit=True):
		"""
		Delete the dataset, and all its children

		Deletes both database records and result files. Note that manipulating
		a dataset object after it has been deleted is undefined behaviour.

		:param commit bool:  Commit SQL DELETE query?
		"""
		# first, recursively delete children
		children = self.db.fetchall("SELECT * FROM datasets WHERE key_parent = %s", (self.key,))
		for child in children:
			try:
				child = DataSet(key=child["key"], db=self.db, modules=self.modules)
				child.delete(commit=commit)
			except DataSetException:
				# dataset already deleted - race condition?
				pass

		# delete from database
		self.db.delete("datasets", where={"key": self.key}, commit=commit)
		self.db.delete("datasets_owners", where={"key": self.key}, commit=commit)
		self.db.delete("users_favourites", where={"key": self.key}, commit=commit)

		# delete from drive
		try:
			self.get_results_path().unlink()
			if self.get_results_path().with_suffix(".log").exists():
				self.get_results_path().with_suffix(".log").unlink()
			if self.get_results_folder_path().exists():
				shutil.rmtree(self.get_results_folder_path())
		except FileNotFoundError:
			# already deleted, apparently
			pass

	def update_children(self, **kwargs):
		"""
		Update an attribute for all child datasets

		Can be used to e.g. change the owner, version, finished status for all
		datasets in a tree

		:param kwargs:  Parameters corresponding to known dataset attributes
		"""
		children = self.db.fetchall("SELECT * FROM datasets WHERE key_parent = %s", (self.key,))
		for child in children:
			child = DataSet(key=child["key"], db=self.db, modules=self.modules)
			for attr, value in kwargs.items():
				child.__setattr__(attr, value)

			child.update_children(**kwargs)

	def is_finished(self):
		"""
		Check if dataset is finished
		:return bool:
		"""
		return self.data["is_finished"] == True

	def is_rankable(self, multiple_items=True):
		"""
		Determine if a dataset is rankable

		Rankable means that it is a CSV file with 'date' and 'value' columns
		as well as one or more item label columns

		:param bool multiple_items:  Consider datasets with multiple items per
		item (e.g. word_1, word_2, etc)?

		:return bool:  Whether the dataset is rankable or not
		"""
		if self.get_results_path().suffix != ".csv" or not self.get_results_path().exists():
			return False

		column_options = {"date", "value", "item"}
		if multiple_items:
			column_options.add("word_1")

		with self.get_results_path().open(encoding="utf-8") as infile:
			own_processor = self.get_own_processor()
			csv_parameters = own_processor.get_csv_parameters(csv) if own_processor else {}

			reader = csv.DictReader(infile, **csv_parameters)
			try:
				return len(set(reader.fieldnames) & column_options) >= 3
			except (TypeError, ValueError):
				return False

	def is_accessible_by(self, username, role="owner"):
		"""
		Check if dataset has given user as owner

		:param str|User username: Username to check for
		:return bool:
		"""
		if type(username) is not str:
			if hasattr(username, "get_id"):
				username = username.get_id()
			else:
				raise TypeError("User must be a str or User object")

		# 'normal' owners
		if username in [owner for owner, meta in self.owners.items() if (role is None or meta["role"] == role)]:
			return True

		# owners that are owner by being part of a tag
		if username in itertools.chain(*[tagged_owners for tag, tagged_owners in self.tagged_owners.items() if (role is None or self.owners[f"tag:{tag}"]["role"] == role)]):
			return True

		return False

	def get_owners_users(self, role="owner"):
		"""
		Get list of dataset owners

		This returns a list of *users* that are considered owners. Tags are
		transparently replaced with the users with that tag.

		:param str|None role:  Role to check for. If `None`, all owners are
		returned regardless of role.

		:return set:  De-duplicated owner list
		"""
		# 'normal' owners
		owners = [owner for owner, meta in self.owners.items() if
				  (role is None or meta["role"] == role) and not owner.startswith("tag:")]

		# owners that are owner by being part of a tag
		owners.extend(itertools.chain(*[tagged_owners for tag, tagged_owners in self.tagged_owners.items() if
									   role is None or self.owners[f"tag:{tag}"]["role"] == role]))

		# de-duplicate before returning
		return set(owners)

	def get_owners(self, role="owner"):
		"""
		Get list of dataset owners

		This returns a list of all owners, and does not transparently resolve
		tags (like `get_owners_users` does).

		:param str|None role:  Role to check for. If `None`, all owners are
		returned regardless of role.

		:return set:  De-duplicated owner list
		"""
		return [owner for owner, meta in self.owners.items() if (role is None or meta["role"] == role)]

	def add_owner(self, username, role="owner"):
		"""
		Set dataset owner

		If the user is already an owner, but with a different role, the role is
		updated. If the user is already an owner with the same role, nothing happens.

		:param str|User username:  Username to set as owner
		:param str|None role:  Role to add user with.
		"""
		if type(username) is not str:
			if hasattr(username, "get_id"):
				username = username.get_id()
			else:
				raise TypeError("User must be a str or User object")

		if username not in self.owners:
			self.owners[username] = {
				"name": username,
				"key": self.key,
				"role": role
			}
			self.db.insert("datasets_owners", data=self.owners[username], safe=True)

		elif username in self.owners and self.owners[username]["role"] != role:
			self.db.update("datasets_owners", data={"role": role}, where={"name": username, "key": self.key})
			self.owners[username]["role"] = role

		if username.startswith("tag:"):
			# this is a bit more complicated than just adding to the list of
			# owners, so do a full refresh
			self.refresh_owners()

		# make sure children's owners remain in sync
		for child in self.children:
			child.add_owner(username, role)
			# not recursive, since we're calling it from recursive code!
			child.copy_ownership_from(self, recursive=False)

	def remove_owner(self, username):
		"""
		Remove dataset owner

		If no owner is set, the dataset is assigned to the anonymous user.
		If the user is not an owner, nothing happens.

		:param str|User username:  Username to set as owner
		"""
		if type(username) is not str:
			if hasattr(username, "get_id"):
				username = username.get_id()
			else:
				raise TypeError("User must be a str or User object")

		if username in self.owners:
			del self.owners[username]
			self.db.delete("datasets_owners", where={"name": username, "key": self.key})

			if not self.owners:
				self.add_owner("anonymous")

		if username in self.tagged_owners:
			del self.tagged_owners[username]

		# make sure children's owners remain in sync
		for child in self.children:
			child.remove_owner(username)
			# not recursive, since we're calling it from recursive code!
			child.copy_ownership_from(self, recursive=False)

	def refresh_owners(self):
		"""
		Update internal owner cache

		This makes sure that the list of *users* and *tags* which can access the
		dataset is up to date.
		"""
		self.owners = {owner["name"]: owner for owner in self.db.fetchall("SELECT * FROM datasets_owners WHERE key = %s", (self.key,))}

		# determine which users (if any) are owners of the dataset by having a
		# tag that is listed as an owner
		owner_tags = [name[4:] for name in self.owners if name.startswith("tag:")]
		if owner_tags:
			tagged_owners = self.db.fetchall("SELECT name, tags FROM users WHERE tags ?| %s ", (owner_tags,))
			self.tagged_owners = {
				owner_tag: [user["name"] for user in tagged_owners if owner_tag in user["tags"]]
				for owner_tag in owner_tags
			}
		else:
			self.tagged_owners = {}

	def copy_ownership_from(self, dataset, recursive=True):
		"""
		Copy ownership

		This is useful to e.g. make sure a dataset's ownership stays in sync
		with its parent

		:param Dataset dataset:  Parent to copy from
		:return:
		"""
		self.db.delete("datasets_owners", where={"key": self.key}, commit=False)

		for role in ("owner", "viewer"):
			owners = dataset.get_owners(role=role)
			for owner in owners:
				self.db.insert("datasets_owners", data={"key": self.key, "name": owner, "role": role}, commit=False, safe=True)

		self.db.commit()
		if recursive:
			for child in self.children:
				child.copy_ownership_from(self, recursive=recursive)

	def get_parameters(self):
		"""
		Get dataset parameters

		The dataset parameters are stored as JSON in the database - parse them
		and return the resulting object

		:return:  Dataset parameters as originally stored
		"""
		try:
			return json.loads(self.data["parameters"])
		except json.JSONDecodeError:
			return {}

	def get_columns(self):
		"""
		Returns the dataset columns.

		Useful for processor input forms. Can deal with both CSV and NDJSON
		files, the latter only if a `map_item` function is available in the
		processor that generated it. While in other cases one could use the
		keys of the JSON object, this is not always possible in follow-up code
		that uses the 'column' names, so for consistency this function acts as
		if no column can be parsed if no `map_item` function exists.

		:return list:  List of dataset columns; empty list if unable to parse
		"""

		if not self.get_results_path().exists():
			# no file to get columns from
			return False

		if (self.get_results_path().suffix.lower() == ".csv") or (self.get_results_path().suffix.lower() == ".ndjson" and self.get_own_processor() is not None and self.get_own_processor().map_item_method_available(dataset=self)):
			return self.get_item_keys(processor=self.get_own_processor())
		else:
			# Filetype not CSV or an NDJSON with `map_item`
			return []

	def get_annotation_fields(self):
		"""
		Retrieves the saved annotation fields for this dataset.
		:return dict: The saved annotation fields.
		"""

		annotation_fields = self.db.fetchone("SELECT annotation_fields FROM datasets WHERE key = %s;", (self.top_parent().key,))
		
		if annotation_fields and annotation_fields.get("annotation_fields"):
			annotation_fields = json.loads(annotation_fields["annotation_fields"])
		else:
			annotation_fields = {}

		return annotation_fields

	def get_annotations(self):
		"""
		Retrieves the annotations for this dataset.
		return dict: The annotations
		"""

		annotations = self.db.fetchone("SELECT annotations FROM annotations WHERE key = %s;", (self.top_parent().key,))

		if annotations and annotations.get("annotations"):
			return json.loads(annotations["annotations"])
		else:
			return None

	def update_label(self, label):
		"""
		Update label for this dataset

		:param str label:  New label
		:return str:  The new label, as returned by get_label
		"""
		self.parameters["label"] = label

		self.db.update("datasets", data={"parameters": json.dumps(self.parameters)}, where={"key": self.key})
		return self.get_label()

	def get_label(self, parameters=None, default="Query"):
		"""
		Generate a readable label for the dataset

		:param dict parameters:  Parameters of the dataset
		:param str default:  Label to use if it cannot be inferred from the
		parameters

		:return str:  Label
		"""
		if not parameters:
			parameters = self.parameters

		if parameters.get("label"):
			return parameters["label"]
		elif parameters.get("body_query") and parameters["body_query"] != "empty":
			return parameters["body_query"]
		elif parameters.get("body_match") and parameters["body_match"] != "empty":
			return parameters["body_match"]
		elif parameters.get("subject_query") and parameters["subject_query"] != "empty":
			return parameters["subject_query"]
		elif parameters.get("subject_match") and parameters["subject_match"] != "empty":
			return parameters["subject_match"]
		elif parameters.get("query"):
			label = parameters["query"]
			# Some legacy datasets have lists as query data
			if isinstance(label, list):
				label = ", ".join(label)

			label = label if len(label) < 30 else label[:25] + "..."
			label = label.strip().replace("\n", ", ")
			return label
		elif parameters.get("country_flag") and parameters["country_flag"] != "all":
			return "Flag: %s" % parameters["country_flag"]
		elif parameters.get("country_name") and parameters["country_name"] != "all":
			return "Country: %s" % parameters["country_name"]
		elif parameters.get("filename"):
			return parameters["filename"]
		elif parameters.get("board") and "datasource" in parameters:
			return parameters["datasource"] + "/" + parameters["board"]
		elif "datasource" in parameters and parameters["datasource"] in self.modules.datasources:
			return self.modules.datasources[parameters["datasource"]]["name"] + " Dataset"
		else:
			return default

	def change_datasource(self, datasource):
		"""
		Change the datasource type for this dataset

		:param str label:  New datasource type
		:return str:  The new datasource type
		"""

		self.parameters["datasource"] = datasource

		self.db.update("datasets", data={"parameters": json.dumps(self.parameters)}, where={"key": self.key})
		return datasource

	def reserve_result_file(self, parameters=None, extension="csv"):
		"""
		Generate a unique path to the results file for this dataset

		This generates a file name for the data file of this dataset, and makes sure
		no file exists or will exist at that location other than the file we
		expect (i.e. the data for this particular dataset).

		:param str extension: File extension, "csv" by default
		:param parameters:  Dataset parameters
		:return bool:  Whether the file path was successfully reserved
		"""
		if self.data["is_finished"]:
			raise RuntimeError("Cannot reserve results file for a finished dataset")

		# Use 'random' for random post queries
		if "random_amount" in parameters and int(parameters["random_amount"]) > 0:
			file = 'random-' + str(parameters["random_amount"]) + '-' + self.data["key"]
		# Use country code for country flag queries
		elif "country_flag" in parameters and parameters["country_flag"] != 'all':
			file = 'countryflag-' + str(parameters["country_flag"]) + '-' + self.data["key"]
		# Use the query string for all other queries
		else:
			query_bit = self.data["query"].replace(" ", "-").lower()
			query_bit = re.sub(r"[^a-z0-9\-]", "", query_bit)
			query_bit = query_bit[:100]  # Crop to avoid OSError
			file = query_bit + "-" + self.data["key"]
			file = re.sub(r"[-]+", "-", file)

		path = self.folder.joinpath(file + "." + extension.lower())
		index = 1
		while path.is_file():
			path = self.folder.joinpath(file + "-" + str(index) + "." + extension.lower())
			index += 1

		file = path.name
		updated = self.db.update("datasets", where={"query": self.data["query"], "key": self.data["key"]},
								 data={"result_file": file})
		self.data["result_file"] = file
		return updated > 0

	def get_key(self, query, parameters, parent="", time_offset=0):
		"""
		Generate a unique key for this dataset that can be used to identify it

		The key is a hash of a combination of the query string and parameters.
		You never need to call this, really: it's used internally.

		:param str query:  Query string
		:param parameters:  Dataset parameters
		:param parent: Parent dataset's key (if applicable)
		:param time_offset:  Offset to add to the time component of the dataset
		key. This can be used to ensure a unique key even if the parameters and
		timing is otherwise identical to an existing dataset's

		:return str:  Dataset key
		"""
		# Return a hash based on parameters
		# we're going to use the hash of the parameters to uniquely identify
		# the dataset, so make sure it's always in the same order, or we might
		# end up creating multiple keys for the same dataset if python
		# decides to return the dict in a different order
		param_key = collections.OrderedDict()
		for key in sorted(parameters):
			param_key[key] = parameters[key]

		# we additionally use the current time as a salt - this should usually
		# ensure a unique key for the dataset. if for some reason there is a
		# hash collision
		param_key["_salt"] = int(time.time()) + time_offset

		parent_key = str(parent) if parent else ""
		plain_key = repr(param_key) + str(query) + parent_key
		hashed_key = hashlib.md5(plain_key.encode("utf-8")).hexdigest()

		if self.db.fetchone("SELECT key FROM datasets WHERE key = %s", (hashed_key,)):
			# key exists, generate a new one
			return self.get_key(query, parameters, parent, time_offset=random.randint(1,10))
		else:
			return hashed_key

	def set_key(self, key):
		"""
		Change dataset key

		In principe, keys should never be changed. But there are rare cases
		where it is useful to do so, in particular when importing a dataset
		from another 4CAT instance; in that case it makes sense to try and
		ensure that the key is the same as it was before. This function sets
		the dataset key and updates any dataset references to it.

		:param str key:  Key to set
		:return str:  Key that was set. If the desired key already exists, the
		original key is kept.
		"""
		key_exists = self.db.fetchone("SELECT * FROM datasets WHERE key = %s", (key,))
		if key_exists or not key:
			return self.key

		old_key = self.key
		self.db.update("datasets", data={"key": key}, where={"key": old_key})

		# update references
		self.db.update("datasets", data={"key_parent": key}, where={"key_parent": old_key})
		self.db.update("datasets_owners", data={"key": key}, where={"key": old_key})
		self.db.update("jobs", data={"remote_id": key}, where={"remote_id": old_key})
		self.db.update("users_favourites", data={"key": key}, where={"key": old_key})

		# for good measure
		self.db.commit()
		self.key = key

		return self.key

	def get_status(self):
		"""
		Get Dataset status

		:return string: Dataset status
		"""
		return self.data["status"]

	def update_status(self, status, is_final=False):
		"""
		Update dataset status

		The status is a string that may be displayed to a user to keep them
		updated and informed about the progress of a dataset. No memory is kept
		of earlier dataset statuses; the current status is overwritten when
		updated.

		Statuses are also written to the dataset log file.

		:param string status:  Dataset status
		:param bool is_final:  If this is `True`, subsequent calls to this
		method while the object is instantiated will not update the dataset
		status.
		:return bool:  Status update successful?
		"""
		if self.no_status_updates:
			return

		# for presets, copy the updated status to the preset(s) this is part of
		if self.preset_parent is None:
			self.preset_parent = [parent for parent in self.get_genealogy() if parent.type.find("preset-") == 0 and parent.key != self.key][:1]

		if self.preset_parent:
			for preset_parent in self.preset_parent:
				if not preset_parent.is_finished():
					preset_parent.update_status(status)

		self.data["status"] = status
		updated = self.db.update("datasets", where={"key": self.data["key"]}, data={"status": status})

		if is_final:
			self.no_status_updates = True

		self.log(status)

		return updated > 0

	def update_progress(self, progress):
		"""
		Update dataset progress

		The progress can be used to indicate to a user how close the dataset
		is to completion.

		:param float progress:  Between 0 and 1.
		:return:
		"""
		progress = min(1, max(0, progress))  # clamp
		if type(progress) is int:
			progress = float(progress)

		self.data["progress"] = progress
		updated = self.db.update("datasets", where={"key": self.data["key"]}, data={"progress": progress})
		return updated > 0

	def get_progress(self):
		"""
		Get dataset progress

		:return float:  Progress, between 0 and 1
		"""
		return self.data["progress"]

	def finish_with_error(self, error):
		"""
		Set error as final status, and finish with 0 results

		This is a convenience function to avoid having to repeat
		"update_status" and "finish" a lot.

		:param str error:  Error message for final dataset status.
		:return:
		"""
		self.update_status(error, is_final=True)
		self.finish(0)

		return None

	def update_version(self, version):
		"""
		Update software version used for this dataset

		This can be used to verify the code that was used to process this dataset.

		:param string version:  Version identifier
		:return bool:  Update successul?
		"""
		try:
			# this fails if the processor type is unknown
			# edge case, but let's not crash...
			processor_path = self.modules.processors.get(self.data["type"]).filepath
		except AttributeError:
			processor_path = ""

		updated = self.db.update("datasets", where={"key": self.data["key"]}, data={
			"software_version": version[0],
			"software_source": version[1],
			"software_file": processor_path
		})

		return updated > 0

	def delete_parameter(self, parameter, instant=True):
		"""
		Delete a parameter from the dataset metadata

		:param string parameter:  Parameter to delete
		:param bool instant:  Also delete parameters in this instance object?
		:return bool:  Update successul?
		"""
		parameters = self.parameters.copy()
		if parameter in parameters:
			del parameters[parameter]
		else:
			return False

		updated = self.db.update("datasets", where={"key": self.data["key"]},
								 data={"parameters": json.dumps(parameters)})

		if instant:
			self.parameters = parameters

		return updated > 0

	def get_version_url(self, file):
		"""
		Get a versioned github URL for the version this dataset was processed with

		:param file:  File to link within the repository
		:return:  URL, or an empty string
		"""
		if not self.data["software_source"]:
			return ""

		filepath = self.data.get("software_file", "")
		if filepath.startswith("/extensions/"):
			# go to root of extension
			filepath = "/" + "/".join(filepath.split("/")[3:])

		return self.data["software_source"] + "/blob/" + self.data["software_version"] + filepath

	def top_parent(self):
		"""
		Get root dataset

		Traverses the tree of datasets this one is part of until it finds one
		with no source_dataset dataset, then returns that dataset.

		:return Dataset: Parent dataset
		"""
		genealogy = self.get_genealogy()
		return genealogy[0]

	def get_genealogy(self, inclusive=False):
		"""
		Get genealogy of this dataset

		Creates a list of DataSet objects, with the first one being the
		'top' dataset, and each subsequent one being a child of the previous
		one, ending with the current dataset.

		:return list:  Dataset genealogy, oldest dataset first
		"""
		if self.genealogy and not inclusive:
			return self.genealogy

		key_parent = self.key_parent
		genealogy = []

		while key_parent:
			try:
				parent = DataSet(key=key_parent, db=self.db, modules=self.modules)
			except DataSetException:
				break

			genealogy.append(parent)
			if parent.key_parent:
				key_parent = parent.key_parent
			else:
				break

		genealogy.reverse()
		genealogy.append(self)

		self.genealogy = genealogy
		return self.genealogy

	def get_all_children(self, recursive=True):
		"""
		Get all children of this dataset

		Results are returned as a non-hierarchical list, i.e. the result does
		not reflect the actual dataset hierarchy (but all datasets in the
		result will have the original dataset as an ancestor somewhere)

		:return list:  List of DataSets
		"""
		children = [DataSet(data=record, db=self.db, modules=self.modules) for record in self.db.fetchall("SELECT * FROM datasets WHERE key_parent = %s", (self.key,))]
		results = children.copy()
		if recursive:
			for child in children:
				results += child.get_all_children(recursive)

		return results

	def nearest(self, type_filter):
		"""
		Return nearest dataset that matches the given type

		Starting with this dataset, traverse the hierarchy upwards and return
		whichever dataset matches the given type.

		:param str type_filter:  Type filter. Can contain wildcards and is matched
		using `fnmatch.fnmatch`.
		:return:  Earliest matching dataset, or `None` if none match.
		"""
		genealogy = self.get_genealogy(inclusive=True)
		for dataset in reversed(genealogy):
			if fnmatch.fnmatch(dataset.type, type_filter):
				return dataset

		return None

	def get_breadcrumbs(self):
		"""
		Get breadcrumbs navlink for use in permalinks

		Returns a string representing this dataset's genealogy that may be used
		to uniquely identify it.

		:return str: Nav link
		"""
		if self.genealogy:
			return ",".join([dataset.key for dataset in self.genealogy])
		else:
			# Collect keys only
			key_parent = self.key  # Start at the bottom
			genealogy = []

			while key_parent:
				try:
					parent = self.db.fetchone("SELECT key_parent FROM datasets WHERE key = %s", (key_parent,))
				except TypeError:
					break

				key_parent = parent["key_parent"]
				if key_parent:
					genealogy.append(key_parent)
				else:
					break

			genealogy.reverse()
			genealogy.append(self.key)
			return ",".join(genealogy)

	def get_compatible_processors(self, user=None):
		"""
		Get list of processors compatible with this dataset

		Checks whether this dataset type is one that is listed as being accepted
		by the processor, for each known type: if the processor does not
		specify accepted types (via the `is_compatible_with` method), it is
		assumed it accepts any top-level datasets

		:param str|User|None user:  User to get compatibility for. If set,
		use the user-specific config settings where available.

		:return dict:  Compatible processors, `name => class` mapping
		"""
		processors = self.modules.processors

		available = {}
		for processor_type, processor in processors.items():
			if processor.is_from_collector():
				continue

			# consider a processor compatible if its is_compatible_with
			# method returns True *or* if it has no explicit compatibility
			# check and this dataset is top-level (i.e. has no parent)
			if (not hasattr(processor, "is_compatible_with") and not self.key_parent) \
					or (hasattr(processor, "is_compatible_with") and processor.is_compatible_with(self, user=user)):
				available[processor_type] = processor

		return available

	def get_place_in_queue(self, update=False):
		"""
		Determine dataset's position in queue

		If the dataset is already finished, the position is -1. Else, the
		position is the amount of datasets to be completed before this one will
		be processed. A position of 0 would mean that the dataset is currently
		being executed, or that the backend is not running.

		:param bool update:  Update the queue position from database if True, else return cached value
		:return int:  Queue position
		"""
		if self.is_finished() or not self.data.get("job"):
			self._queue_position = -1
			return self._queue_position
		elif not update and self._queue_position is not None:
			# Use cached value
			return self._queue_position
		else:
			# Collect queue position from database via the job
			try:
				job = Job.get_by_ID(self.data["job"], self.db)
				self._queue_position = job.get_place_in_queue()
			except JobNotFoundException:
				self._queue_position = -1

			return self._queue_position

	def get_modules(self):
		"""
		Get 4CAT modules

		Is a function because loading them is not free, and this way we can
		cache the result.

		:return:
		"""
		if not self.modules:
			self.modules = ModuleCollector()

		return self.modules

	def get_own_processor(self):
		"""
		Get the processor class that produced this dataset

		:return:  Processor class, or `None` if not available.
		"""
		processor_type = self.parameters.get("type", self.data.get("type"))

		return self.modules.processors.get(processor_type)

	def get_available_processors(self, user=None, exclude_hidden=False):
		"""
		Get list of processors that may be run for this dataset

		Returns all compatible processors except for those that are already
		queued or finished and have no options. Processors that have been
		run but have options are included so they may be run again with a
		different configuration

		:param str|User|None user:  User to get compatibility for. If set,
		use the user-specific config settings where available.
		:param bool exclude_hidden:  Exclude processors that should be displayed
		in the UI? If `False`, all processors are returned.

		:return dict:  Available processors, `name => properties` mapping
		"""
		if self.available_processors:
			# Update to reflect exclude_hidden parameter which may be different from last call
			# TODO: could children also have been created? Possible bug, but I have not seen anything effected by this
			return {processor_type: processor for processor_type, processor in self.available_processors.items() if not exclude_hidden or not processor.is_hidden}

		processors = self.get_compatible_processors(user=user)

		for analysis in self.children:
			if analysis.type not in processors:
				continue

			if not processors[analysis.type].get_options():
				del processors[analysis.type]
				continue

			if exclude_hidden and processors[analysis.type].is_hidden:
				del processors[analysis.type]

		self.available_processors = processors
		return processors

	def link_job(self, job):
		"""
		Link this dataset to a job ID

		Updates the dataset data to include a reference to the job that will be
		executing (or has already executed) this job.

		Note that if no job can be found for this dataset, this method silently
		fails.

		:param Job job:  The job that will run this dataset

		:todo: If the job column ever gets used, make sure it always contains
		       a valid value, rather than silently failing this method.
		"""
		if type(job) != Job:
			raise TypeError("link_job requires a Job object as its argument")

		if "id" not in job.data:
			try:
				job = Job.get_by_remote_ID(self.key, self.db, jobtype=self.data["type"])
			except JobNotFoundException:
				return

		self.db.update("datasets", where={"key": self.key}, data={"job": job.data["id"]})

	def link_parent(self, key_parent):
		"""
		Set source_dataset key for this dataset

		:param key_parent:  Parent key. Not checked for validity
		"""
		self.db.update("datasets", where={"key": self.key}, data={"key_parent": key_parent})

	def get_parent(self):
		"""
		Get parent dataset

		:return DataSet:  Parent dataset, or `None` if not applicable
		"""
		return DataSet(key=self.key_parent, db=self.db, modules=self.modules) if self.key_parent else None

	def detach(self):
		"""
		Makes the datasets standalone, i.e. not having any source_dataset dataset
		"""
		self.link_parent("")

	def is_dataset(self):
		"""
		Easy way to confirm this is a dataset.
		Used for checking processor and dataset compatibility,
		which needs to handle both processors and datasets.
		"""
		return True

	def is_top_dataset(self):
		"""
		Easy way to confirm this is a top dataset.
		Used for checking processor and dataset compatibility,
		which needs to handle both processors and datasets.
		"""
		if self.key_parent:
			return False
		return True

	def is_expiring(self, user=None):
		"""
		Determine if dataset is set to expire

		Similar to `is_expired`, but checks if the dataset will be deleted in
		the future, not if it should be deleted right now.

		:param user:  User to use for configuration context. Provide to make
		sure configuration overrides for this user are taken into account.
		:return bool|int:  `False`, or the expiration date as a Unix timestamp.
		"""
		# has someone opted out of deleting this?
		if self.parameters.get("keep"):
			return False

		# is this dataset explicitly marked as expiring after a certain time?
		if self.parameters.get("expires-after"):
			return self.parameters.get("expires-after")

		# is the data source configured to have its datasets expire?
		expiration = config.get("datasources.expiration", {}, user=user)
		if not expiration.get(self.parameters.get("datasource")):
			return False

		# is there a timeout for this data source?
		if expiration.get(self.parameters.get("datasource")).get("timeout"):
			return self.timestamp + expiration.get(self.parameters.get("datasource")).get("timeout")

		return False

	def is_expired(self, user=None):
		"""
		Determine if dataset should be deleted

		Datasets can be set to expire, but when they should be deleted depends
		on a number of factor. This checks them all.

		:param user:  User to use for configuration context. Provide to make
		sure configuration overrides for this user are taken into account.
		:return bool:
		"""
		# has someone opted out of deleting this?
		if not self.is_expiring():
			return False

		# is this dataset explicitly marked as expiring after a certain time?
		future = time.time() + 3600  # ensure we don't delete datasets with invalid expiration times
		if self.parameters.get("expires-after") and convert_to_int(self.parameters["expires-after"], future) < time.time():
			return True

		# is the data source configured to have its datasets expire?
		expiration = config.get("datasources.expiration", {}, user=user)
		if not expiration.get(self.parameters.get("datasource")):
			return False

		# is the dataset older than the set timeout?
		if expiration.get(self.parameters.get("datasource")).get("timeout"):
			return self.timestamp + expiration[self.parameters.get("datasource")]["timeout"] < time.time()

		return False

	def is_from_collector(self):
		"""
		Check if this dataset was made by a processor that collects data, i.e.
		a search or import worker.

		:return bool:
		"""
		return self.type.endswith("-search") or self.type.endswith("-import")

	def get_extension(self):
		"""
		Gets the file extention this dataset produces.
		Also checks whether the results file exists.
		Used for checking processor and dataset compatibility.

		:return str extension:  Extension, e.g. `csv`
		"""
		if self.get_results_path().exists():
			return self.get_results_path().suffix[1:]

		return False

	def get_media_type(self):
		"""
		Gets the media type of the dataset file.

		:return str: media type, e.g., "text"
		"""
		own_processor = self.get_own_processor()
		if hasattr(self, "media_type"):
			# media type can be defined explicitly in the dataset; this is the priority
			return self.media_type
		elif own_processor is not None:
			# or media type can be defined in the processor
			# some processors can set different media types for different datasets (e.g., import_media)
			if hasattr(own_processor, "media_type"):
				return own_processor.media_type

		# Default to text
		return self.parameters.get("media_type", "text")

	def get_metadata(self):
		"""
		Get dataset metadata

		This consists of all the data stored in the database for this dataset, plus the current 4CAT version (appended
		as 'current_4CAT_version'). This is useful for exporting datasets, as it can be used by another 4CAT instance to
		update its database (and ensure compatibility with the exporting version of 4CAT).
		"""
		metadata = self.db.fetchone("SELECT * FROM datasets WHERE key = %s", (self.key,))

		# get 4CAT version (presumably to ensure export is compatible with import)
		metadata["current_4CAT_version"] = get_software_version()
		return metadata

	def get_result_url(self):
		"""
		Gets the 4CAT frontend URL of a dataset file.

		Uses the FlaskConfig attributes (i.e., SERVER_NAME and
		SERVER_HTTPS) plus hardcoded '/result/'.
		TODO: create more dynamic method of obtaining url.
		"""
		filename = self.get_results_path().name
		url_to_file = ('https://' if config.get("flask.https") else 'http://') + \
						config.get("flask.server_name") + '/result/' + filename
		return url_to_file

	def warn_unmappable_item(self, item_count, processor=None, error_message=None, warn_admins=True):
		"""
		Log an item that is unable to be mapped and warn administrators.

		:param int item_count:			Item index
		:param Processor processor:		Processor calling function8
		"""
		dataset_error_message = f"MapItemException (item {item_count}): {'is unable to be mapped! Check raw datafile.' if error_message is None else error_message}"

		# Use processing dataset if available, otherwise use original dataset (which likely already has this error message)
		closest_dataset = processor.dataset if processor is not None and processor.dataset is not None else self
		# Log error to dataset log
		closest_dataset.log(dataset_error_message)

		if warn_admins:
			if processor is not None:
				processor.log.warning(f"Processor {processor.type} unable to map item all items for dataset {closest_dataset.key}.")
			elif hasattr(self.db, "log"):
				# borrow the database's log handler
				self.db.log.warning(f"Unable to map item all items for dataset {closest_dataset.key}.")
			else:
				# No other log available
				raise DataSetException(f"Unable to map item {item_count} for dataset {closest_dataset.key} and properly warn")

	def __getattr__(self, attr):
		"""
		Getter so we don't have to use .data all the time

		:param attr:  Data key to get
		:return:  Value
		"""

		if attr in dir(self):
			# an explicitly defined attribute should always be called in favour
			# of this passthrough
			attribute = getattr(self, attr)
			return attribute
		elif attr in self.data:
			return self.data[attr]
		else:
			raise AttributeError("DataSet instance has no attribute %s" % attr)

	def __setattr__(self, attr, value):
		"""
		Setter so we can flexibly update the database

		Also updates internal data stores (.data etc). If the attribute is
		unknown, it is stored within the 'parameters' attribute.

		:param str attr:  Attribute to update
		:param value:  New value
		"""

		# don't override behaviour for *actual* class attributes
		if attr in dir(self):
			super().__setattr__(attr, value)
			return

		if attr not in self.data:
			self.parameters[attr] = value
			attr = "parameters"
			value = self.parameters

		if attr == "parameters":
			value = json.dumps(value)

		self.db.update("datasets", where={"key": self.key}, data={attr: value})

		self.data[attr] = value

		if attr == "parameters":
			self.parameters = json.loads(value)<|MERGE_RESOLUTION|>--- conflicted
+++ resolved
@@ -61,11 +61,7 @@
 	#language = ''
 
 	def __init__(self, parameters=None, key=None, job=None, data=None, db=None, parent='', extension=None,
-<<<<<<< HEAD
-				 type=None, is_private=True, owner="anonymous", language=''):
-=======
-				 type=None, is_private=True, owner="anonymous", modules=None):
->>>>>>> bb4a581c
+				 type=None, is_private=True, owner="anonymous", language='', modules=None):
 		"""
 		Create new dataset object
 
@@ -102,11 +98,7 @@
 		self.available_processors = {}
 		self.genealogy = []
 		self.staging_areas = []
-<<<<<<< HEAD
-		
-=======
 		self.modules = modules
->>>>>>> bb4a581c
 
 		if key is not None:
 			self.key = key
