--- conflicted
+++ resolved
@@ -1416,12 +1416,6 @@
 		processor_type = self.type if hasattr(self, "type") else self.parameters.get("type")
 		return backend.all_modules.processors.get(processor_type)
 
-<<<<<<< HEAD
-	def get(self, key):
-		return self.data.get(key)
-
-=======
->>>>>>> 32b87904
 	def get_available_processors(self, user=None):
 		"""
 		Get list of processors that may be run for this dataset
