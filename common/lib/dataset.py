--- conflicted
+++ resolved
@@ -20,551 +20,6 @@
 
 
 class DataSet(FourcatModule):
-<<<<<<< HEAD
-	"""
-	Provide interface to safely register and run operations on a dataset
-
-	A dataset is a collection of:
-	- A unique identifier
-	- A set of parameters that demarcate the data contained within
-	- The data
-
-	The data is usually stored in a file on the disk; the parameters are stored
-	in a database. The handling of the data, et cetera, is done by other
-	workers; this class defines method to create and manipulate the dataset's
-	properties.
-	"""
-	# Attributes must be created here to ensure getattr and setattr work properly
-	data = None
-	key = ""
-
-	_children = None
-	_cached_columns = None
-	available_processors = None
-	genealogy = None
-	preset_parent = None
-	parameters = None
-	modules = None
-	annotation_fields = None
-
-	owners = None
-	tagged_owners = None
-
-	db = None
-	folder = None
-	is_new = True
-
-	no_status_updates = False
-	staging_areas = None
-	_queue_position = None
-
-	def __init__(self, parameters=None, key=None, job=None, data=None, db=None, parent='', extension=None,
-				 type=None, is_private=True, owner="anonymous", modules=None):
-		"""
-		Create new dataset object
-
-		If the dataset is not in the database yet, it is added.
-
-		:param dict parameters:  Only when creating a new dataset. Dataset
-		parameters, free-form dictionary.
-		:param str key: Dataset key. If given, dataset with this key is loaded.
-		:param int job: Job ID. If given, dataset corresponding to job is
-		loaded.
-		:param dict data: Dataset data, corresponding to a row in the datasets
-		database table. If not given, retrieved from database depending on key.
-		:param db:  Database connection
-		:param str parent:  Only when creating a new dataset. Parent dataset
-		key to which the one being created is a child.
-		:param str extension: Only when creating a new dataset. Extension of
-		dataset result file.
-		:param str type: Only when creating a new dataset. Type of the dataset,
-		corresponding to the type property of a processor class.
-		:param bool is_private: Only when creating a new dataset. Whether the
-		dataset is private or public.
-		:param str owner: Only when creating a new dataset. The user name of
-		the dataset's creator.
-		:param modules: Module cache. If not given, will be loaded when needed
-		(expensive). Used to figure out what processors are compatible with
-		this dataset.
-		"""
-		self.db = db
-
-		# Ensure mutable attributes are set in __init__ as they are unique to each DataSet
-		self.data = {}
-		self.parameters = {}
-		self.available_processors = {}
-		self.genealogy = []
-		self.staging_areas = []
-		self.modules = modules
-
-		if key is not None:
-			self.key = key
-			current = self.db.fetchone("SELECT * FROM datasets WHERE key = %s", (self.key,))
-			if not current:
-				raise DataSetNotFoundException("DataSet() requires a valid dataset key for its 'key' argument, \"%s\" given" % key)
-
-		elif job is not None:
-			current = self.db.fetchone("SELECT * FROM datasets WHERE (parameters::json->>'job')::text = %s", (str(job),))
-			if not current:
-				raise DataSetNotFoundException("DataSet() requires a valid job ID for its 'job' argument")
-
-			self.key = current["key"]
-		elif data is not None:
-			current = data
-			if "query" not in data or "key" not in data or "parameters" not in data or "key_parent" not in data:
-				raise DataSetException("DataSet() requires a complete dataset record for its 'data' argument")
-
-			self.key = current["key"]
-		else:
-			if parameters is None:
-				raise DataSetException("DataSet() requires either 'key', or 'parameters' to be given")
-
-			if not type:
-				raise DataSetException("Datasets must have their type set explicitly")
-
-			query = self.get_label(parameters, default=type)
-			self.key = self.get_key(query, parameters, parent)
-			current = self.db.fetchone("SELECT * FROM datasets WHERE key = %s AND query = %s", (self.key, query))
-
-		if current:
-			self.data = current
-			self.parameters = json.loads(self.data["parameters"])
-			self.annotation_fields = json.loads(self.data["annotation_fields"]) \
-				if self.data.get("annotation_fields") else {}
-			self.is_new = False
-		else:
-			self.data = {"type": type}  # get_own_processor needs this
-			own_processor = self.get_own_processor()
-			version = get_software_commit(own_processor)
-			self.data = {
-				"key": self.key,
-				"query": self.get_label(parameters, default=type),
-				"parameters": json.dumps(parameters),
-				"result_file": "",
-				"creator": owner,
-				"status": "",
-				"type": type,
-				"timestamp": int(time.time()),
-				"is_finished": False,
-				"is_private": is_private,
-				"software_version": version[0],
-				"software_source": version[1],
-				"software_file": "",
-				"num_rows": 0,
-				"progress": 0.0,
-				"key_parent": parent,
-				"annotation_fields": "{}"
-			}
-			self.parameters = parameters
-			self.annotation_fields = {}
-
-			self.db.insert("datasets", data=self.data)
-			self.refresh_owners()
-			self.add_owner(owner)
-
-			# Find desired extension from processor if not explicitly set
-			if extension is None:
-				if own_processor:
-					extension = own_processor.get_extension(parent_dataset=DataSet(key=parent, db=db, modules=self.modules) if parent else None)
-				# Still no extension, default to 'csv'
-				if not extension:
-					extension = "csv"
-
-			# Reserve filename and update data['result_file']
-			self.reserve_result_file(parameters, extension)
-
-		self.refresh_owners()
-
-	def check_dataset_finished(self):
-		"""
-		Checks if dataset is finished. Returns path to results file is not empty,
-		or 'empty_file' when there were not matches.
-
-		Only returns a path if the dataset is complete. In other words, if this
-		method returns a path, a file with the complete results for this dataset
-		will exist at that location.
-
-		:return: A path to the results file, 'empty_file', or `None`
-		"""
-		if self.data["is_finished"] and self.data["num_rows"] > 0:
-			return self.get_results_path()
-		elif self.data["is_finished"] and self.data["num_rows"] == 0:
-			return 'empty'
-		else:
-			return None
-
-	def get_results_path(self):
-		"""
-		Get path to results file
-
-		Always returns a path, that will at some point contain the dataset
-		data, but may not do so yet. Use this to get the location to write
-		generated results to.
-
-		:return Path:  A path to the results file
-		"""
-		# alas we need to instantiate a config reader here - no way around it
-		if not self.folder:
-			self.folder = self.modules.config.get('PATH_ROOT').joinpath(self.modules.config.get('PATH_DATA'))
-		return self.folder.joinpath(self.data["result_file"])
-
-	def get_results_folder_path(self):
-		"""
-		Get path to folder containing accompanying results
-
-		Returns a path that may not yet be created
-
-		:return Path:  A path to the results file
-		"""
-		return self.get_results_path().parent.joinpath("folder_" + self.key)
-
-	def get_log_path(self):
-		"""
-		Get path to dataset log file
-
-		Each dataset has a single log file that documents its creation. This
-		method returns the path to that file. It is identical to the path of
-		the dataset result file, with 'log' as its extension instead.
-
-		:return Path:  A path to the log file
-		"""
-		return self.get_results_path().with_suffix(".log")
-
-	def clear_log(self):
-		"""
-		Clears the dataset log file
-
-		If the log file does not exist, it is created empty. The log file will
-		have the same file name as the dataset result file, with the 'log'
-		extension.
-		"""
-		log_path = self.get_log_path()
-		with log_path.open("w"):
-			pass
-
-	def log(self, log):
-		"""
-		Write log message to file
-
-		Writes the log message to the log file on a new line, including a
-		timestamp at the start of the line. Note that this assumes the log file
-		already exists - it should have been created/cleared with clear_log()
-		prior to calling this.
-
-		:param str log:  Log message to write
-		"""
-		log_path = self.get_log_path()
-		with log_path.open("a", encoding="utf-8") as outfile:
-			outfile.write("%s: %s\n" % (datetime.datetime.now().strftime("%c"), log))
-
-	def _iterate_items(self, processor=None):
-		"""
-		A generator that iterates through a CSV or NDJSON file
-
-		This is an internal method and should not be called directly. Rather,
-		call iterate_items() and use the generated dictionary and its properties.
-
-		If a reference to a processor is provided, with every iteration,
-		the processor's 'interrupted' flag is checked, and if set a
-		ProcessorInterruptedException is raised, which by default is caught
-		in the worker and subsequently stops execution gracefully.
-
-		There are two file types that can be iterated (currently): CSV files
-		and NDJSON (newline-delimited JSON) files. In the future, one could
-		envision adding a pathway to retrieve items from e.g. a MongoDB
-		collection directly instead of from a static file
-
-		:param BasicProcessor processor:  A reference to the processor
-		iterating the dataset.
-		:return generator:  A generator that yields each item as a dictionary
-		"""
-		path = self.get_results_path()
-
-		# Yield through items one by one
-		if path.suffix.lower() == ".csv":
-			with path.open("rb") as infile:
-				wrapped_infile = NullAwareTextIOWrapper(infile, encoding="utf-8")
-				reader = csv.DictReader(wrapped_infile)
-
-				if not self.get_own_processor():
-					# Processor was deprecated or removed; CSV file is likely readable but some legacy types are not
-					first_item = next(reader)
-					if first_item is None or any([True for key in first_item if type(key) is not str]):
-						raise NotImplementedError(f"Cannot iterate through CSV file (deprecated processor {self.type})")
-					yield first_item
-
-				for item in reader:
-					if hasattr(processor, "interrupted") and processor.interrupted:
-						raise ProcessorInterruptedException("Processor interrupted while iterating through CSV file")
-
-					yield item
-
-		elif path.suffix.lower() == ".ndjson":
-			# In NDJSON format each line in the file is a self-contained JSON
-			with path.open(encoding="utf-8") as infile:
-				for line in infile:
-					if hasattr(processor, "interrupted") and processor.interrupted:
-						raise ProcessorInterruptedException("Processor interrupted while iterating through NDJSON file")
-
-					yield json.loads(line)
-
-		else:
-			raise NotImplementedError("Cannot iterate through %s file" % path.suffix)
-
-	def iterate_items(self, processor=None, warn_unmappable=True, map_missing="default"):
-		"""
-		Generate mapped dataset items
-
-		Wrapper for _iterate_items that returns a DatasetItem, which can be
-		accessed as a dict returning the original item or (if a mapper is
-		available) the mapped item. Mapped or original versions of the item can
-		also be accessed via the `original` and `mapped_object` properties of
-		the DatasetItem.
-
-		Processors can define a method called `map_item` that can be used to map
-		an item from the dataset file before it is processed any further. This is
-		slower than storing the data file in the right format to begin with but
-		not all data sources allow for easy 'flat' mapping of items, e.g. tweets
-		are nested objects when retrieved from the twitter API that are easier
-		to store as a JSON file than as a flat CSV file, and it would be a shame
-		to throw away that data.
-
-		Note the two parameters warn_unmappable and map_missing. Items can be
-		unmappable in that their structure is too different to coerce into a
-		neat dictionary of the structure the data source expects. This makes it
-		'unmappable' and warn_unmappable determines what happens in this case.
-		It can also be of the right structure, but with some fields missing or
-		incomplete. map_missing determines what happens in that case. The
-		latter is for example possible when importing data via Zeeschuimer,
-		which produces unstably-structured data captured from social media
-		sites.
-
-		:param BasicProcessor processor:  A reference to the processor
-		iterating the dataset.
-		:param bool warn_unmappable:  If an item is not mappable, skip the item
-		and log a warning
-		:param map_missing: Indicates what to do with mapped items for which
-		some fields could not be mapped. Defaults to 'empty_str'. Must be one of:
-		- 'default': fill missing fields with the default passed by map_item
-		- 'abort': raise a MappedItemIncompleteException if a field is missing
-		- a callback: replace missing field with the return value of the
-		  callback. The MappedItem object is passed to the callback as the
-		  first argument and the name of the missing field as the second.
-		- a dictionary with a key for each possible missing field: replace missing
-		  field with a strategy for that field ('default', 'abort', or a callback)
-
-		:return generator:  A generator that yields DatasetItems
-		"""
-		unmapped_items = False
-		# Collect item_mapper for use with filter
-		item_mapper = False
-		own_processor = self.get_own_processor()
-		if own_processor and own_processor.map_item_method_available(dataset=self):
-			item_mapper = True
-
-		# Annotations are dynamically added, and we're handling them as 'extra' map_item fields.
-		annotation_labels = self.get_annotation_field_labels()
-		num_annotations = 0 if not annotation_labels else self.num_annotations()
-		all_annotations = None
-		# If this dataset has less than n annotations, just retrieve them all before iterating
-		if num_annotations <= 500:
-			# Convert to dict for faster lookup when iterating over items
-			all_annotations = collections.defaultdict(list)
-			for annotation in self.get_annotations():
-				all_annotations[annotation.item_id].append(annotation)
-
-		# missing field strategy can be for all fields at once, or per field
-		# if it is per field, it is a dictionary with field names and their strategy
-		# if it is for all fields, it may be a callback, 'abort', or 'default'
-		default_strategy = "default"
-		if type(map_missing) is not dict:
-			default_strategy = map_missing
-			map_missing = {}
-
-		# Loop through items
-		for i, item in enumerate(self._iterate_items(processor)):
-			# Save original to yield
-			original_item = item.copy()
-
-			# Map item
-			if item_mapper:
-				try:
-					mapped_item = own_processor.get_mapped_item(item)
-				except MapItemException as e:
-					if warn_unmappable:
-						self.warn_unmappable_item(i, processor, e, warn_admins=unmapped_items is False)
-						unmapped_items = True
-					continue
-
-				# check if fields have been marked as 'missing' in the
-				# underlying data, and treat according to the chosen strategy
-				if mapped_item.get_missing_fields():
-					for missing_field in mapped_item.get_missing_fields():
-						strategy = map_missing.get(missing_field, default_strategy)
-
-						if callable(strategy):
-							# delegate handling to a callback
-							mapped_item.data[missing_field] = strategy(mapped_item.data, missing_field)
-						elif strategy == "abort":
-							# raise an exception to be handled at the processor level
-							raise MappedItemIncompleteException(f"Cannot process item, field {missing_field} missing in source data.")
-						elif strategy == "default":
-							# use whatever was passed to the object constructor
-							mapped_item.data[missing_field] = mapped_item.data[missing_field].value
-						else:
-							raise ValueError("map_missing must be 'abort', 'default', or a callback.")
-			else:
-				mapped_item = original_item
-
-			# Add possible annotation values
-			if annotation_labels:
-
-				# We're always handling annotated data as a MappedItem object,
-				# even if no map_item() function is available for the data source.
-				if not isinstance(mapped_item, MappedItem):
-					mapped_item = MappedItem(mapped_item)
-
-				# Retrieve from all annotations
-				if all_annotations:
-					item_annotations = all_annotations.get(mapped_item.data["id"])
-				# Or get annotations per item for large datasets (more queries but less memory usage)
-				else:
-					item_annotations = self.get_annotations_for_item(mapped_item.data["id"])
-
-				# Loop through annotation field labels
-				for annotation_label in annotation_labels:
-					# Set default value to an empty string
-					value = ""
-					# Set value if this item has annotations
-					if item_annotations:
-						# Items can have multiple annotations
-						for annotation in item_annotations:
-							if annotation.label == annotation_label:
-								value = annotation.value
-							if isinstance(value, list):
-								value = ",".join(value)
-
-					# We're always adding an annotation value
-					# as an empty string, even if it's absent.
-					mapped_item.data[annotation_label] = value
-
-			# yield a DatasetItem, which is a dict with some special properties
-			yield DatasetItem(mapper=item_mapper, original=original_item, mapped_object=mapped_item, **(mapped_item.get_item_data() if type(mapped_item) is MappedItem else mapped_item))
-
-	def sort_and_iterate_items(self, sort="", reverse=False, chunk_size=50000, **kwargs) -> dict:
-		"""
-		Loop through items in a dataset, sorted by a given key.
-
-		This is a wrapper function for `iterate_items()` with the
-		added functionality of sorting a dataset. 
-
-		:param sort:				The item key that determines the sort order.
-		:param reverse:				Whether to sort by largest values first.
-
-		:returns dict:				Yields iterated post
-		"""
-		def sort_items(items_to_sort, sort_key, reverse, convert_sort_to_float=False):
-			"""
-			Sort items based on the given key and order.
-
-			:param items_to_sort:  The items to sort
-			:param sort_key:  The key to sort by
-			:param reverse:  Whether to sort in reverse order
-			:return:  Sorted items
-			"""
-			if reverse is False and (sort_key == "dataset-order" or sort_key == ""):
-				# Sort by dataset order
-				yield from items_to_sort
-			elif sort_key == "dataset-order" and reverse:
-				# Sort by dataset order in reverse
-				yield from reversed(list(items_to_sort))
-			else:
-				# Sort on the basis of a column value
-				if not convert_sort_to_float:
-					yield from sorted(items_to_sort, key=lambda x: x.get(sort_key, ""), reverse=reverse)
-				else:
-					# Dataset fields can contain integers and empty strings.
-					# Since these cannot be compared, we will convert every
-					# empty string to 0.
-					yield from sorted(items_to_sort, key=lambda x: convert_to_float(x.get(sort_key, "")), reverse=reverse)	
-
-		if self.num_rows < chunk_size:
-			try:
-				yield from sort_items(self.iterate_items(**kwargs), sort, reverse)
-			except TypeError:
-				# Dataset fields can contain integers and empty strings.
-				# Since these cannot be compared, we will convert every
-				# empty string to 0.
-				yield from sort_items(self.iterate_items(**kwargs), sort, reverse, convert_sort_to_float=True)
-
-		else:
-			# For large datasets, we will use chunk sorting
-			staging_area = self.get_staging_area()
-			buffer = []
-			chunk_files = []
-			convert_sort_to_float = False
-			fieldnames = self.get_columns()
-
-			def write_chunk(buffer, chunk_index):
-				"""
-				Write a chunk of data to a temporary file
-
-				:param buffer:  The buffer containing the chunk of data
-				:param chunk_index:  The index of the chunk
-				:return:  The path to the temporary file
-				"""
-				temp_file = staging_area.joinpath(f"chunk_{chunk_index}.csv")
-				with temp_file.open("w", encoding="utf-8") as chunk_file:
-					writer = csv.DictWriter(chunk_file, fieldnames=fieldnames)
-					writer.writeheader()
-					writer.writerows(buffer)
-				return temp_file
-			
-			# Divide the dataset into sorted chunks
-			for item in self.iterate_items(**kwargs):
-				buffer.append(item)
-				if len(buffer) >= chunk_size:
-					try:
-						buffer = list(sort_items(buffer, sort, reverse, convert_sort_to_float))
-					except TypeError:
-						# Dataset fields can contain integers and empty strings.
-						# Since these cannot be compared, we will convert every
-						# empty string to 0.
-						convert_sort_to_float = True
-						buffer = list(sort_items(buffer, sort, reverse, convert_sort_to_float))
-
-					chunk_files.append(write_chunk(buffer, len(chunk_files)))
-					buffer.clear()
-
-			# Sort and write any remaining items in the buffer
-			if buffer:
-				buffer = list(sort_items(buffer, sort, reverse, convert_sort_to_float))
-				chunk_files.append(write_chunk(buffer, len(chunk_files)))
-				buffer.clear()
-				
-			# Merge sorted chunks into the final sorted file
-			sorted_file = staging_area.joinpath("sorted_" + self.key + ".csv")
-			with sorted_file.open("w", encoding="utf-8") as outfile:
-				writer = csv.DictWriter(outfile, fieldnames=self.get_columns())
-				writer.writeheader()
-
-				# Open all chunk files for reading
-				chunk_readers = [csv.DictReader(chunk.open("r", encoding="utf-8")) for chunk in chunk_files]
-				heap = []
-
-				# Initialize the heap with the first row from each chunk
-				for i, reader in enumerate(chunk_readers):
-					try:
-						row = next(reader)
-						if sort == "dataset-order" and reverse:
-							# Use a reverse index for "dataset-order" and reverse=True
-							sort_key = -i
-						elif convert_sort_to_float:
-							# Negate numeric keys for reverse sorting
-							sort_key = -convert_to_float(row.get(sort, "")) if reverse else convert_to_float(row.get(sort, ""))
-						else:
-							if reverse:
-=======
     """
     Provide interface to safely register and run operations on a dataset
 
@@ -783,7 +238,7 @@
         """
         # alas we need to instantiate a config reader here - no way around it
         if not self.folder:
-            self.folder = config.get('PATH_ROOT').joinpath(config.get('PATH_DATA'))
+            self.folder = self.modules.config.get('PATH_ROOT').joinpath(self.modules.config.get('PATH_DATA'))
         return self.folder.joinpath(self.data["result_file"])
 
     def get_results_folder_path(self):
@@ -1206,7 +661,6 @@
                             )
                         else:
                             if reverse:
->>>>>>> 0db01d87
                                 # For reverse string sorting, invert string comparison by creating a tuple
                                 # with an inverted string - this makes Python's tuple comparison work in reverse
                                 sort_key = (
