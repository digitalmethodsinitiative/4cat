--- conflicted
+++ resolved
@@ -54,11 +54,7 @@
 	staging_areas = None
 	queue_position = None
 
-<<<<<<< HEAD
-	def __init__(self, parameters=None, key=None, job=None, data=None, db=None, parent=None, extension=None,
-=======
-	def __init__(self, parameters={}, key=None, job=None, data=None, db=None, parent='', extension=None,
->>>>>>> 3cc21aeb
+	def __init__(self, parameters=None, key=None, job=None, data=None, db=None, parent='', extension=None,
 				 type=None, is_private=True, owner="anonymous"):
 		"""
 		Create new dataset object
