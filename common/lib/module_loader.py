"""
Load modules and datasources dynamically
"""
from pathlib import Path
import importlib
import inspect
import pickle
import sys
import re

from common.config_manager import config


class ModuleCollector:
    """
    Collects all modular appendages of 4CAT

    On init, an object of this class collects all datasources and workers that
    have been added to this 4CAT installation. The metadata of these is then
    stored for later access.

    Datasources are found in the "datasources" folder in root. Workers are
    found in datasource folders or the default "processors" and
    "backend/workers" folder. All these folders are scanned for both
    processors and workers (processors being a specific kind of worker).
    """
    ignore = []
    missing_modules = {}
    log_buffer = None

    PROCESSOR = 1
    WORKER = 2

    workers = {}
    processors = {}
    datasources = {}

    def __init__(self):
        """
        Load data sources and workers

        Datasources are loaded first so that the datasource folders may be
        scanned for workers subsequently.
        """
        # this can be flushed later once the logger is available
        self.log_buffer = ""

        self.load_datasources()
        self.load_modules()

        # now we know all workers, we can add some extra metadata to the
        # datasources, e.g. whether they have an associated search worker
        self.expand_datasources()

        # cache module-defined config options for use by the config manager
        module_config = {}
        for worker in self.workers.values():
            if hasattr(worker, "config") and type(worker.config) is dict:
                module_config.update(worker.config)

        with config.get("PATH_ROOT").joinpath("config/module_config.bin").open("wb") as outfile:
            pickle.dump(module_config, outfile)

        # load from cache
        config.load_user_settings()

    @staticmethod
    def is_4cat_class(object, only_processors=False):
        """
        Determine if a module member is a worker class we can use
        """
        # it would be super cool to just use issubclass() here!
        # but that requires importing the classes themselves, which leads to
        # circular imports
<<<<<<< HEAD
        # todo: fix this because this sucks
        # agreed - Dale
        parent_classes = {"BasicWorker", "BasicProcessor", "Search", "SearchWithScope", "Search4Chan",
                          "ProcessorPreset", "TwitterStatsBase", "BaseFilter", "TwitterAggregatedStats", "ColumnFilter",
                          "BasicJSONScraper", "BoardScraper4chan", "ThreadScraper4chan", "SeleniumSearch"}
        if only_processors:
            # only allow processors
            for worker_only_class in ["BasicWorker", "BasicJSONScraper", "BoardScraper4chan", "ThreadScraper4chan"]:
                parent_classes.remove(worker_only_class)

        return inspect.isclass(object) and \
               parent_classes & set([f.__name__ for f in object.__bases__]) and \
               object.__name__ not in("BasicProcessor", "BasicWorker") and \
               not inspect.isabstract(object)
=======
        if inspect.isclass(object):
            if object.__name__ in("BasicProcessor", "BasicWorker") or inspect.isabstract(object):
                # ignore abstract and base classes
                return False
                
            if hasattr(object, "is_4cat_class"):
                if only_processors:
                    if hasattr(object, "is_4cat_processor"):
                        return object.is_4cat_processor()
                    else:
                        return False
                else:
                    return object.is_4cat_class()
        
        return False
>>>>>>> 9b662e9f

    def load_modules(self):
        """
        Load modules

        Modules are workers and (as a subset of workers) postprocessors. These
        are found by importing any python files found in the given locations,
        and looking for relevant classes within those python files, that extend
        `BasicProcessor` or `BasicWorker` and are not abstract.
        """
        # look for workers and processors in pre-defined folders and datasources

        paths = [Path(config.get('PATH_ROOT'), "processors"), Path(config.get('PATH_ROOT'), "backend", "workers"),
                 *[self.datasources[datasource]["path"] for datasource in self.datasources]]

        root_match = re.compile(r"^%s" % re.escape(str(config.get('PATH_ROOT'))))
        root_path = Path(config.get('PATH_ROOT'))

        for folder in paths:
            # loop through folders, and files in those folders, recursively
            for file in folder.rglob("*.py"):
                # determine module name for file
                # reduce path to be relative to 4CAT root
                module_name = ".".join(file.parts[len(root_path.parts):-1] + (file.stem,))

                # check if we've already loaded this module
                if module_name in self.ignore:
                    continue

                if module_name in sys.modules:
                    # This skips processors/datasources that were loaded by others and may not yet be captured
                    pass

                # try importing
                try:
                    module = importlib.import_module(module_name)
                except (SyntaxError, ImportError) as e:
                    # this is fine, just ignore this data source and give a heads up
                    self.ignore.append(module_name)
                    key_name = e.name if hasattr(e, "name") else module_name
                    if key_name not in self.missing_modules:
                        self.missing_modules[key_name] = [module_name]
                    else:
                        self.missing_modules[key_name].append(module_name)
                    continue

                # see if module contains the right type of content by looping
                # through all of its members
                components = inspect.getmembers(module, predicate=self.is_4cat_class)
                for component in components:
                    if component[1].type in self.workers:
                        # already indexed
                        continue

                    # extract data that is useful for the scheduler and other
                    # parts of 4CAT
                    relative_path = root_match.sub("", str(file))

                    self.workers[component[1].type] = component[1]
                    self.workers[component[1].type].filepath = relative_path

                    # we can't use issubclass() because for that we would need
                    # to import BasicProcessor, which would lead to a circular
                    # import
                    if self.is_4cat_class(component[1], only_processors=True):
                        self.processors[component[1].type] = self.workers[component[1].type]

        # sort by category for more convenient display in interfaces
        sorted_processors = {id: self.processors[id] for id in
                             sorted(self.processors)}
        categorised_processors = {id: sorted_processors[id] for id in
                                  sorted(sorted_processors,
                                         key=lambda item: "0" if sorted_processors[item].category == "Presets" else
                                         sorted_processors[item].category)}

        # Give a heads-up if not all modules were installed properly
        if self.missing_modules:
            warning = "Warning: Not all modules could be found, which might cause data sources and modules to not " \
                      "function.\nMissing modules:\n"
            for missing_module, processor_list in self.missing_modules.items():
                warning += "\t%s (for %s)\n" % (missing_module, ", ".join(processor_list))

            self.log_buffer = warning


        self.processors = categorised_processors

    def load_datasources(self):
        """
        Load datasources

        This looks for folders within the datasource root folder that contain
        an `__init__.py` defining an `init_datasource` function and a
        `DATASOURCE` constant. The latter is taken as the ID for this
        datasource.
        """
        for subdirectory in Path(config.get('PATH_ROOT'), "datasources").iterdir():
            # folder name, also the name used in config.py
            folder_name = subdirectory.parts[-1]

            # determine module name
            module_name = "datasources." + folder_name
            try:
                datasource = importlib.import_module(module_name)
            except ImportError as e:
                continue

            if not hasattr(datasource, "init_datasource") or not hasattr(datasource, "DATASOURCE"):
                continue

            datasource_id = datasource.DATASOURCE

            self.datasources[datasource_id] = {
                "expire-datasets": config.get("datasources.expiration", {}).get(datasource_id, None),
                "path": subdirectory,
                "name": datasource.NAME if hasattr(datasource, "NAME") else datasource_id,
                "id": subdirectory.parts[-1],
                "init": datasource.init_datasource,
                "config": {} if not hasattr(datasource, "config") else datasource.config
            }

        sorted_datasources = {datasource_id: self.datasources[datasource_id] for datasource_id in
                              sorted(self.datasources, key=lambda id: self.datasources[id]["name"])}
        self.datasources = sorted_datasources

    def expand_datasources(self):
        """
        Expand datasource metadata

        Some datasource metadata can only be known after all workers have been
        loaded, e.g. whether there is a search worker for the datasource. This
        function takes care of populating those values.
        """
        for datasource_id in self.datasources:
            worker = self.workers.get("%s-search" % datasource_id)
            self.datasources[datasource_id]["has_worker"] = bool(worker)
            self.datasources[datasource_id]["has_options"] = self.datasources[datasource_id]["has_worker"] and \
                                                             bool(self.workers["%s-search" % datasource_id].get_options())
            self.datasources[datasource_id]["importable"] = worker and hasattr(worker, "is_from_extension") and worker.is_from_extension

    def load_worker_class(self, worker):
        """
        Get class for worker

        This import worker modules on-demand, so the code is only loaded if a
        worker that needs the code is actually queued and run

        :return:  Worker class for the given worker metadata
        """
        module = worker["module"]
        if module not in sys.modules:
            importlib.import_module(module)

        return getattr(sys.modules[module], worker["class_name"])<|MERGE_RESOLUTION|>--- conflicted
+++ resolved
@@ -72,22 +72,6 @@
         # it would be super cool to just use issubclass() here!
         # but that requires importing the classes themselves, which leads to
         # circular imports
-<<<<<<< HEAD
-        # todo: fix this because this sucks
-        # agreed - Dale
-        parent_classes = {"BasicWorker", "BasicProcessor", "Search", "SearchWithScope", "Search4Chan",
-                          "ProcessorPreset", "TwitterStatsBase", "BaseFilter", "TwitterAggregatedStats", "ColumnFilter",
-                          "BasicJSONScraper", "BoardScraper4chan", "ThreadScraper4chan", "SeleniumSearch"}
-        if only_processors:
-            # only allow processors
-            for worker_only_class in ["BasicWorker", "BasicJSONScraper", "BoardScraper4chan", "ThreadScraper4chan"]:
-                parent_classes.remove(worker_only_class)
-
-        return inspect.isclass(object) and \
-               parent_classes & set([f.__name__ for f in object.__bases__]) and \
-               object.__name__ not in("BasicProcessor", "BasicWorker") and \
-               not inspect.isabstract(object)
-=======
         if inspect.isclass(object):
             if object.__name__ in("BasicProcessor", "BasicWorker") or inspect.isabstract(object):
                 # ignore abstract and base classes
@@ -103,7 +87,6 @@
                     return object.is_4cat_class()
         
         return False
->>>>>>> 9b662e9f
 
     def load_modules(self):
         """
