--- conflicted
+++ resolved
@@ -49,39 +49,9 @@
 		if self.log is None:
 			self.log = logging
 
-<<<<<<< HEAD
-	def check_and_reconnect(self, tries=3, wait=10):
-		"""
-        Check if the connection is closed and reconnect if necessary.
-
-        :param int tries: Number of tries to reconnect
-        :param int wait: Time to wait between tries (first try is immediate)
-        """
-		try:
-			self.connection.cursor().execute('SELECT 1')
-		except (psycopg2.InterfaceError, psycopg2.OperationalError) as e:
-			self.log.warning(f"Database connection closed. Reconnecting...\n{e}")
-			current = 1
-			while current <= tries:
-				try:
-					self.connection = psycopg2.connect(dbname=self.connection.info.dbname,
-													   user=self.connection.info.user,
-													   password=self.connection.info.password,
-													   host=self.connection.info.host,
-													   port=self.connection.info.port,
-													   application_name=self.appname)
-					self.cursor = self.connection.cursor(cursor_factory=psycopg2.extras.RealDictCursor)
-					break
-				except (psycopg2.InterfaceError, psycopg2.OperationalError) as e:
-					self.log.warning(f"Database connection closed. Reconnecting...\n{e}")
-					time.sleep(wait)
-					current += 1
-
-=======
 	def reconnect(self, tries=3, wait=10):
 		"""
 		Reconnect to the database
->>>>>>> 04ec1548
 
 		:param int tries: Number of tries to reconnect
         :param int wait: Time to wait between tries (first try is immediate)
@@ -115,8 +85,6 @@
 		"""
 		if not cursor:
 			cursor = self.get_cursor()
-		else:
-			self.check_and_reconnect()
 
 		self.log.debug("Executing query %s" % cursor.mogrify(query, replacements))
 		try:
@@ -465,14 +433,9 @@
 
 		:return: Cursor
 		"""
-<<<<<<< HEAD
-		self.check_and_reconnect()
-		return self.connection.cursor(cursor_factory=psycopg2.extras.RealDictCursor)
-=======
 		try:
 			return self.connection.cursor(cursor_factory=psycopg2.extras.RealDictCursor)
 		except (psycopg2.InterfaceError, psycopg2.OperationalError) as e:
 			self.log.warning(f"Database Exception: {e}\nReconnecting and retrying query...")
 			self.reconnect()
-			return self.connection.cursor(cursor_factory=psycopg2.extras.RealDictCursor)
->>>>>>> 04ec1548
+			return self.connection.cursor(cursor_factory=psycopg2.extras.RealDictCursor)