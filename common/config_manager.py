import itertools
import pickle
import time
import json

from pathlib import Path
from common.lib.database import Database

from common.lib.exceptions import ConfigException
from common.lib.config_definition import config_definition
from common.lib.user_input import UserInput

import configparser
import os


class ConfigManager:
    db = None
    dbconn = None
    cache = {}

    core_settings = {}
    config_definition = {}
    tag_context = []  # todo

    def __init__(self, db=None):
        # ensure core settings (including database config) are loaded
        self.load_core_settings()
        self.load_user_settings()

        # establish database connection if none available
        self.db = db

    def with_db(self, db=None):
        """
        Initialise database

        Not done on init, because something may need core settings before the
        database can be initialised

        :param db:  Database object. If None, initialise it using the core config
        """
        if db or not self.db:
            # Replace w/ db if provided else only initialise if not already
            self.db = db if db else Database(logger=None, dbname=self.get("DB_NAME"), user=self.get("DB_USER"),
                                         password=self.get("DB_PASSWORD"), host=self.get("DB_HOST"),
                                         port=self.get("DB_PORT"), appname="config-reader")
        else:
            # self.db already initialized and no db provided
            pass

    def load_user_settings(self):
        """
        Load settings configurable by the user

        Does not load the settings themselves, but rather the definition so
        values can be validated, etc
        """
        # basic 4CAT settings
        self.config_definition.update(config_definition)

        # module settings can't be loaded directly because modules need the
        # config manager to load, so that becomes circular
        # instead, this is cached on startup and then loaded here
        module_config_path = self.get("PATH_ROOT").joinpath("config/module_config.bin")
        if module_config_path.exists():
            try:
                with module_config_path.open("rb") as infile:
                    retries = 0
                    module_config = None
                    # if 4CAT is being run in two different containers
                    # (front-end and back-end) they might both be running this
                    # bit of code at the same time. If the file is half-written
                    # loading it will fail, so allow for a few retries
                    while retries < 3:
                        try:
                            module_config = pickle.load(infile)
                            break
                        except Exception:  # this can be a number of exceptions, all with the same recovery path
                            time.sleep(0.1)
                            retries += 1
                            continue

                    if module_config is None:
                        # not really a way to gracefully recover from this, but
                        # we can at least describe the error
                        raise RuntimeError("Could not read module_config.bin. The 4CAT developers did a bad job of "
                                           "preventing this. Shame on them!")

                    self.config_definition.update(module_config)
            except (ValueError, TypeError) as e:
                pass

    def load_core_settings(self):
        """
        Load 4CAT core settings

        These are (mostly) stored in config.ini and cannot be changed from the
        web interface.

        :return:
        """
        config_file = Path(__file__).parent.parent.joinpath("config/config.ini")

        config_reader = configparser.ConfigParser()
        in_docker = False
        if config_file.exists():
            config_reader.read(config_file)
            if config_reader["DOCKER"].getboolean("use_docker_config"):
                # Can use throughtout 4CAT to know if Docker environment
                in_docker = True
        else:
            # config should be created!
            raise ConfigException("No config/config.ini file exists! Update and rename the config.ini-example file.")

        self.core_settings.update({
            "CONFIG_FILE": config_file.resolve(),
            "USING_DOCKER": in_docker,
            "DB_HOST": config_reader["DATABASE"].get("db_host"),
            "DB_PORT": config_reader["DATABASE"].get("db_port"),
            "DB_USER": config_reader["DATABASE"].get("db_user"),
            "DB_NAME": config_reader["DATABASE"].get("db_name"),
            "DB_PASSWORD": config_reader["DATABASE"].get("db_password"),

            "API_HOST": config_reader["API"].get("api_host"),
            "API_PORT": config_reader["API"].getint("api_port"),

            "PATH_ROOT": Path(os.path.abspath(os.path.dirname(__file__))).joinpath(
                "..").resolve(),  # better don"t change this
            "PATH_LOGS": Path(config_reader["PATHS"].get("path_logs", "")),
            "PATH_IMAGES": Path(config_reader["PATHS"].get("path_images", "")),
            "PATH_DATA": Path(config_reader["PATHS"].get("path_data", "")),
            "PATH_LOCKFILE": Path(config_reader["PATHS"].get("path_lockfile", "")),
            "PATH_SESSIONS": Path(config_reader["PATHS"].get("path_sessions", "")),

            "ANONYMISATION_SALT": config_reader["GENERATE"].get("anonymisation_salt"),
            "SECRET_KEY": config_reader["GENERATE"].get("secret_key")
        })

    def ensure_database(self):
        """
        Ensure the database is in sync with the config definition

        Deletes all stored settings not defined in 4CAT, and creates a global
        setting for all settings not yet in the database.
        """
        self.with_db()

        # create global values for known keys with the default
        known_settings = self.get_all()
        for setting, parameters in self.config_definition.items():
            if setting in known_settings:
                continue

            self.db.log.debug(f"Creating setting: {setting} with default value {parameters.get('default', '')}")
            self.set(setting, parameters.get("default", ""))

        # make sure settings and user table are in sync
        user_tags = list(set(itertools.chain(*[u["tags"] for u in self.db.fetchall("SELECT DISTINCT tags FROM users")])))
        known_tags = [t["tag"] for t in self.db.fetchall("SELECT DISTINCT tag FROM settings")]
        tag_order = self.get("flask.tag_order")

        for tag in known_tags:
            # add tags used by a setting to tag order
            if tag and tag not in tag_order:
                tag_order.append(tag)

        for tag in user_tags:
            # add tags used by a user to tag order
            if tag and tag not in tag_order:
                tag_order.append(tag)

        # admin tag should always be first in order
        if "admin" in tag_order:
            tag_order.remove("admin")

        tag_order.insert(0, "admin")

        self.set("flask.tag_order", tag_order)
        self.db.commit()

    def get_all(self, is_json=False, user=None, tags=None):
        """
        Get all known settings

        :param bool is_json:  if True, the value is returned as stored and not
        interpreted as JSON if it comes from the database
        :param user:  User object or name. Adds a tag `user:[username]` in
        front of the tag list.
        :param tags:  Tag or tags for the required setting. If a tag is
        provided, the method checks if a special value for the setting exists
        with the given tag, and returns that if one exists. First matching tag
        wins.

        :return dict: Setting value, as a dictionary with setting names as keys
        and setting values as values.
        """
        return self.get(attribute_name=None, default=None, is_json=is_json, user=user, tags=tags)

    def get(self, attribute_name, default=None, is_json=False, user=None, tags=None):
        """
        Get a setting's value from the database

        If the setting does not exist, the provided fallback value is returned.

        :param str|list|None attribute_name:  Setting to return. If a string,
        return that setting's value. If a list, return a dictionary of values.
        If none, return a dictionary with all settings.
        :param default:  Value to return if setting does not exist
        :param bool is_json:  if True, the value is returned as stored and not
        interpreted as JSON if it comes from the database
        :param user:  User object or name. Adds a tag `user:[username]` in
        front of the tag list.
        :param tags:  Tag or tags for the required setting. If a tag is
        provided, the method checks if a special value for the setting exists
        with the given tag, and returns that if one exists. First matching tag
        wins.

        :return:  Setting value, or the provided fallback, or `None`.
        """
        # core settings are not from the database
        if type(attribute_name) is str:
            if attribute_name in self.core_settings:
                return self.core_settings[attribute_name]
            else:
                attribute_name = (attribute_name,)
        elif type(attribute_name) in (set, str):
            attribute_name = tuple(attribute_name)

        # if trying to access a setting that's not a core setting, attempt to
        # initialise the database connection
        if not self.db:
            self.with_db()

        # get tags to look for
        tags = self.get_active_tags(user, tags)

        # query database for any values within the required tags
        tags.append("")  # empty tag = default value
        if attribute_name:
            query = "SELECT * FROM settings WHERE name IN %s AND tag IN %s"
            replacements = (tuple(attribute_name), tuple(tags))
        else:
            query = "SELECT * FROM settings WHERE tag IN %s"
            replacements = (tuple(tags), )

        settings = {setting: {} for setting in attribute_name} if attribute_name else {}

        for setting in self.db.fetchall(query, replacements):
            if setting["name"] not in settings:
                settings[setting["name"]] = {}

            settings[setting["name"]][setting["tag"]] = setting["value"]

        final_settings = {}
        for setting_name, setting in settings.items():
            # return first matching setting with a required tag, in the order the
            # tags were provided
            value = None
            if setting:
                for tag in tags:
                    if tag in setting:
                        value = setting[tag]
                        break

            # no matching tags? try empty tag
            if value is None and "" in setting:
                value = setting[""]

            if not is_json and value is not None:
                value = json.loads(value)
            # TODO: Which default should have priority? The provided default feels like it should be the highest priority, but I think that is an old implementation and perhaps should be removed. - Dale
            elif value is None and setting_name in self.config_definition and "default" in self.config_definition[setting_name]:
                value = self.config_definition[setting_name]["default"]
            elif value is None and default is not None:
                value = default

            final_settings[setting_name] = value

        if attribute_name is not None and len(attribute_name) == 1:
            # Single attribute requests; provide only the highest priority result
            # this works because attribute_name is converted to a tuple (else already returned)
            # if attribute_name is None, return all settings
            # print(f"{user}: {attribute_name[0]} = {list(final_settings.values())[0]}")
            return list(final_settings.values())[0]
        else:
            # All settings requested (via get_all)
            return final_settings

    def get_active_tags(self, user=None, tags=None):
        """
        Get active tags for given user/tag list

        Used internally to harmonize tag setting for various methods, but can
        also be called directly to verify tag activation.

        :param user:  User object or name. Adds a tag `user:[username]` in
        front of the tag list.
        :param tags:  Tag or tags for the required setting. If a tag is
        provided, the method checks if a special value for the setting exists
        with the given tag, and returns that if one exists. First matching tag
        wins.
        :return list:  List of tags
        """
        # be flexible about the input types here
        if tags is None:
            tags = []
        elif type(tags) is str:
            tags = [tags]

        # can provide either a string or user object
        if type(user) is not str:
            if type(user).__name__ == "LocalProxy":
                # passed on from Flask
                user = user._get_current_object()

            if hasattr(user, "get_id"):
                user = user.get_id()
<<<<<<< HEAD
            elif user is not None:
                raise TypeError(f"get() expects None, a User object or a string for argument 'user' ({type(user).__name__} given)")
=======
            elif user != None: # werkzeug.local.LocalProxy (e.g., user not yet logged in) wraps None; use '!=' instead of 'is not'
                raise TypeError("get() expects None, a User object or a string for argument 'user'")
>>>>>>> 2eccc09e

        # user-specific settings are just a special type of tag (which takes
        # precedence), same goes for user groups
        if user:
            user_tags = self.db.fetchone("SELECT tags FROM users WHERE name = %s", (user,))
            if user_tags:
                try:
                    tags.extend(user_tags["tags"])
                except (TypeError, ValueError):
                    # should be a JSON list, but isn't
                    pass

            tags.insert(0, f"user:{user}")

        return tags

    def set(self, attribute_name, value, is_json=False, tag="", overwrite_existing=True):
        """
        Insert OR set value for a setting

        If overwrite_existing=True and the setting exists, the setting is updated; if overwrite_existing=False and the
        setting exists the setting is not updated.

        :param str attribute_name:  Attribute to set
        :param value:  Value to set (will be serialised as JSON)
        :param bool is_json:  True for a value that is already a serialised JSON string; False if value is object that needs to
                          be serialised into a JSON string
        :param bool overwrite_existing: True will overwrite existing setting, False will do nothing if setting exists
        :param str tag:  Tag to write setting for

        :return int: number of updated rows
        """
        # Check value is valid JSON
        if is_json:
            try:
                json.dumps(json.loads(value))
            except json.JSONDecodeError:
                return None
        else:
            try:
                value = json.dumps(value)
            except json.JSONDecodeError:
                return None

        if attribute_name in self.config_definition and self.config_definition.get(attribute_name).get("global"):
            tag = ""

        if overwrite_existing:
            query = "INSERT INTO settings (name, value, tag) VALUES (%s, %s, %s) ON CONFLICT (name, tag) DO UPDATE SET value = EXCLUDED.value"
        else:
            query = "INSERT INTO settings (name, value, tag) VALUES (%s, %s, %s) ON CONFLICT DO NOTHING"

        self.db.execute(query, (attribute_name, value, tag))
        updated_rows = self.db.cursor.rowcount
        self.db.log.debug(f"Updated setting for {attribute_name}: {value} (tag: {tag})")

        return updated_rows

    def delete_for_tag(self, attribute_name, tag):
        """
        Delete config override for a given tag

        :param str attribute_name:
        :param str tag:
        :return int: number of deleted rows
        """
        self.db.delete("settings", where={"name": attribute_name, "tag": tag})
        updated_rows = self.db.cursor.rowcount

        return updated_rows

    def __getattr__(self, attr):
        """
        Getter so we can directly request values

        :param attr:  Config setting to get
        :return:  Value
        """

        if attr in dir(self):
            # an explicitly defined attribute should always be called in favour
            # of this passthrough
            attribute = getattr(self, attr)
            return attribute
        else:
            return self.get(attr)


class ConfigWrapper:
    """
    Wrapper for the config manager

    Allows setting a default set of tags or user, so that all subsequent calls
    to `get()` are done for those tags or that user. Can also adjust tags based
    on the HTTP request, if used in a Flask context.
    """
    def __init__(self, config, user=None, tags=None, request=None):
        """
        Initialise config wrapper

        :param ConfigManager config:  Initialised config manager
        :param user:  User to get settings for
        :param tags:  Tags to get settings for
        :param request:  Request to get headers from. This can be used to set
        a particular tag based on the HTTP headers of the request, e.g. to
        serve 4CAT with a different configuration based on the proxy server
        used.
        """
        if type(config) is ConfigWrapper:
            # let's not do nested wrappers, but copy properties unless
            # provided explicitly
            self.user = user if user else config.user
            self.tags = tags if tags else config.tags
            self.request = request if request else config.request
            self.config = config.config
        else:
            self.config = config
            self.user = user
            self.tags = tags
            self.request = request

        # this ensures the user object in turn reads from the wrapper
        if self.user:
            self.user.with_config(self, rewrap=False)


    def set(self, *args, **kwargs):
        """
        Wrap `set()`

        :param args:
        :param kwargs:
        :return:
        """
        if "tag" not in kwargs and self.tags:
            tag = self.tags if type(self.tags) is str else self.tags[0]
            kwargs["tag"] = self.tags

        return self.config.set(*args, **kwargs)

    def get_all(self, *args, **kwargs):
        """
        Wrap `get_all()`

        Takes the `user`, `tags` and `request` given when initialised into
        account. If `tags` is set explicitly, the HTTP header-based override
        is not applied.

        :param args:
        :param kwargs:
        :return:
        """
        if "user" not in kwargs and self.user:
            kwargs["user"] = self.user

        if "tags" not in kwargs:
            kwargs["tags"] = self.tags if self.tags else []
            kwargs["tags"] = self.request_override(kwargs["tags"])

        return self.config.get_all(*args, **kwargs)

    def get(self, *args, **kwargs):
        """
        Wrap `get()`

        Takes the `user`, `tags` and `request` given when initialised into
        account. If `tags` is set explicitly, the HTTP header-based override
        is not applied.

        :param args:
        :param kwargs:
        :return:
        """
        if "user" not in kwargs:
            kwargs["user"] = self.user

        if "tags" not in kwargs:
            kwargs["tags"] = self.tags if self.tags else []
            kwargs["tags"] = self.request_override(kwargs["tags"])

        return self.config.get(*args, **kwargs)

    def get_active_tags(self, user=None, tags=None):
        """
        Wrap `get_active_tags()`

        Takes the `user`, `tags` and `request` given when initialised into
        account. If `tags` is set explicitly, the HTTP header-based override
        is not applied.

        :param user:
        :param tags:
        :return list:
        """
        active_tags = self.config.get_active_tags(user, tags)
        if not tags:
            active_tags = self.request_override(active_tags)

        return active_tags

    def request_override(self, tags):
        """
        Force tag via HTTP request headers

        To facilitate loading different configurations based on the HTTP
        request, the request object can be passed to the ConfigWrapper and
        if a certain request header is set, the value of that header will be
        added to the list of tags to consider when retrieving settings.

        See the flask.proxy_secret config setting; this is used to prevent
        users from changing configuration by forging the header.

        :param list|str tags:  List of tags to extend based on request
        :return list:  Amended list of tags
        """
        if type(tags) is str:
            tags = [tags]

        if self.request and self.request.headers.get("X-4Cat-Config-Tag") and \
            self.config.get("flask.proxy_secret") and \
            self.request.headers.get("X-4Cat-Config-Via-Proxy") == self.config.get("flask.proxy_secret"):
            # need to ensure not just anyone can add this header to their
            # request!
            # to this end, the second header must be set to the secret value;
            # if it is not set, assume the headers are not being configured by
            # the proxy server
            if not tags:
                tags = []

            # can never set admin tag via headers (should always be user-based)
            forbidden_overrides = ("admin",)
            tags += [tag for tag in self.request.headers.get("X-4Cat-Config-Tag").split(",") if tag not in forbidden_overrides]

        return tags

    def __getattr__(self, item):
        """
        Generic wrapper

        Just pipe everything through to the config object

        :param item:
        :return:
        """
        if hasattr(self.config, item):
            return getattr(self.config, item)
        elif hasattr(self, item):
            return getattr(self, item)
        else:
            raise AttributeError(f"'{self.__name__}' object has no attribute '{item}'")

class ConfigDummy:
    """
    Dummy class to use as initial value for class-based configs

    The config manager in processor objects takes the owner of the dataset of
    the processor into account. This is only available after the object has
    been inititated, so until then use this dummy wrapper that throws an error
    when used to access config variables
    """
    def __getattribute__(self, item):
        """
        Access class attribute

        :param item:
        :raises NotImplementedError:
        """
        raise NotImplementedError("Cannot call processor config object in a class or static method - call global "
                                  "configuration manager instead.")


config = ConfigManager()<|MERGE_RESOLUTION|>--- conflicted
+++ resolved
@@ -316,13 +316,8 @@
 
             if hasattr(user, "get_id"):
                 user = user.get_id()
-<<<<<<< HEAD
-            elif user is not None:
-                raise TypeError(f"get() expects None, a User object or a string for argument 'user' ({type(user).__name__} given)")
-=======
             elif user != None: # werkzeug.local.LocalProxy (e.g., user not yet logged in) wraps None; use '!=' instead of 'is not'
                 raise TypeError("get() expects None, a User object or a string for argument 'user'")
->>>>>>> 2eccc09e
 
         # user-specific settings are just a special type of tag (which takes
         # precedence), same goes for user groups
