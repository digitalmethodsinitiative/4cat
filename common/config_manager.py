--- conflicted
+++ resolved
@@ -146,7 +146,8 @@
             "API_HOST": config_reader["API"].get("api_host"),
             "API_PORT": config_reader["API"].getint("api_port"),
 
-<<<<<<< HEAD
+            "MEMCACHE_SERVER": config_reader.get("MEMCACHE", option="memcache_host", fallback={}),
+
             "PATH_ROOT": root_path,
             "PATH_CONFIG": root_path.joinpath("data/config"), # .current-version, config.ini are hardcoded here via docker/docker_setup.py and helper-scripts/migrate.py
             "PATH_EXTENSIONS": root_path.joinpath("data/extensions"), # Must match setup.py and migrate.py
@@ -155,17 +156,6 @@
             "PATH_DATA": root_path.joinpath(config_reader["PATHS"].get("path_data", "")),
             "PATH_LOCKFILE": root_path.joinpath(config_reader["PATHS"].get("path_lockfile", "")),
             "PATH_SESSIONS": root_path.joinpath(config_reader["PATHS"].get("path_sessions", "")),
-=======
-            "MEMCACHE_SERVER": config_reader.get("MEMCACHE", option="memcache_host", fallback={}),
-
-            "PATH_ROOT": Path(os.path.abspath(os.path.dirname(__file__))).joinpath(
-                "..").resolve(),  # better don"t change this
-            "PATH_LOGS": Path(config_reader["PATHS"].get("path_logs", "")),
-            "PATH_IMAGES": Path(config_reader["PATHS"].get("path_images", "")),
-            "PATH_DATA": Path(config_reader["PATHS"].get("path_data", "")),
-            "PATH_LOCKFILE": Path(config_reader["PATHS"].get("path_lockfile", "")),
-            "PATH_SESSIONS": Path(config_reader["PATHS"].get("path_sessions", "")),
->>>>>>> c0d00919
 
             "ANONYMISATION_SALT": config_reader["GENERATE"].get("anonymisation_salt"),
             "SECRET_KEY": config_reader["GENERATE"].get("secret_key")
